--- conflicted
+++ resolved
@@ -298,10 +298,9 @@
    . since late 2021 with 44ba10d6, we have had variables declared in
      the for loop "for (int i = 0; i < 10; i++)".
 
-<<<<<<< HEAD
    . since late 2023 with 8277dbe987 we have been using the bool type
      from <stdbool.h>.
-=======
+
    C99 features we have test balloons for:
 
    . since late 2024 with v2.48.0-rc0~20, we have test balloons for
@@ -309,7 +308,6 @@
      our hope is that no platforms we care about have trouble using
      them, and officially adopt its wider use in mid 2026.  Do not add
      more use of the syntax until that happens.
->>>>>>> 9b2527ca
 
    New C99 features that we cannot use yet:
 

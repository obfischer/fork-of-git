--- conflicted
+++ resolved
@@ -3201,19 +3201,14 @@
 	static int shared_index_expire_date_prepared;
 
 	if (!shared_index_expire_date_prepared) {
-<<<<<<< HEAD
-		repo_config_get_expiry(the_repository, "splitindex.sharedindexexpire",
-				       &shared_index_expire);
-=======
 		const char *shared_index_expire = "2.weeks.ago";
 		char *value = NULL;
 
-		git_config_get_expiry("splitindex.sharedindexexpire",
-				      &value);
+		repo_config_get_expiry(the_repository, "splitindex.sharedindexexpire",
+				       &value);
 		if (value)
 			shared_index_expire = value;
 
->>>>>>> 98077d06
 		shared_index_expire_date = approxidate(shared_index_expire);
 		shared_index_expire_date_prepared = 1;
 

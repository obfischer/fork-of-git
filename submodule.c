--- conflicted
+++ resolved
@@ -1,11 +1,5 @@
-<<<<<<< HEAD
 #include "git-compat-util.h"
 #include "abspath.h"
-=======
-#include "cache.h"
-#include "abspath.h"
-#include "alloc.h"
->>>>>>> 0f158320
 #include "repository.h"
 #include "config.h"
 #include "submodule-config.h"
@@ -32,14 +26,9 @@
 #include "parse-options.h"
 #include "object-file.h"
 #include "object-name.h"
-<<<<<<< HEAD
 #include "object-store-ll.h"
 #include "commit-reach.h"
 #include "read-cache-ll.h"
-=======
-#include "object-store.h"
-#include "commit-reach.h"
->>>>>>> 0f158320
 #include "setup.h"
 #include "shallow.h"
 #include "trace2.h"
@@ -2188,8 +2177,6 @@
 			if (!submodule_uses_gitfile(path))
 				absorb_git_dir_into_superproject(path,
 								 super_prefix);
-<<<<<<< HEAD
-=======
 			else {
 				char *dotgit = xstrfmt("%s/.git", path);
 				char *git_dir = xstrdup(read_gitfile(dotgit));
@@ -2202,7 +2189,6 @@
 					    git_dir);
 				free(git_dir);
 			}
->>>>>>> 0f158320
 		} else {
 			struct strbuf gitdir = STRBUF_INIT;
 			submodule_name_to_gitdir(&gitdir, the_repository,
@@ -2415,12 +2401,9 @@
 
 	struct child_process cp = CHILD_PROCESS_INIT;
 
-<<<<<<< HEAD
-=======
 	if (validate_submodule_path(path) < 0)
 		exit(128);
 
->>>>>>> 0f158320
 	cp.dir = path;
 	cp.git_cmd = 1;
 	cp.no_stdin = 1;

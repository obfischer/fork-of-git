#!/bin/sh
# Tcl ignores the next line -*- tcl -*- \
exec wish "$0" -- "$@"

# Copyright © 2005-2016 Paul Mackerras.  All rights reserved.
# This program is free software; it may be used, copied, modified
# and distributed under the terms of the GNU General Public Licence,
# either version 2, or (at your option) any later version.

if {[catch {package require Tcl 8.6-8.8} err]} {
    catch {wm withdraw .}
    tk_messageBox \
        -icon error \
        -type ok \
        -title "gitk: fatal error" \
        -message $err
    exit 1
}

set MIN_GIT_VERSION 2.20
regexp {^git version ([\d.]*\d)} [exec git version] _ git_version
if {[package vcompare $git_version $MIN_GIT_VERSION] < 0} {
    set message "The git executable found is too old.
The minimum required version is $MIN_GIT_VERSION.0.
The version of git found is $git_version."

    catch {wm withdraw .}
    tk_messageBox \
        -icon error \
        -type ok \
        -title "gitk: fatal error" \
        -message $message
    exit 1
}

######################################################################
##
## Enabling platform-specific code paths

proc is_Windows {} {
    if {$::tcl_platform(platform) eq {windows}} {
        return 1
    }
    return 0
}

######################################################################
##
## PATH lookup

if {[is_Windows]} {
    set _search_path {}
    proc _which {what args} {
        global env _search_path

        if {$_search_path eq {}} {
            set gitguidir [file dirname [info script]]
            regsub -all ";" $gitguidir "\\;" gitguidir
            set env(PATH) "$gitguidir;$env(PATH)"
            set _search_path [split $env(PATH) {;}]
            # Skip empty `PATH` elements
            set _search_path [lsearch -all -inline -not -exact \
                $_search_path ""]
        }

        if {[lsearch -exact $args -script] >= 0} {
            set suffix {}
        } else {
            set suffix .exe
        }

        foreach p $_search_path {
            set p [file join $p $what$suffix]
            if {[file exists $p]} {
                return [file normalize $p]
            }
        }
        return {}
    }

    proc sanitize_command_line {command_line from_index} {
        set i $from_index
        while {$i < [llength $command_line]} {
            set cmd [lindex $command_line $i]
            if {[llength [file split $cmd]] < 2} {
                set fullpath [_which $cmd]
                if {$fullpath eq ""} {
                    throw {NOT-FOUND} "$cmd not found in PATH"
                }
                lset command_line $i $fullpath
            }

            # handle piped commands, e.g. `exec A | B`
            for {incr i} {$i < [llength $command_line]} {incr i} {
                if {[lindex $command_line $i] eq "|"} {
                    incr i
                    break
                }
            }
        }
        return $command_line
    }

    # Override `exec` to avoid unsafe PATH lookup

    rename exec real_exec

    proc exec {args} {
        # skip options
        for {set i 0} {$i < [llength $args]} {incr i} {
            set arg [lindex $args $i]
            if {$arg eq "--"} {
                incr i
                break
            }
            if {[string range $arg 0 0] ne "-"} {
                break
            }
        }
        set args [sanitize_command_line $args $i]
        uplevel 1 real_exec $args
    }

    # Override `open` to avoid unsafe PATH lookup

    rename open real_open

    proc open {args} {
        set arg0 [lindex $args 0]
        if {[string range $arg0 0 0] eq "|"} {
            set command_line [string trim [string range $arg0 1 end]]
            lset args 0 "| [sanitize_command_line $command_line 0]"
        }
        uplevel 1 real_open $args
    }
}

# End of safe PATH lookup stuff

# Wrap exec/open to sanitize arguments

# unsafe arguments begin with redirections or the pipe or background operators
proc is_arg_unsafe {arg} {
    regexp {^([<|>&]|2>)} $arg
}

proc make_arg_safe {arg} {
    if {[is_arg_unsafe $arg]} {
        set arg [file join . $arg]
    }
    return $arg
}

proc make_arglist_safe {arglist} {
    set res {}
    foreach arg $arglist {
        lappend res [make_arg_safe $arg]
    }
    return $res
}

# executes one command
# no redirections or pipelines are possible
# cmd is a list that specifies the command and its arguments
# calls `exec` and returns its value
proc safe_exec {cmd} {
    eval exec [make_arglist_safe $cmd]
}

# executes one command with redirections
# no pipelines are possible
# cmd is a list that specifies the command and its arguments
# redir is a list that specifies redirections (output, background, constant(!) commands)
# calls `exec` and returns its value
proc safe_exec_redirect {cmd redir} {
    eval exec [make_arglist_safe $cmd] $redir
}

proc safe_open_file {filename flags} {
    # a file name starting with "|" would attempt to run a process
    # but such a file name must be treated as a relative path
    # hide the "|" behind "./"
    if {[string index $filename 0] eq "|"} {
        set filename [file join . $filename]
    }
    open $filename $flags
}

# opens a command pipeline for reading
# cmd is a list that specifies the command and its arguments
# calls `open` and returns the file id
proc safe_open_command {cmd} {
    open |[make_arglist_safe $cmd] r
}

# opens a command pipeline for reading and writing
# cmd is a list that specifies the command and its arguments
# calls `open` and returns the file id
proc safe_open_command_rw {cmd} {
    open |[make_arglist_safe $cmd] r+
}

# opens a command pipeline for reading with redirections
# cmd is a list that specifies the command and its arguments
# redir is a list that specifies redirections
# calls `open` and returns the file id
proc safe_open_command_redirect {cmd redir} {
    set cmd [make_arglist_safe $cmd]
    open |[concat $cmd $redir] r
}

# opens a pipeline with several commands for reading
# cmds is a list of lists, each of which specifies a command and its arguments
# calls `open` and returns the file id
proc safe_open_pipeline {cmds} {
    set cmd {}
    foreach subcmd $cmds {
        set cmd [concat $cmd | [make_arglist_safe $subcmd]]
    }
    open $cmd r
}

# End exec/open wrappers

proc hasworktree {} {
    return [expr {[exec git rev-parse --is-bare-repository] == "false" &&
                  [exec git rev-parse --is-inside-git-dir] == "false"}]
}

proc reponame {} {
    global gitdir
    set n [file normalize $gitdir]
    if {[string match "*/.git" $n]} {
        set n [string range $n 0 end-5]
    }
    return [file tail $n]
}

proc gitworktree {} {
    variable _gitworktree
    if {[info exists _gitworktree]} {
        return $_gitworktree
    }
    # v1.7.0 introduced --show-toplevel to return the canonical work-tree
    if {[catch {set _gitworktree [exec git rev-parse --show-toplevel]}]} {
        # try to set work tree from environment, core.worktree or use
        # cdup to obtain a relative path to the top of the worktree. If
        # run from the top, the ./ prefix ensures normalize expands pwd.
        if {[catch { set _gitworktree $env(GIT_WORK_TREE) }]} {
            if {[catch {set _gitworktree [exec git config --get core.worktree]}]} {
                set _gitworktree [file normalize ./[exec git rev-parse --show-cdup]]
            }
        }
    }
    return $_gitworktree
}

# A simple scheduler for compute-intensive stuff.
# The aim is to make sure that event handlers for GUI actions can
# run at least every 50-100 ms.  Unfortunately fileevent handlers are
# run before X event handlers, so reading from a fast source can
# make the GUI completely unresponsive.
proc run args {
    global isonrunq runq currunq

    set script $args
    if {[info exists isonrunq($script)]} return
    if {$runq eq {} && ![info exists currunq]} {
        after idle dorunq
    }
    lappend runq [list {} $script]
    set isonrunq($script) 1
}

proc filerun {fd script} {
    fileevent $fd readable [list filereadable $fd $script]
}

proc filereadable {fd script} {
    global runq currunq

    fileevent $fd readable {}
    if {$runq eq {} && ![info exists currunq]} {
        after idle dorunq
    }
    lappend runq [list $fd $script]
}

proc nukefile {fd} {
    global runq

    for {set i 0} {$i < [llength $runq]} {} {
        if {[lindex $runq $i 0] eq $fd} {
            set runq [lreplace $runq $i $i]
        } else {
            incr i
        }
    }
}

proc dorunq {} {
    global isonrunq runq currunq

    set tstart [clock clicks -milliseconds]
    set t0 $tstart
    while {[llength $runq] > 0} {
        set fd [lindex $runq 0 0]
        set script [lindex $runq 0 1]
        set currunq [lindex $runq 0]
        set runq [lrange $runq 1 end]
        set repeat [eval $script]
        unset currunq
        set t1 [clock clicks -milliseconds]
        set t [expr {$t1 - $t0}]
        if {$repeat ne {} && $repeat} {
            if {$fd eq {} || $repeat == 2} {
                # script returns 1 if it wants to be readded
                # file readers return 2 if they could do more straight away
                lappend runq [list $fd $script]
            } else {
                fileevent $fd readable [list filereadable $fd $script]
            }
        } elseif {$fd eq {}} {
            unset isonrunq($script)
        }
        set t0 $t1
        if {$t1 - $tstart >= 80} break
    }
    if {$runq ne {}} {
        after idle dorunq
    }
}

proc reg_instance {fd} {
    global commfd leftover loginstance

    set i [incr loginstance]
    set commfd($i) $fd
    set leftover($i) {}
    return $i
}

proc unmerged_files {files} {
    global nr_unmerged

    # find the list of unmerged files
    set mlist {}
    set nr_unmerged 0
    if {[catch {
        set fd [safe_open_command {git ls-files -u}]
    } err]} {
        show_error {} . "[mc "Couldn't get list of unmerged files:"] $err"
        exit 1
    }
    while {[gets $fd line] >= 0} {
        set i [string first "\t" $line]
        if {$i < 0} continue
        set fname [string range $line [expr {$i+1}] end]
        if {[lsearch -exact $mlist $fname] >= 0} continue
        incr nr_unmerged
        if {$files eq {} || [path_filter $files $fname]} {
            lappend mlist $fname
        }
    }
    catch {close $fd}
    return $mlist
}

proc parseviewargs {n arglist} {
    global vdatemode vmergeonly vflags vdflags vrevs vfiltered vorigargs env
    global vinlinediff
    global worddiff

    set vdatemode($n) 0
    set vmergeonly($n) 0
    set vinlinediff($n) 0
    set glflags {}
    set diffargs {}
    set nextisval 0
    set revargs {}
    set origargs $arglist
    set allknown 1
    set filtered 0
    set i -1
    foreach arg $arglist {
        incr i
        if {$nextisval} {
            lappend glflags $arg
            set nextisval 0
            continue
        }
        switch -glob -- $arg {
            "-d" -
            "--date-order" {
                set vdatemode($n) 1
                # remove from origargs in case we hit an unknown option
                set origargs [lreplace $origargs $i $i]
                incr i -1
            }
            "-[puabwcrRBMC]" -
            "--no-renames" - "--full-index" - "--binary" - "--abbrev=*" -
            "--find-copies-harder" - "-l*" - "--ext-diff" - "--no-ext-diff" -
            "--src-prefix=*" - "--dst-prefix=*" - "--no-prefix" -
            "-O*" - "--text" - "--full-diff" - "--ignore-space-at-eol" -
            "--ignore-space-change" - "-U*" - "--unified=*" {
                # These request or affect diff output, which we don't want.
                # Some could be used to set our defaults for diff display.
                lappend diffargs $arg
            }
            "--raw" - "--patch-with-raw" - "--patch-with-stat" -
            "--name-only" - "--name-status" - "--color" -
            "--log-size" - "--pretty=*" - "--decorate" - "--abbrev-commit" -
            "--cc" - "-z" - "--header" - "--parents" - "--boundary" -
            "--no-color" - "-g" - "--walk-reflogs" - "--no-walk" -
            "--timestamp" - "relative-date" - "--date=*" - "--stdin" -
            "--objects" - "--objects-edge" - "--reverse" {
                # These cause our parsing of git log's output to fail, or else
                # they're options we want to set ourselves, so ignore them.
            }
            "--color-words*" - "--word-diff=color" {
                # These trigger a word diff in the console interface,
                # so help the user by enabling our own support
                set worddiff [mc "Color words"]
            }
            "--word-diff*" {
                set worddiff [mc "Markup words"]
            }
            "--stat=*" - "--numstat" - "--shortstat" - "--summary" -
            "--check" - "--exit-code" - "--quiet" - "--topo-order" -
            "--full-history" - "--dense" - "--sparse" -
            "--follow" - "--left-right" - "--encoding=*" {
                # These are harmless, and some are even useful
                lappend glflags $arg
            }
            "--diff-filter=*" - "--no-merges" - "--unpacked" -
            "--max-count=*" - "--skip=*" - "--since=*" - "--after=*" -
            "--until=*" - "--before=*" - "--max-age=*" - "--min-age=*" -
            "--author=*" - "--committer=*" - "--grep=*" - "-[iE]" -
            "--remove-empty" - "--first-parent" - "--cherry-pick" -
            "-S*" - "-G*" - "--pickaxe-all" - "--pickaxe-regex" -
            "--simplify-by-decoration" {
                # These mean that we get a subset of the commits
                set filtered 1
                lappend glflags $arg
            }
            "-L*" {
                # Line-log with 'stuck' argument (unstuck form is
                # not supported)
                set filtered 1
                set vinlinediff($n) 1
                set allknown 0
                lappend glflags $arg
            }
            "-n" {
                # This appears to be the only one that has a value as a
                # separate word following it
                set filtered 1
                set nextisval 1
                lappend glflags $arg
            }
            "--not" - "--all" {
                lappend revargs $arg
            }
            "--merge" {
                set vmergeonly($n) 1
                # git rev-parse doesn't understand --merge
                lappend revargs --gitk-symmetric-diff-marker MERGE_HEAD...HEAD
            }
            "--no-replace-objects" {
                set env(GIT_NO_REPLACE_OBJECTS) "1"
            }
            "-*" {
                # Other flag arguments including -<n>
                if {[string is digit -strict [string range $arg 1 end]]} {
                    set filtered 1
                } else {
                    # a flag argument that we don't recognize;
                    # that means we can't optimize
                    set allknown 0
                }
                lappend glflags $arg
            }
            default {
                # Non-flag arguments specify commits or ranges of commits
                if {[string match "*...*" $arg]} {
                    lappend revargs --gitk-symmetric-diff-marker
                }
                lappend revargs $arg
            }
        }
    }
    set vdflags($n) $diffargs
    set vflags($n) $glflags
    set vrevs($n) $revargs
    set vfiltered($n) $filtered
    set vorigargs($n) $origargs
    return $allknown
}

proc parseviewrevs {view revs} {
    global vposids vnegids
    global hashlength

    if {$revs eq {}} {
        set revs HEAD
    } elseif {[lsearch -exact $revs --all] >= 0} {
        lappend revs HEAD
    }
    if {[catch {set ids [safe_exec [concat git rev-parse $revs]]} err]} {
        # we get stdout followed by stderr in $err
        # for an unknown rev, git rev-parse echoes it and then errors out
        set errlines [split $err "\n"]
        set badrev {}
        for {set l 0} {$l < [llength $errlines]} {incr l} {
            set line [lindex $errlines $l]
            if {!([string length $line] == $hashlength && [string is xdigit $line])} {
                if {[string match "fatal:*" $line]} {
                    if {[string match "fatal: ambiguous argument*" $line]
                        && $badrev ne {}} {
                        if {[llength $badrev] == 1} {
                            set err "unknown revision $badrev"
                        } else {
                            set err "unknown revisions: [join $badrev ", "]"
                        }
                    } else {
                        set err [join [lrange $errlines $l end] "\n"]
                    }
                    break
                }
                lappend badrev $line
            }
        }
        error_popup "[mc "Error parsing revisions:"] $err"
        return {}
    }
    set ret {}
    set pos {}
    set neg {}
    set sdm 0
    foreach id [split $ids "\n"] {
        if {$id eq "--gitk-symmetric-diff-marker"} {
            set sdm 4
        } elseif {[string match "^*" $id]} {
            if {$sdm != 1} {
                lappend ret $id
                if {$sdm == 3} {
                    set sdm 0
                }
            }
            lappend neg [string range $id 1 end]
        } else {
            if {$sdm != 2} {
                lappend ret $id
            } else {
                lset ret end $id...[lindex $ret end]
            }
            lappend pos $id
        }
        incr sdm -1
    }
    set vposids($view) $pos
    set vnegids($view) $neg
    return $ret
}

# Start off a git log process and arrange to read its output
proc start_rev_list {view} {
    global startmsecs commitidx viewcomplete curview
    global tclencoding
    global viewargs viewargscmd viewfiles vfilelimit
    global showlocalchanges
    global viewactive viewinstances vmergeonly
    global mainheadid viewmainheadid viewmainheadid_orig
    global vcanopt vflags vrevs vorigargs

    set startmsecs [clock clicks -milliseconds]
    set commitidx($view) 0
    # these are set this way for the error exits
    set viewcomplete($view) 1
    set viewactive($view) 0
    varcinit $view

    set args $viewargs($view)
    if {$viewargscmd($view) ne {}} {
        if {[catch {
            set str [safe_exec [list sh -c $viewargscmd($view)]]
        } err]} {
            error_popup "[mc "Error executing --argscmd command:"] $err"
            return 0
        }
        set args [concat $args [split $str "\n"]]
    }
    set vcanopt($view) [parseviewargs $view $args]

    set files $viewfiles($view)
    if {$vmergeonly($view)} {
        set files [unmerged_files $files]
        if {$files eq {}} {
            global nr_unmerged
            if {$nr_unmerged == 0} {
                error_popup [mc "No files selected: --merge specified but\
                             no files are unmerged."]
            } else {
                error_popup [mc "No files selected: --merge specified but\
                             no unmerged files are within file limit."]
            }
            return 0
        }
    }
    set vfilelimit($view) $files

    if {$vcanopt($view)} {
        set revs [parseviewrevs $view $vrevs($view)]
        if {$revs eq {}} {
            return 0
        }
        set args $vflags($view)
    } else {
        set revs {}
        set args $vorigargs($view)
    }

    if {[catch {
        set fd [safe_open_command_redirect [concat git log --no-color -z --pretty=raw --show-notes \
                        --parents --boundary $args --stdin] \
                        [list "<<[join [concat $revs "--" $files] "\n"]"]]
    } err]} {
        error_popup "[mc "Error executing git log:"] $err"
        return 0
    }
    set i [reg_instance $fd]
    set viewinstances($view) [list $i]
    set viewmainheadid($view) $mainheadid
    set viewmainheadid_orig($view) $mainheadid
    if {$files ne {} && $mainheadid ne {}} {
        get_viewmainhead $view
    }
    if {$showlocalchanges && $viewmainheadid($view) ne {}} {
        interestedin $viewmainheadid($view) dodiffindex
    }
    fconfigure $fd -blocking 0 -translation lf -eofchar {}
    if {$tclencoding != {}} {
        fconfigure $fd -encoding $tclencoding
    }
    filerun $fd [list getcommitlines $fd $i $view 0]
    nowbusy $view [mc "Reading"]
    set viewcomplete($view) 0
    set viewactive($view) 1
    return 1
}

proc stop_instance {inst} {
    global commfd leftover

    set fd $commfd($inst)
    catch {
        set pid [pid $fd]

        if {$::tcl_platform(platform) eq {windows}} {
            safe_exec [list taskkill /pid $pid]
        } else {
            safe_exec [list kill $pid]
        }
    }
    catch {close $fd}
    nukefile $fd
    unset commfd($inst)
    unset leftover($inst)
}

proc stop_backends {} {
    global commfd

    foreach inst [array names commfd] {
        stop_instance $inst
    }
}

proc stop_rev_list {view} {
    global viewinstances

    foreach inst $viewinstances($view) {
        stop_instance $inst
    }
    set viewinstances($view) {}
}

proc reset_pending_select {selid} {
    global pending_select mainheadid selectheadid

    if {$selid ne {}} {
        set pending_select $selid
    } elseif {$selectheadid ne {}} {
        set pending_select $selectheadid
    } else {
        set pending_select $mainheadid
    }
}

proc getcommits {selid} {
    global canv curview need_redisplay viewactive

    initlayout
    if {[start_rev_list $curview]} {
        reset_pending_select $selid
        show_status [mc "Reading commits..."]
        set need_redisplay 1
    } else {
        show_status [mc "No commits selected"]
    }
}

proc updatecommits {} {
    global curview vcanopt vorigargs vfilelimit viewinstances
    global viewactive viewcomplete tclencoding
    global startmsecs showneartags showlocalchanges
    global mainheadid viewmainheadid viewmainheadid_orig pending_select
    global hasworktree
    global varcid vposids vnegids vflags vrevs
<<<<<<< HEAD
    global show_notes
    global hashlength
=======
>>>>>>> 3e431438

    set hasworktree [hasworktree]
    rereadrefs
    set view $curview
    if {$mainheadid ne $viewmainheadid_orig($view)} {
        if {$showlocalchanges} {
            dohidelocalchanges
        }
        set viewmainheadid($view) $mainheadid
        set viewmainheadid_orig($view) $mainheadid
        if {$vfilelimit($view) ne {}} {
            get_viewmainhead $view
        }
    }
    if {$showlocalchanges} {
        doshowlocalchanges
    }
    if {$vcanopt($view)} {
        set oldpos $vposids($view)
        set oldneg $vnegids($view)
        set revs [parseviewrevs $view $vrevs($view)]
        if {$revs eq {}} {
            return
        }
        # note: getting the delta when negative refs change is hard,
        # and could require multiple git log invocations, so in that
        # case we ask git log for all the commits (not just the delta)
        if {$oldneg eq $vnegids($view)} {
            set newrevs {}
            set npos 0
            # take out positive refs that we asked for before or
            # that we have already seen
            foreach rev $revs {
                if {[string length $rev] == $hashlength} {
                    if {[lsearch -exact $oldpos $rev] < 0
                        && ![info exists varcid($view,$rev)]} {
                        lappend newrevs $rev
                        incr npos
                    }
                } else {
                    lappend $newrevs $rev
                }
            }
            if {$npos == 0} return
            set revs $newrevs
            set vposids($view) [lsort -unique [concat $oldpos $vposids($view)]]
        }
        set args $vflags($view)
        foreach r $oldpos {
                lappend revs "^$r"
        }
    } else {
        set revs {}
        set args $vorigargs($view)
    }
    if {[catch {
        set fd [safe_open_command_redirect [concat git log --no-color -z --pretty=raw --show-notes \
                        --parents --boundary $args --stdin] \
                        [list "<<[join [concat $revs "--" $vfilelimit($view)] "\n"]"]]
    } err]} {
        error_popup "[mc "Error executing git log:"] $err"
        return
    }
    if {$viewactive($view) == 0} {
        set startmsecs [clock clicks -milliseconds]
    }
    set i [reg_instance $fd]
    lappend viewinstances($view) $i
    fconfigure $fd -blocking 0 -translation lf -eofchar {}
    if {$tclencoding != {}} {
        fconfigure $fd -encoding $tclencoding
    }
    filerun $fd [list getcommitlines $fd $i $view 1]
    incr viewactive($view)
    set viewcomplete($view) 0
    reset_pending_select {}
    nowbusy $view [mc "Reading"]
    if {$showneartags} {
        getallcommits
    }
}

proc reloadcommits {} {
    global curview viewcomplete selectedline currentid thickerline
    global showneartags treediffs commitinterest cached_commitrow
    global targetid commitinfo

    set selid {}
    if {$selectedline ne {}} {
        set selid $currentid
    }

    if {!$viewcomplete($curview)} {
        stop_rev_list $curview
    }
    resetvarcs $curview
    set selectedline {}
    unset -nocomplain currentid
    unset -nocomplain thickerline
    unset -nocomplain treediffs
    readrefs
    changedrefs
    if {$showneartags} {
        getallcommits
    }
    clear_display
    unset -nocomplain commitinfo
    unset -nocomplain commitinterest
    unset -nocomplain cached_commitrow
    unset -nocomplain targetid
    setcanvscroll
    getcommits $selid
    return 0
}

# This makes a string representation of a positive integer which
# sorts as a string in numerical order
proc strrep {n} {
    if {$n < 16} {
        return [format "%x" $n]
    } elseif {$n < 256} {
        return [format "x%.2x" $n]
    } elseif {$n < 65536} {
        return [format "y%.4x" $n]
    }
    return [format "z%.8x" $n]
}

# Procedures used in reordering commits from git log (without
# --topo-order) into the order for display.

proc varcinit {view} {
    global varcstart vupptr vdownptr vleftptr vbackptr varctok varcrow
    global vtokmod varcmod vrowmod varcix vlastins

    set varcstart($view) {{}}
    set vupptr($view) {0}
    set vdownptr($view) {0}
    set vleftptr($view) {0}
    set vbackptr($view) {0}
    set varctok($view) {{}}
    set varcrow($view) {{}}
    set vtokmod($view) {}
    set varcmod($view) 0
    set vrowmod($view) 0
    set varcix($view) {{}}
    set vlastins($view) {0}
}

proc resetvarcs {view} {
    global varcid varccommits parents children vseedcount ordertok
    global vshortids

    foreach vid [array names varcid $view,*] {
        unset varcid($vid)
        unset children($vid)
        unset parents($vid)
    }
    foreach vid [array names vshortids $view,*] {
        unset vshortids($vid)
    }
    # some commits might have children but haven't been seen yet
    foreach vid [array names children $view,*] {
        unset children($vid)
    }
    foreach va [array names varccommits $view,*] {
        unset varccommits($va)
    }
    foreach vd [array names vseedcount $view,*] {
        unset vseedcount($vd)
    }
    unset -nocomplain ordertok
}

# returns a list of the commits with no children
proc seeds {v} {
    global vdownptr vleftptr varcstart

    set ret {}
    set a [lindex $vdownptr($v) 0]
    while {$a != 0} {
        lappend ret [lindex $varcstart($v) $a]
        set a [lindex $vleftptr($v) $a]
    }
    return $ret
}

proc newvarc {view id} {
    global varcid varctok parents children vdatemode
    global vupptr vdownptr vleftptr vbackptr varcrow varcix varcstart
    global commitdata commitinfo vseedcount varccommits vlastins

    set a [llength $varctok($view)]
    set vid $view,$id
    if {[llength $children($vid)] == 0 || $vdatemode($view)} {
        if {![info exists commitinfo($id)]} {
            parsecommit $id $commitdata($id) 1
        }
        set cdate [lindex [lindex $commitinfo($id) 4] 0]
        if {![string is integer -strict $cdate]} {
            set cdate 0
        }
        if {![info exists vseedcount($view,$cdate)]} {
            set vseedcount($view,$cdate) -1
        }
        set c [incr vseedcount($view,$cdate)]
        set cdate [expr {$cdate ^ 0xffffffff}]
        set tok "s[strrep $cdate][strrep $c]"
    } else {
        set tok {}
    }
    set ka 0
    if {[llength $children($vid)] > 0} {
        set kid [lindex $children($vid) end]
        set k $varcid($view,$kid)
        if {[string compare [lindex $varctok($view) $k] $tok] > 0} {
            set ki $kid
            set ka $k
            set tok [lindex $varctok($view) $k]
        }
    }
    if {$ka != 0} {
        set i [lsearch -exact $parents($view,$ki) $id]
        set j [expr {[llength $parents($view,$ki)] - 1 - $i}]
        append tok [strrep $j]
    }
    set c [lindex $vlastins($view) $ka]
    if {$c == 0 || [string compare $tok [lindex $varctok($view) $c]] < 0} {
        set c $ka
        set b [lindex $vdownptr($view) $ka]
    } else {
        set b [lindex $vleftptr($view) $c]
    }
    while {$b != 0 && [string compare $tok [lindex $varctok($view) $b]] >= 0} {
        set c $b
        set b [lindex $vleftptr($view) $c]
    }
    if {$c == $ka} {
        lset vdownptr($view) $ka $a
        lappend vbackptr($view) 0
    } else {
        lset vleftptr($view) $c $a
        lappend vbackptr($view) $c
    }
    lset vlastins($view) $ka $a
    lappend vupptr($view) $ka
    lappend vleftptr($view) $b
    if {$b != 0} {
        lset vbackptr($view) $b $a
    }
    lappend varctok($view) $tok
    lappend varcstart($view) $id
    lappend vdownptr($view) 0
    lappend varcrow($view) {}
    lappend varcix($view) {}
    set varccommits($view,$a) {}
    lappend vlastins($view) 0
    return $a
}

proc splitvarc {p v} {
    global varcid varcstart varccommits varctok vtokmod
    global vupptr vdownptr vleftptr vbackptr varcix varcrow vlastins

    set oa $varcid($v,$p)
    set otok [lindex $varctok($v) $oa]
    set ac $varccommits($v,$oa)
    set i [lsearch -exact $varccommits($v,$oa) $p]
    if {$i <= 0} return
    set na [llength $varctok($v)]
    # "%" sorts before "0"...
    set tok "$otok%[strrep $i]"
    lappend varctok($v) $tok
    lappend varcrow($v) {}
    lappend varcix($v) {}
    set varccommits($v,$oa) [lrange $ac 0 [expr {$i - 1}]]
    set varccommits($v,$na) [lrange $ac $i end]
    lappend varcstart($v) $p
    foreach id $varccommits($v,$na) {
        set varcid($v,$id) $na
    }
    lappend vdownptr($v) [lindex $vdownptr($v) $oa]
    lappend vlastins($v) [lindex $vlastins($v) $oa]
    lset vdownptr($v) $oa $na
    lset vlastins($v) $oa 0
    lappend vupptr($v) $oa
    lappend vleftptr($v) 0
    lappend vbackptr($v) 0
    for {set b [lindex $vdownptr($v) $na]} {$b != 0} {set b [lindex $vleftptr($v) $b]} {
        lset vupptr($v) $b $na
    }
    if {[string compare $otok $vtokmod($v)] <= 0} {
        modify_arc $v $oa
    }
}

proc renumbervarc {a v} {
    global parents children varctok varcstart varccommits
    global vupptr vdownptr vleftptr vbackptr vlastins varcid vtokmod vdatemode

    set t1 [clock clicks -milliseconds]
    set todo {}
    set isrelated($a) 1
    set kidchanged($a) 1
    set ntot 0
    while {$a != 0} {
        if {[info exists isrelated($a)]} {
            lappend todo $a
            set id [lindex $varccommits($v,$a) end]
            foreach p $parents($v,$id) {
                if {[info exists varcid($v,$p)]} {
                    set isrelated($varcid($v,$p)) 1
                }
            }
        }
        incr ntot
        set b [lindex $vdownptr($v) $a]
        if {$b == 0} {
            while {$a != 0} {
                set b [lindex $vleftptr($v) $a]
                if {$b != 0} break
                set a [lindex $vupptr($v) $a]
            }
        }
        set a $b
    }
    foreach a $todo {
        if {![info exists kidchanged($a)]} continue
        set id [lindex $varcstart($v) $a]
        if {[llength $children($v,$id)] > 1} {
            set children($v,$id) [lsort -command [list vtokcmp $v] \
                                      $children($v,$id)]
        }
        set oldtok [lindex $varctok($v) $a]
        if {!$vdatemode($v)} {
            set tok {}
        } else {
            set tok $oldtok
        }
        set ka 0
        set kid [last_real_child $v,$id]
        if {$kid ne {}} {
            set k $varcid($v,$kid)
            if {[string compare [lindex $varctok($v) $k] $tok] > 0} {
                set ki $kid
                set ka $k
                set tok [lindex $varctok($v) $k]
            }
        }
        if {$ka != 0} {
            set i [lsearch -exact $parents($v,$ki) $id]
            set j [expr {[llength $parents($v,$ki)] - 1 - $i}]
            append tok [strrep $j]
        }
        if {$tok eq $oldtok} {
            continue
        }
        set id [lindex $varccommits($v,$a) end]
        foreach p $parents($v,$id) {
            if {[info exists varcid($v,$p)]} {
                set kidchanged($varcid($v,$p)) 1
            } else {
                set sortkids($p) 1
            }
        }
        lset varctok($v) $a $tok
        set b [lindex $vupptr($v) $a]
        if {$b != $ka} {
            if {[string compare [lindex $varctok($v) $ka] $vtokmod($v)] < 0} {
                modify_arc $v $ka
            }
            if {[string compare [lindex $varctok($v) $b] $vtokmod($v)] < 0} {
                modify_arc $v $b
            }
            set c [lindex $vbackptr($v) $a]
            set d [lindex $vleftptr($v) $a]
            if {$c == 0} {
                lset vdownptr($v) $b $d
            } else {
                lset vleftptr($v) $c $d
            }
            if {$d != 0} {
                lset vbackptr($v) $d $c
            }
            if {[lindex $vlastins($v) $b] == $a} {
                lset vlastins($v) $b $c
            }
            lset vupptr($v) $a $ka
            set c [lindex $vlastins($v) $ka]
            if {$c == 0 || \
                    [string compare $tok [lindex $varctok($v) $c]] < 0} {
                set c $ka
                set b [lindex $vdownptr($v) $ka]
            } else {
                set b [lindex $vleftptr($v) $c]
            }
            while {$b != 0 && \
                      [string compare $tok [lindex $varctok($v) $b]] >= 0} {
                set c $b
                set b [lindex $vleftptr($v) $c]
            }
            if {$c == $ka} {
                lset vdownptr($v) $ka $a
                lset vbackptr($v) $a 0
            } else {
                lset vleftptr($v) $c $a
                lset vbackptr($v) $a $c
            }
            lset vleftptr($v) $a $b
            if {$b != 0} {
                lset vbackptr($v) $b $a
            }
            lset vlastins($v) $ka $a
        }
    }
    foreach id [array names sortkids] {
        if {[llength $children($v,$id)] > 1} {
            set children($v,$id) [lsort -command [list vtokcmp $v] \
                                      $children($v,$id)]
        }
    }
    set t2 [clock clicks -milliseconds]
    #puts "renumbervarc did [llength $todo] of $ntot arcs in [expr {$t2-$t1}]ms"
}

# Fix up the graph after we have found out that in view $v,
# $p (a commit that we have already seen) is actually the parent
# of the last commit in arc $a.
proc fix_reversal {p a v} {
    global varcid varcstart varctok vupptr

    set pa $varcid($v,$p)
    if {$p ne [lindex $varcstart($v) $pa]} {
        splitvarc $p $v
        set pa $varcid($v,$p)
    }
    # seeds always need to be renumbered
    if {[lindex $vupptr($v) $pa] == 0 ||
        [string compare [lindex $varctok($v) $a] \
             [lindex $varctok($v) $pa]] > 0} {
        renumbervarc $pa $v
    }
}

proc insertrow {id p v} {
    global cmitlisted children parents varcid varctok vtokmod
    global varccommits ordertok commitidx numcommits curview
    global targetid targetrow vshortids

    readcommit $id
    set vid $v,$id
    set cmitlisted($vid) 1
    set children($vid) {}
    set parents($vid) [list $p]
    set a [newvarc $v $id]
    set varcid($vid) $a
    lappend vshortids($v,[string range $id 0 3]) $id
    if {[string compare [lindex $varctok($v) $a] $vtokmod($v)] < 0} {
        modify_arc $v $a
    }
    lappend varccommits($v,$a) $id
    set vp $v,$p
    if {[llength [lappend children($vp) $id]] > 1} {
        set children($vp) [lsort -command [list vtokcmp $v] $children($vp)]
        unset -nocomplain ordertok
    }
    fix_reversal $p $a $v
    incr commitidx($v)
    if {$v == $curview} {
        set numcommits $commitidx($v)
        setcanvscroll
        if {[info exists targetid]} {
            if {![comes_before $targetid $p]} {
                incr targetrow
            }
        }
    }
}

proc insertfakerow {id p} {
    global varcid varccommits parents children cmitlisted
    global commitidx varctok vtokmod targetid targetrow curview numcommits

    set v $curview
    set a $varcid($v,$p)
    set i [lsearch -exact $varccommits($v,$a) $p]
    if {$i < 0} {
        puts "oops: insertfakerow can't find [shortids $p] on arc $a"
        return
    }
    set children($v,$id) {}
    set parents($v,$id) [list $p]
    set varcid($v,$id) $a
    lappend children($v,$p) $id
    set cmitlisted($v,$id) 1
    set numcommits [incr commitidx($v)]
    # note we deliberately don't update varcstart($v) even if $i == 0
    set varccommits($v,$a) [linsert $varccommits($v,$a) $i $id]
    modify_arc $v $a $i
    if {[info exists targetid]} {
        if {![comes_before $targetid $p]} {
            incr targetrow
        }
    }
    setcanvscroll
    drawvisible
}

proc removefakerow {id} {
    global varcid varccommits parents children commitidx
    global varctok vtokmod cmitlisted currentid selectedline
    global targetid curview numcommits

    set v $curview
    if {[llength $parents($v,$id)] != 1} {
        puts "oops: removefakerow [shortids $id] has [llength $parents($v,$id)] parents"
        return
    }
    set p [lindex $parents($v,$id) 0]
    set a $varcid($v,$id)
    set i [lsearch -exact $varccommits($v,$a) $id]
    if {$i < 0} {
        puts "oops: removefakerow can't find [shortids $id] on arc $a"
        return
    }
    unset varcid($v,$id)
    set varccommits($v,$a) [lreplace $varccommits($v,$a) $i $i]
    unset parents($v,$id)
    unset children($v,$id)
    unset cmitlisted($v,$id)
    set numcommits [incr commitidx($v) -1]
    set j [lsearch -exact $children($v,$p) $id]
    if {$j >= 0} {
        set children($v,$p) [lreplace $children($v,$p) $j $j]
    }
    modify_arc $v $a $i
    if {[info exist currentid] && $id eq $currentid} {
        unset currentid
        set selectedline {}
    }
    if {[info exists targetid] && $targetid eq $id} {
        set targetid $p
    }
    setcanvscroll
    drawvisible
}

proc real_children {vp} {
    global children nullid nullid2

    set kids {}
    foreach id $children($vp) {
        if {$id ne $nullid && $id ne $nullid2} {
            lappend kids $id
        }
    }
    return $kids
}

proc first_real_child {vp} {
    global children nullid nullid2

    foreach id $children($vp) {
        if {$id ne $nullid && $id ne $nullid2} {
            return $id
        }
    }
    return {}
}

proc last_real_child {vp} {
    global children nullid nullid2

    set kids $children($vp)
    for {set i [llength $kids]} {[incr i -1] >= 0} {} {
        set id [lindex $kids $i]
        if {$id ne $nullid && $id ne $nullid2} {
            return $id
        }
    }
    return {}
}

proc vtokcmp {v a b} {
    global varctok varcid

    return [string compare [lindex $varctok($v) $varcid($v,$a)] \
                [lindex $varctok($v) $varcid($v,$b)]]
}

# This assumes that if lim is not given, the caller has checked that
# arc a's token is less than $vtokmod($v)
proc modify_arc {v a {lim {}}} {
    global varctok vtokmod varcmod varcrow vupptr curview vrowmod varccommits

    if {$lim ne {}} {
        set c [string compare [lindex $varctok($v) $a] $vtokmod($v)]
        if {$c > 0} return
        if {$c == 0} {
            set r [lindex $varcrow($v) $a]
            if {$r ne {} && $vrowmod($v) <= $r + $lim} return
        }
    }
    set vtokmod($v) [lindex $varctok($v) $a]
    set varcmod($v) $a
    if {$v == $curview} {
        while {$a != 0 && [lindex $varcrow($v) $a] eq {}} {
            set a [lindex $vupptr($v) $a]
            set lim {}
        }
        set r 0
        if {$a != 0} {
            if {$lim eq {}} {
                set lim [llength $varccommits($v,$a)]
            }
            set r [expr {[lindex $varcrow($v) $a] + $lim}]
        }
        set vrowmod($v) $r
        undolayout $r
    }
}

proc update_arcrows {v} {
    global vtokmod varcmod vrowmod varcrow commitidx currentid selectedline
    global varcid vrownum varcorder varcix varccommits
    global vupptr vdownptr vleftptr varctok
    global displayorder parentlist curview cached_commitrow

    if {$vrowmod($v) == $commitidx($v)} return
    if {$v == $curview} {
        if {[llength $displayorder] > $vrowmod($v)} {
            set displayorder [lrange $displayorder 0 [expr {$vrowmod($v) - 1}]]
            set parentlist [lrange $parentlist 0 [expr {$vrowmod($v) - 1}]]
        }
        unset -nocomplain cached_commitrow
    }
    set narctot [expr {[llength $varctok($v)] - 1}]
    set a $varcmod($v)
    while {$a != 0 && [lindex $varcix($v) $a] eq {}} {
        # go up the tree until we find something that has a row number,
        # or we get to a seed
        set a [lindex $vupptr($v) $a]
    }
    if {$a == 0} {
        set a [lindex $vdownptr($v) 0]
        if {$a == 0} return
        set vrownum($v) {0}
        set varcorder($v) [list $a]
        lset varcix($v) $a 0
        lset varcrow($v) $a 0
        set arcn 0
        set row 0
    } else {
        set arcn [lindex $varcix($v) $a]
        if {[llength $vrownum($v)] > $arcn + 1} {
            set vrownum($v) [lrange $vrownum($v) 0 $arcn]
            set varcorder($v) [lrange $varcorder($v) 0 $arcn]
        }
        set row [lindex $varcrow($v) $a]
    }
    while {1} {
        set p $a
        incr row [llength $varccommits($v,$a)]
        # go down if possible
        set b [lindex $vdownptr($v) $a]
        if {$b == 0} {
            # if not, go left, or go up until we can go left
            while {$a != 0} {
                set b [lindex $vleftptr($v) $a]
                if {$b != 0} break
                set a [lindex $vupptr($v) $a]
            }
            if {$a == 0} break
        }
        set a $b
        incr arcn
        lappend vrownum($v) $row
        lappend varcorder($v) $a
        lset varcix($v) $a $arcn
        lset varcrow($v) $a $row
    }
    set vtokmod($v) [lindex $varctok($v) $p]
    set varcmod($v) $p
    set vrowmod($v) $row
    if {[info exists currentid]} {
        set selectedline [rowofcommit $currentid]
    }
}

# Test whether view $v contains commit $id
proc commitinview {id v} {
    global varcid

    return [info exists varcid($v,$id)]
}

# Return the row number for commit $id in the current view
proc rowofcommit {id} {
    global varcid varccommits varcrow curview cached_commitrow
    global varctok vtokmod

    set v $curview
    if {![info exists varcid($v,$id)]} {
        puts "oops rowofcommit no arc for [shortids $id]"
        return {}
    }
    set a $varcid($v,$id)
    if {[string compare [lindex $varctok($v) $a] $vtokmod($v)] >= 0} {
        update_arcrows $v
    }
    if {[info exists cached_commitrow($id)]} {
        return $cached_commitrow($id)
    }
    set i [lsearch -exact $varccommits($v,$a) $id]
    if {$i < 0} {
        puts "oops didn't find commit [shortids $id] in arc $a"
        return {}
    }
    incr i [lindex $varcrow($v) $a]
    set cached_commitrow($id) $i
    return $i
}

# Returns 1 if a is on an earlier row than b, otherwise 0
proc comes_before {a b} {
    global varcid varctok curview

    set v $curview
    if {$a eq $b || ![info exists varcid($v,$a)] || \
            ![info exists varcid($v,$b)]} {
        return 0
    }
    if {$varcid($v,$a) != $varcid($v,$b)} {
        return [expr {[string compare [lindex $varctok($v) $varcid($v,$a)] \
                           [lindex $varctok($v) $varcid($v,$b)]] < 0}]
    }
    return [expr {[rowofcommit $a] < [rowofcommit $b]}]
}

proc bsearch {l elt} {
    if {[llength $l] == 0 || $elt <= [lindex $l 0]} {
        return 0
    }
    set lo 0
    set hi [llength $l]
    while {$hi - $lo > 1} {
        set mid [expr {int(($lo + $hi) / 2)}]
        set t [lindex $l $mid]
        if {$elt < $t} {
            set hi $mid
        } elseif {$elt > $t} {
            set lo $mid
        } else {
            return $mid
        }
    }
    return $lo
}

# Make sure rows $start..$end-1 are valid in displayorder and parentlist
proc make_disporder {start end} {
    global vrownum curview commitidx displayorder parentlist
    global varccommits varcorder parents vrowmod varcrow
    global d_valid_start d_valid_end

    if {$end > $vrowmod($curview)} {
        update_arcrows $curview
    }
    set ai [bsearch $vrownum($curview) $start]
    set start [lindex $vrownum($curview) $ai]
    set narc [llength $vrownum($curview)]
    for {set r $start} {$ai < $narc && $r < $end} {incr ai} {
        set a [lindex $varcorder($curview) $ai]
        set l [llength $displayorder]
        set al [llength $varccommits($curview,$a)]
        if {$l < $r + $al} {
            if {$l < $r} {
                set pad [ntimes [expr {$r - $l}] {}]
                set displayorder [concat $displayorder $pad]
                set parentlist [concat $parentlist $pad]
            } elseif {$l > $r} {
                set displayorder [lrange $displayorder 0 [expr {$r - 1}]]
                set parentlist [lrange $parentlist 0 [expr {$r - 1}]]
            }
            foreach id $varccommits($curview,$a) {
                lappend displayorder $id
                lappend parentlist $parents($curview,$id)
            }
        } elseif {[lindex $displayorder [expr {$r + $al - 1}]] eq {}} {
            set i $r
            foreach id $varccommits($curview,$a) {
                lset displayorder $i $id
                lset parentlist $i $parents($curview,$id)
                incr i
            }
        }
        incr r $al
    }
}

proc commitonrow {row} {
    global displayorder

    set id [lindex $displayorder $row]
    if {$id eq {}} {
        make_disporder $row [expr {$row + 1}]
        set id [lindex $displayorder $row]
    }
    return $id
}

proc closevarcs {v} {
    global varctok varccommits varcid parents children
    global cmitlisted commitidx vtokmod curview numcommits

    set missing_parents 0
    set scripts {}
    set narcs [llength $varctok($v)]
    for {set a 1} {$a < $narcs} {incr a} {
        set id [lindex $varccommits($v,$a) end]
        foreach p $parents($v,$id) {
            if {[info exists varcid($v,$p)]} continue
            # add p as a new commit
            incr missing_parents
            set cmitlisted($v,$p) 0
            set parents($v,$p) {}
            if {[llength $children($v,$p)] == 1 &&
                [llength $parents($v,$id)] == 1} {
                set b $a
            } else {
                set b [newvarc $v $p]
            }
            set varcid($v,$p) $b
            if {[string compare [lindex $varctok($v) $b] $vtokmod($v)] < 0} {
                modify_arc $v $b
            }
            lappend varccommits($v,$b) $p
            incr commitidx($v)
            if {$v == $curview} {
                set numcommits $commitidx($v)
            }
            set scripts [check_interest $p $scripts]
        }
    }
    if {$missing_parents > 0} {
        foreach s $scripts {
            eval $s
        }
    }
}

# Use $rwid as a substitute for $id, i.e. reparent $id's children to $rwid
# Assumes we already have an arc for $rwid.
proc rewrite_commit {v id rwid} {
    global children parents varcid varctok vtokmod varccommits

    foreach ch $children($v,$id) {
        # make $rwid be $ch's parent in place of $id
        set i [lsearch -exact $parents($v,$ch) $id]
        if {$i < 0} {
            puts "oops rewrite_commit didn't find $id in parent list for $ch"
        }
        set parents($v,$ch) [lreplace $parents($v,$ch) $i $i $rwid]
        # add $ch to $rwid's children and sort the list if necessary
        if {[llength [lappend children($v,$rwid) $ch]] > 1} {
            set children($v,$rwid) [lsort -command [list vtokcmp $v] \
                                        $children($v,$rwid)]
        }
        # fix the graph after joining $id to $rwid
        set a $varcid($v,$ch)
        fix_reversal $rwid $a $v
        # parentlist is wrong for the last element of arc $a
        # even if displayorder is right, hence the 3rd arg here
        modify_arc $v $a [expr {[llength $varccommits($v,$a)] - 1}]
    }
}

# Mechanism for registering a command to be executed when we come
# across a particular commit.  To handle the case when only the
# prefix of the commit is known, the commitinterest array is now
# indexed by the first 4 characters of the ID.  Each element is a
# list of id, cmd pairs.
proc interestedin {id cmd} {
    global commitinterest

    lappend commitinterest([string range $id 0 3]) $id $cmd
}

proc check_interest {id scripts} {
    global commitinterest

    set prefix [string range $id 0 3]
    if {[info exists commitinterest($prefix)]} {
        set newlist {}
        foreach {i script} $commitinterest($prefix) {
            if {[string match "$i*" $id]} {
                lappend scripts [string map [list "%I" $id "%P" $i] $script]
            } else {
                lappend newlist $i $script
            }
        }
        if {$newlist ne {}} {
            set commitinterest($prefix) $newlist
        } else {
            unset commitinterest($prefix)
        }
    }
    return $scripts
}

proc getcommitlines {fd inst view updating}  {
    global cmitlisted leftover
    global commitidx commitdata vdatemode
    global parents children curview hlview
    global idpending ordertok
    global varccommits varcid varctok vtokmod vfilelimit vshortids
    global hashlength

    set stuff [read $fd 500000]
    # git log doesn't terminate the last commit with a null...
    if {$stuff == {} && $leftover($inst) ne {} && [eof $fd]} {
        set stuff "\0"
    }
    if {$stuff == {}} {
        if {![eof $fd]} {
            return 1
        }
        global commfd viewcomplete viewactive viewname
        global viewinstances
        unset commfd($inst)
        set i [lsearch -exact $viewinstances($view) $inst]
        if {$i >= 0} {
            set viewinstances($view) [lreplace $viewinstances($view) $i $i]
        }
        # set it blocking so we wait for the process to terminate
        fconfigure $fd -blocking 1
        if {[catch {close $fd} err]} {
            set fv {}
            if {$view != $curview} {
                set fv " for the \"$viewname($view)\" view"
            }
            if {[string range $err 0 4] == "usage"} {
                set err "Gitk: error reading commits$fv:\
                        bad arguments to git log."
                if {$viewname($view) eq [mc "Command line"]} {
                    append err \
                        "  (Note: arguments to gitk are passed to git log\
                         to allow selection of commits to be displayed.)"
                }
            } else {
                set err "Error reading commits$fv: $err"
            }
            error_popup $err
        }
        if {[incr viewactive($view) -1] <= 0} {
            set viewcomplete($view) 1
            # Check if we have seen any ids listed as parents that haven't
            # appeared in the list
            closevarcs $view
            notbusy $view
        }
        if {$view == $curview} {
            run chewcommits
        }
        return 0
    }
    set start 0
    set gotsome 0
    set scripts {}
    while 1 {
        set i [string first "\0" $stuff $start]
        if {$i < 0} {
            append leftover($inst) [string range $stuff $start end]
            break
        }
        if {$start == 0} {
            set cmit $leftover($inst)
            append cmit [string range $stuff 0 [expr {$i - 1}]]
            set leftover($inst) {}
        } else {
            set cmit [string range $stuff $start [expr {$i - 1}]]
        }
        set start [expr {$i + 1}]
        set j [string first "\n" $cmit]
        set ok 0
        set listed 1
        if {$j >= 0 && [string match "commit *" $cmit]} {
            set ids [string range $cmit 7 [expr {$j - 1}]]
            if {[string match {[-^<>]*} $ids]} {
                switch -- [string index $ids 0] {
                    "-" {set listed 0}
                    "^" {set listed 2}
                    "<" {set listed 3}
                    ">" {set listed 4}
                }
                set ids [string range $ids 1 end]
            }
            set ok 1
            foreach id $ids {
                if {[string length $id] != $hashlength} {
                    set ok 0
                    break
                }
            }
        }
        if {!$ok} {
            set shortcmit $cmit
            if {[string length $shortcmit] > 80} {
                set shortcmit "[string range $shortcmit 0 80]..."
            }
            error_popup "[mc "Can't parse git log output:"] {$shortcmit}"
            exit 1
        }
        set id [lindex $ids 0]
        set vid $view,$id

        lappend vshortids($view,[string range $id 0 3]) $id

        if {!$listed && $updating && ![info exists varcid($vid)] &&
            $vfilelimit($view) ne {}} {
            # git log doesn't rewrite parents for unlisted commits
            # when doing path limiting, so work around that here
            # by working out the rewritten parent with git rev-list
            # and if we already know about it, using the rewritten
            # parent as a substitute parent for $id's children.
            if {![catch {
                set rwid [safe_exec [list git rev-list --first-parent --max-count=1 \
                              $id -- $vfilelimit($view)]]
            }]} {
                if {$rwid ne {} && [info exists varcid($view,$rwid)]} {
                    # use $rwid in place of $id
                    rewrite_commit $view $id $rwid
                    continue
                }
            }
        }

        set a 0
        if {[info exists varcid($vid)]} {
            if {$cmitlisted($vid) || !$listed} continue
            set a $varcid($vid)
        }
        if {$listed} {
            set olds [lrange $ids 1 end]
        } else {
            set olds {}
        }
        set commitdata($id) [string range $cmit [expr {$j + 1}] end]
        set cmitlisted($vid) $listed
        set parents($vid) $olds
        if {![info exists children($vid)]} {
            set children($vid) {}
        } elseif {$a == 0 && [llength $children($vid)] == 1} {
            set k [lindex $children($vid) 0]
            if {[llength $parents($view,$k)] == 1 &&
                (!$vdatemode($view) ||
                 $varcid($view,$k) == [llength $varctok($view)] - 1)} {
                set a $varcid($view,$k)
            }
        }
        if {$a == 0} {
            # new arc
            set a [newvarc $view $id]
        }
        if {[string compare [lindex $varctok($view) $a] $vtokmod($view)] < 0} {
            modify_arc $view $a
        }
        if {![info exists varcid($vid)]} {
            set varcid($vid) $a
            lappend varccommits($view,$a) $id
            incr commitidx($view)
        }

        set i 0
        foreach p $olds {
            if {$i == 0 || [lsearch -exact $olds $p] >= $i} {
                set vp $view,$p
                if {[llength [lappend children($vp) $id]] > 1 &&
                    [vtokcmp $view [lindex $children($vp) end-1] $id] > 0} {
                    set children($vp) [lsort -command [list vtokcmp $view] \
                                           $children($vp)]
                    unset -nocomplain ordertok
                }
                if {[info exists varcid($view,$p)]} {
                    fix_reversal $p $a $view
                }
            }
            incr i
        }

        set scripts [check_interest $id $scripts]
        set gotsome 1
    }
    if {$gotsome} {
        global numcommits hlview

        if {$view == $curview} {
            set numcommits $commitidx($view)
            run chewcommits
        }
        if {[info exists hlview] && $view == $hlview} {
            # we never actually get here...
            run vhighlightmore
        }
        foreach s $scripts {
            eval $s
        }
    }
    return 2
}

proc chewcommits {} {
    global curview hlview viewcomplete
    global pending_select

    layoutmore
    if {$viewcomplete($curview)} {
        global commitidx varctok
        global numcommits startmsecs

        if {[info exists pending_select]} {
            update
            reset_pending_select {}

            if {[commitinview $pending_select $curview]} {
                selectline [rowofcommit $pending_select] 1
            } else {
                set row [first_real_row]
                selectline $row 1
            }
        }
        if {$commitidx($curview) > 0} {
            #set ms [expr {[clock clicks -milliseconds] - $startmsecs}]
            #puts "overall $ms ms for $numcommits commits"
            #puts "[llength $varctok($view)] arcs, $commitidx($view) commits"
        } else {
            show_status [mc "No commits selected"]
        }
        notbusy layout
    }
    return 0
}

proc do_readcommit {id} {
    global tclencoding

    # Invoke git-log to handle automatic encoding conversion
    set fd [safe_open_command [concat git log --no-color --pretty=raw -1 $id]]
    # Read the results using i18n.logoutputencoding
    fconfigure $fd -translation lf -eofchar {}
    if {$tclencoding != {}} {
        fconfigure $fd -encoding $tclencoding
    }
    set contents [read $fd]
    close $fd
    # Remove the heading line
    regsub {^commit [0-9a-f]+\n} $contents {} contents

    return $contents
}

proc readcommit {id} {
    if {[catch {set contents [do_readcommit $id]}]} return
    parsecommit $id $contents 1
}

proc parsecommit {id contents listed} {
    global commitinfo

    set inhdr 1
    set comment {}
    set headline {}
    set auname {}
    set audate {}
    set comname {}
    set comdate {}
    set hdrend [string first "\n\n" $contents]
    if {$hdrend < 0} {
        # should never happen...
        set hdrend [string length $contents]
    }
    set header [string range $contents 0 [expr {$hdrend - 1}]]
    set comment [string range $contents [expr {$hdrend + 2}] end]
    foreach line [split $header "\n"] {
        set line [split $line " "]
        set tag [lindex $line 0]
        if {$tag == "author"} {
            set audate [lrange $line end-1 end]
            set auname [join [lrange $line 1 end-2] " "]
        } elseif {$tag == "committer"} {
            set comdate [lrange $line end-1 end]
            set comname [join [lrange $line 1 end-2] " "]
        }
    }
    set headline {}
    # take the first non-blank line of the comment as the headline
    set headline [string trimleft $comment]
    set i [string first "\n" $headline]
    if {$i >= 0} {
        set headline [string range $headline 0 $i]
    }
    set headline [string trimright $headline]
    set i [string first "\r" $headline]
    if {$i >= 0} {
        set headline [string trimright [string range $headline 0 $i]]
    }
    if {!$listed} {
        # git log indents the comment by 4 spaces;
        # if we got this via git cat-file, add the indentation
        set newcomment {}
        foreach line [split $comment "\n"] {
            append newcomment "    "
            append newcomment $line
            append newcomment "\n"
        }
        set comment $newcomment
    }
    set hasnote [string first "\nNotes:\n" $contents]
    set diff ""
    # If there is diff output shown in the git-log stream, split it
    # out.  But get rid of the empty line that always precedes the
    # diff.
    set i [string first "\n\ndiff" $comment]
    if {$i >= 0} {
        set diff [string range $comment $i+1 end]
        set comment [string range $comment 0 $i-1]
    }
    set commitinfo($id) [list $headline $auname $audate \
                             $comname $comdate $comment $hasnote $diff]
}

proc getcommit {id} {
    global commitdata commitinfo

    if {[info exists commitdata($id)]} {
        parsecommit $id $commitdata($id) 1
    } else {
        readcommit $id
        if {![info exists commitinfo($id)]} {
            set commitinfo($id) [list [mc "No commit information available"]]
        }
    }
    return 1
}

# Expand an abbreviated commit ID to a list of full 40-char (or 64-char
# for SHA256 repo) IDs that match and are present in the current view.
# This is fairly slow...
proc longid {prefix} {
    global varcid curview vshortids

    set ids {}
    if {[string length $prefix] >= 4} {
        set vshortid $curview,[string range $prefix 0 3]
        if {[info exists vshortids($vshortid)]} {
            foreach id $vshortids($vshortid) {
                if {[string match "$prefix*" $id]} {
                    if {[lsearch -exact $ids $id] < 0} {
                        lappend ids $id
                        if {[llength $ids] >= 2} break
                    }
                }
            }
        }
    } else {
        foreach match [array names varcid "$curview,$prefix*"] {
            lappend ids [lindex [split $match ","] 1]
            if {[llength $ids] >= 2} break
        }
    }
    return $ids
}

proc readrefs {} {
    global tagids idtags headids idheads tagobjid upstreamofref
    global otherrefids idotherrefs mainhead mainheadid
    global selecthead selectheadid
    global hideremotes
    global tclencoding
    global hashlength

    foreach v {tagids idtags headids idheads otherrefids idotherrefs upstreamofref} {
        unset -nocomplain $v
    }
    set refd [safe_open_command [list git show-ref -d]]
    if {$tclencoding != {}} {
        fconfigure $refd -encoding $tclencoding
    }
    while {[gets $refd line] >= 0} {
        if {[string index $line $hashlength] ne " "} continue
        set id [string range $line 0 [expr {$hashlength - 1}]]
        set ref [string range $line [expr {$hashlength + 1}] end]
        if {![string match "refs/*" $ref]} continue
        set name [string range $ref 5 end]
        if {[string match "remotes/*" $name]} {
            if {![string match "*/HEAD" $name] && !$hideremotes} {
                set headids($name) $id
                lappend idheads($id) $name
            }
        } elseif {[string match "heads/*" $name]} {
            set name [string range $name 6 end]
            set headids($name) $id
            lappend idheads($id) $name
        } elseif {[string match "tags/*" $name]} {
            # this lets refs/tags/foo^{} overwrite refs/tags/foo,
            # which is what we want since the former is the commit ID
            set name [string range $name 5 end]
            if {[string match "*^{}" $name]} {
                set name [string range $name 0 end-3]
            } else {
                set tagobjid($name) $id
            }
            set tagids($name) $id
            lappend idtags($id) $name
        } else {
            set otherrefids($name) $id
            lappend idotherrefs($id) $name
        }
    }
    catch {close $refd}
    set mainhead {}
    set mainheadid {}
    catch {
        set mainheadid [exec git rev-parse HEAD]
        set thehead [exec git symbolic-ref HEAD]
        if {[string match "refs/heads/*" $thehead]} {
            set mainhead [string range $thehead 11 end]
        }
    }
    set selectheadid {}
    if {$selecthead ne {}} {
        catch {
            set selectheadid [safe_exec [list git rev-parse --verify $selecthead]]
        }
    }
    #load the local_branch->upstream mapping
    # the result of the for-each-ref command produces: local_branch NUL upstream
    set refd [safe_open_command [list git for-each-ref {--format=%(refname:short)%00%(upstream)} refs/heads/]]
    while {[gets $refd local_tracking] >= 0} {
        set line [split $local_tracking \0]
        if {[lindex $line 1] ne {}} {
            set upstream_ref [string map {"refs/" ""} [lindex $line 1]]
            set upstreamofref([lindex $line 0]) $upstream_ref
        }
    }
    catch {close $refd}
}

# skip over fake commits
proc first_real_row {} {
    global nullid nullid2 numcommits

    for {set row 0} {$row < $numcommits} {incr row} {
        set id [commitonrow $row]
        if {$id ne $nullid && $id ne $nullid2} {
            break
        }
    }
    return $row
}

# update things for a head moved to a child of its previous location
proc movehead {id name} {
    global headids idheads

    removehead $headids($name) $name
    set headids($name) $id
    lappend idheads($id) $name
}

# update things when a head has been removed
proc removehead {id name} {
    global headids idheads

    if {$idheads($id) eq $name} {
        unset idheads($id)
    } else {
        set i [lsearch -exact $idheads($id) $name]
        if {$i >= 0} {
            set idheads($id) [lreplace $idheads($id) $i $i]
        }
    }
    unset headids($name)
}

proc ttk_toplevel {w args} {
    eval [linsert $args 0 ::toplevel $w]
    place [ttk::frame $w._toplevel_background] -x 0 -y 0 -relwidth 1 -relheight 1
    return $w
}

proc make_transient {window origin} {
    wm transient $window $origin

    # Windows fails to place transient windows normally, so
    # schedule a callback to center them on the parent.
    if {[tk windowingsystem] eq {win32}} {
        after idle [list tk::PlaceWindow $window widget $origin]
    }
}

proc show_error {w top msg} {
    if {[wm state $top] eq "withdrawn"} { wm deiconify $top }
    message $w.m -text $msg -justify center -aspect 400
    pack $w.m -side top -fill x -padx 20 -pady 20
    ttk::button $w.ok -default active -text [mc OK] -command "destroy $top"
    pack $w.ok -side bottom -fill x
    bind $top <Visibility> "grab $top; focus $top"
    bind $top <Key-Return> "destroy $top"
    bind $top <Key-space>  "destroy $top"
    bind $top <Key-Escape> "destroy $top"
    tkwait window $top
}

proc error_popup {msg {owner .}} {
    if {[tk windowingsystem] eq "win32"} {
        tk_messageBox -icon error -type ok -title [wm title .] \
            -parent $owner -message $msg
    } else {
        set w .error
        ttk_toplevel $w
        make_transient $w $owner
        show_error $w $w $msg
    }
}

proc confirm_popup {msg {owner .}} {
    global confirm_ok
    set confirm_ok 0
    set w .confirm
    ttk_toplevel $w
    make_transient $w $owner
    message $w.m -text $msg -justify center -aspect 400
    pack $w.m -side top -fill x -padx 20 -pady 20
    ttk::button $w.ok -text [mc OK] -command "set confirm_ok 1; destroy $w"
    pack $w.ok -side left -fill x
    ttk::button $w.cancel -text [mc Cancel] -command "destroy $w"
    pack $w.cancel -side right -fill x
    bind $w <Visibility> "grab $w; focus $w"
    bind $w <Key-Return> "set confirm_ok 1; destroy $w"
    bind $w <Key-space>  "set confirm_ok 1; destroy $w"
    bind $w <Key-Escape> "destroy $w"
    tk::PlaceWindow $w widget $owner
    tkwait window $w
    return $confirm_ok
}

proc haveselectionclipboard {} {
    return [expr {[tk windowingsystem] eq "x11"}]
}

proc setoptions {} {
    if {[tk windowingsystem] ne "win32"} {
        option add *Panedwindow.showHandle 1 startupFile
        option add *Panedwindow.sashRelief raised startupFile
        if {[tk windowingsystem] ne "aqua"} {
            option add *Menu.font uifont startupFile
        }
    } else {
        option add *Menu.TearOff 0 startupFile
    }
    option add *Button.font uifont startupFile
    option add *Checkbutton.font uifont startupFile
    option add *Radiobutton.font uifont startupFile
    option add *Menubutton.font uifont startupFile
    option add *Label.font uifont startupFile
    option add *Message.font uifont startupFile
    option add *Entry.font textfont startupFile
    option add *Text.font textfont startupFile
    option add *Labelframe.font uifont startupFile
    option add *Spinbox.font textfont startupFile
    option add *Listbox.font mainfont startupFile
}

proc setttkstyle {} {
    eval font configure TkDefaultFont [fontflags mainfont]
    eval font configure TkTextFont [fontflags textfont]
    eval font configure TkHeadingFont [fontflags mainfont]
    eval font configure TkCaptionFont [fontflags mainfont] -weight bold
    eval font configure TkTooltipFont [fontflags uifont]
    eval font configure TkFixedFont   [fontflags textfont]
    eval font configure TkIconFont    [fontflags uifont]
    eval font configure TkMenuFont    [fontflags uifont]
    eval font configure TkSmallCaptionFont [fontflags uifont]
}

# Make a menu and submenus.
# m is the window name for the menu, items is the list of menu items to add.
# Each item is a list {mc label type description options...}
# mc is ignored; it's so we can put mc there to alert xgettext
# label is the string that appears in the menu
# type is cascade, command or radiobutton (should add checkbutton)
# description depends on type; it's the sublist for cascade, the
# command to invoke for command, or {variable value} for radiobutton
proc makemenu {m items} {
    menu $m
    if {[tk windowingsystem] eq {aqua}} {
        set Meta1 Cmd
    } else {
        set Meta1 Ctrl
    }
    foreach i $items {
        set name [mc [lindex $i 1]]
        set type [lindex $i 2]
        set thing [lindex $i 3]
        set params [list $type]
        if {$name ne {}} {
            set u [string first "&" [string map {&& x} $name]]
            lappend params -label [string map {&& & & {}} $name]
            if {$u >= 0} {
                lappend params -underline $u
            }
        }
        switch -- $type {
            "cascade" {
                set submenu [string tolower [string map {& ""} [lindex $i 1]]]
                lappend params -menu $m.$submenu
            }
            "command" {
                lappend params -command $thing
            }
            "radiobutton" {
                lappend params -variable [lindex $thing 0] \
                    -value [lindex $thing 1]
            }
        }
        set tail [lrange $i 4 end]
        regsub -all {\yMeta1\y} $tail $Meta1 tail
        eval $m add $params $tail
        if {$type eq "cascade"} {
            makemenu $m.$submenu $thing
        }
    }
}

# translate string and remove ampersands
proc mca {str} {
    return [string map {&& & & {}} [mc $str]]
}

proc cleardropsel {w} {
    $w selection clear
}
proc makedroplist {w varname args} {
    set width 0
    foreach label $args {
        set cx [string length $label]
        if {$cx > $width} {set width $cx}
    }
    set gm [ttk::combobox $w -width $width -state readonly\
        -textvariable $varname -values $args \
        -exportselection false]
    bind $gm <<ComboboxSelected>> [list $gm selection clear]
    return $gm
}

proc scrollval {D {koff 0}} {
    global kscroll scroll_D0
    return [expr int(-($D / $scroll_D0) * max(1, $kscroll-$koff))]
}

proc bind_mousewheel {} {
    global canv cflist ctext
    bindall <MouseWheel> {allcanvs yview scroll [scrollval %D] units}
    bindall <Shift-MouseWheel> break
    bind $ctext <MouseWheel> {$ctext yview scroll [scrollval %D 2] units}
    bind $ctext <Shift-MouseWheel> {$ctext xview scroll [scrollval %D 2] units}
    bind $cflist <MouseWheel> {$cflist yview scroll [scrollval %D 2] units}
    bind $cflist <Shift-MouseWheel> break
    bind $canv <Shift-MouseWheel> {$canv xview scroll [scrollval %D] units}
}

proc bind_mousewheel_buttons {} {
    global canv cflist ctext
        bindall <ButtonRelease-4> {allcanvs yview scroll [scrollval 1] units}
        bindall <ButtonRelease-5> {allcanvs yview scroll [scrollval -1] units}
        bindall <Shift-ButtonRelease-4> break
        bindall <Shift-ButtonRelease-5> break
        bind $ctext <ButtonRelease-4> {$ctext yview scroll [scrollval 1 2] units}
        bind $ctext <ButtonRelease-5> {$ctext yview scroll  [scrollval -1 2] units}
        bind $ctext <Shift-ButtonRelease-4> {$ctext xview scroll [scrollval 1 2] units}
        bind $ctext <Shift-ButtonRelease-5> {$ctext xview scroll  [scrollval -1 2] units}
        bind $cflist <ButtonRelease-4> {$cflist yview scroll [scrollval 1 2] units}
        bind $cflist <ButtonRelease-5> {$cflist yview scroll  [scrollval -1 2] units}
        bind $cflist <Shift-ButtonRelease-4> break
        bind $cflist <Shift-ButtonRelease-5> break
        bind $canv <Shift-ButtonRelease-4> {$canv xview scroll [scrollval 1] units}
        bind $canv <Shift-ButtonRelease-5> {$canv xview scroll [scrollval -1] units}
}

proc makewindow {} {
    global canv canv2 canv3 linespc charspc ctext cflist cscroll
    global tabstop
    global findtype findtypemenu findloc findstring fstring geometry
    global entries sha1entry sha1string sha1but
    global diffcontextstring diffcontext
    global ignorespace
    global maincursor textcursor curtextcursor
    global rowctxmenu fakerowmenu mergemax wrapcomment wrapdefault
    global highlight_files gdttype
    global searchstring sstring
    global bgcolor fgcolor bglist fglist diffcolors diffbgcolors selectbgcolor
    global uifgcolor uifgdisabledcolor
    global filesepbgcolor filesepfgcolor
    global mergecolors foundbgcolor currentsearchhitbgcolor
    global headctxmenu progresscanv progressitem progresscoords statusw
    global fprogitem fprogcoord lastprogupdate progupdatepending
    global rprogitem rprogcoord rownumsel numcommits
    global worddiff
<<<<<<< HEAD
    global hashlength
=======
    global scroll_D0
>>>>>>> 3e431438

    # The "mc" arguments here are purely so that xgettext
    # sees the following string as needing to be translated
    set file {
        mc "&File" cascade {
            {mc "&Update" command updatecommits -accelerator F5}
            {mc "&Reload" command reloadcommits -accelerator Shift-F5}
            {mc "Reread re&ferences" command rereadrefs}
            {mc "&List references" command showrefs -accelerator F2}
            {xx "" separator}
            {mc "Start git &gui" command {safe_exec_redirect [list git gui] [list &]}}
            {xx "" separator}
            {mc "&Quit" command doquit -accelerator Meta1-Q}
        }}
    set edit {
        mc "&Edit" cascade {
            {mc "&Preferences" command doprefs}
        }}
    set view {
        mc "&View" cascade {
            {mc "&New view..." command {newview 0} -accelerator Shift-F4}
            {mc "&Edit view..." command editview -state disabled -accelerator F4}
            {mc "&Delete view" command delview -state disabled}
            {xx "" separator}
            {mc "&All files" radiobutton {selectedview 0} -command {showview 0}}
        }}
    if {[tk windowingsystem] ne "aqua"} {
        set help {
        mc "&Help" cascade {
            {mc "&About gitk" command about}
            {mc "&Key bindings" command keys}
        }}
        set bar [list $file $edit $view $help]
    } else {
        proc ::tk::mac::ShowPreferences {} {doprefs}
        proc ::tk::mac::Quit {} {doquit}
        lset file end [lreplace [lindex $file end] end-1 end]
        set apple {
        xx "&Apple" cascade {
            {mc "&About gitk" command about}
            {xx "" separator}
        }}
        set help {
        mc "&Help" cascade {
            {mc "&Key bindings" command keys}
        }}
        set bar [list $apple $file $view $help]
    }
    makemenu .bar $bar
    . configure -menu .bar

    # cover the non-themed toplevel with a themed frame.
    place [ttk::frame ._main_background] -x 0 -y 0 -relwidth 1 -relheight 1

    # the gui has upper and lower half, parts of a paned window.
    ttk::panedwindow .ctop -orient vertical

    # possibly use assumed geometry
    if {![info exists geometry(pwsash0)]} {
        set geometry(topheight) [expr {15 * $linespc}]
        set geometry(topwidth) [expr {80 * $charspc}]
        set geometry(botheight) [expr {15 * $linespc}]
        set geometry(botwidth) [expr {50 * $charspc}]
        set geometry(pwsash0) [list [expr {40 * $charspc}] 2]
        set geometry(pwsash1) [list [expr {60 * $charspc}] 2]
    }

    # the upper half will have a paned window, a scroll bar to the right, and some stuff below
    ttk::frame .tf -height $geometry(topheight) -width $geometry(topwidth)
    ttk::frame .tf.histframe
    ttk::panedwindow .tf.histframe.pwclist -orient horizontal

    # create three canvases
    set cscroll .tf.histframe.csb
    set canv .tf.histframe.pwclist.canv
    canvas $canv \
        -selectbackground $selectbgcolor \
        -background $bgcolor -bd 0 \
        -xscrollincr $linespc \
        -yscrollincr $linespc -yscrollcommand "scrollcanv $cscroll"
    .tf.histframe.pwclist add $canv
    set canv2 .tf.histframe.pwclist.canv2
    canvas $canv2 \
        -selectbackground $selectbgcolor \
        -background $bgcolor -bd 0 -yscrollincr $linespc
    .tf.histframe.pwclist add $canv2
    set canv3 .tf.histframe.pwclist.canv3
    canvas $canv3 \
        -selectbackground $selectbgcolor \
        -background $bgcolor -bd 0 -yscrollincr $linespc
    .tf.histframe.pwclist add $canv3
    bind .tf.histframe.pwclist <Map> {
        bind %W <Map> {}
        .tf.histframe.pwclist sashpos 1 [lindex $::geometry(pwsash1) 0]
        .tf.histframe.pwclist sashpos 0 [lindex $::geometry(pwsash0) 0]
    }

    # a scroll bar to rule them
    ttk::scrollbar $cscroll -command {allcanvs yview}
    pack $cscroll -side right -fill y
    bind .tf.histframe.pwclist <Configure> {resizeclistpanes %W %w}
    lappend bglist $canv $canv2 $canv3
    pack .tf.histframe.pwclist -fill both -expand 1 -side left

    # we have two button bars at bottom of top frame. Bar 1
    ttk::frame .tf.bar
    ttk::frame .tf.lbar -height 15

    set sha1entry .tf.bar.sha1
    set entries $sha1entry
    set sha1but .tf.bar.sha1label
    button $sha1but -text "[mc "Commit ID:"] " -state disabled -relief flat \
        -command gotocommit -width 8
    $sha1but conf -disabledforeground [$sha1but cget -foreground]
    pack .tf.bar.sha1label -side left
<<<<<<< HEAD
    ${NS}::entry $sha1entry -width $hashlength -font textfont -textvariable sha1string
=======
    ttk::entry $sha1entry -width 40 -font textfont -textvariable sha1string
>>>>>>> 3e431438
    trace add variable sha1string write sha1change
    pack $sha1entry -side left -pady 2

    set bm_left_data {
        #define left_width 16
        #define left_height 16
        static unsigned char left_bits[] = {
        0x00, 0x00, 0xc0, 0x01, 0xe0, 0x00, 0x70, 0x00, 0x38, 0x00, 0x1c, 0x00,
        0x0e, 0x00, 0xff, 0x7f, 0xff, 0x7f, 0xff, 0x7f, 0x0e, 0x00, 0x1c, 0x00,
        0x38, 0x00, 0x70, 0x00, 0xe0, 0x00, 0xc0, 0x01};
    }
    set bm_right_data {
        #define right_width 16
        #define right_height 16
        static unsigned char right_bits[] = {
        0x00, 0x00, 0xc0, 0x01, 0x80, 0x03, 0x00, 0x07, 0x00, 0x0e, 0x00, 0x1c,
        0x00, 0x38, 0xff, 0x7f, 0xff, 0x7f, 0xff, 0x7f, 0x00, 0x38, 0x00, 0x1c,
        0x00, 0x0e, 0x00, 0x07, 0x80, 0x03, 0xc0, 0x01};
    }
    image create bitmap bm-left -data $bm_left_data -foreground $uifgcolor
    image create bitmap bm-left-gray -data $bm_left_data -foreground $uifgdisabledcolor
    image create bitmap bm-right -data $bm_right_data -foreground $uifgcolor
    image create bitmap bm-right-gray -data $bm_right_data -foreground $uifgdisabledcolor

    ttk::button .tf.bar.leftbut -command goback -state disabled -width 26
    .tf.bar.leftbut configure -image [list bm-left disabled bm-left-gray]
    pack .tf.bar.leftbut -side left -fill y
    ttk::button .tf.bar.rightbut -command goforw -state disabled -width 26
    .tf.bar.rightbut configure -image [list bm-right disabled bm-right-gray]
    pack .tf.bar.rightbut -side left -fill y

    ttk::label .tf.bar.rowlabel -text [mc "Row"]
    set rownumsel {}
    ttk::label .tf.bar.rownum -width 7 -textvariable rownumsel \
        -relief sunken -anchor e
    ttk::label .tf.bar.rowlabel2 -text "/"
    ttk::label .tf.bar.numcommits -width 7 -textvariable numcommits \
        -relief sunken -anchor e
    pack .tf.bar.rowlabel .tf.bar.rownum .tf.bar.rowlabel2 .tf.bar.numcommits \
        -side left
    global selectedline
    trace add variable selectedline write selectedline_change

    # Status label and progress bar
    set statusw .tf.bar.status
    ttk::label $statusw -width 15 -relief sunken
    pack $statusw -side left -padx 5
    set progresscanv [ttk::progressbar .tf.bar.progress]
    pack $progresscanv -side right -expand 1 -fill x -padx {0 2}
    set progresscoords {0 0}
    set fprogcoord 0
    set rprogcoord 0
    bind $progresscanv <Configure> adjustprogress
    set lastprogupdate [clock clicks -milliseconds]
    set progupdatepending 0

    # build up the bottom bar of upper window
    ttk::label .tf.lbar.flabel -text "[mc "Find"] "

    set bm_down_data {
        #define down_width 16
        #define down_height 16
        static unsigned char down_bits[] = {
        0x80, 0x01, 0x80, 0x01, 0x80, 0x01, 0x80, 0x01,
        0x80, 0x01, 0x80, 0x01, 0x80, 0x01, 0x80, 0x01,
        0x87, 0xe1, 0x8e, 0x71, 0x9c, 0x39, 0xb8, 0x1d,
        0xf0, 0x0f, 0xe0, 0x07, 0xc0, 0x03, 0x80, 0x01};
    }
    image create bitmap bm-down -data $bm_down_data -foreground $uifgcolor
    ttk::button .tf.lbar.fnext -width 26 -command {dofind 1 1}
    .tf.lbar.fnext configure -image bm-down

    set bm_up_data {
        #define up_width 16
        #define up_height 16
        static unsigned char up_bits[] = {
        0x80, 0x01, 0xc0, 0x03, 0xe0, 0x07, 0xf0, 0x0f,
        0xb8, 0x1d, 0x9c, 0x39, 0x8e, 0x71, 0x87, 0xe1,
        0x80, 0x01, 0x80, 0x01, 0x80, 0x01, 0x80, 0x01,
        0x80, 0x01, 0x80, 0x01, 0x80, 0x01, 0x80, 0x01};
    }
    image create bitmap bm-up -data $bm_up_data -foreground $uifgcolor
    ttk::button .tf.lbar.fprev -width 26 -command {dofind -1 1}
    .tf.lbar.fprev configure -image bm-up

    ttk::label .tf.lbar.flab2 -text " [mc "commit"] "

    pack .tf.lbar.flabel .tf.lbar.fnext .tf.lbar.fprev .tf.lbar.flab2 \
        -side left -fill y
    set gdttype [mc "containing:"]
    set gm [makedroplist .tf.lbar.gdttype gdttype \
                [mc "containing:"] \
                [mc "touching paths:"] \
                [mc "adding/removing string:"] \
                [mc "changing lines matching:"]]
    trace add variable gdttype write gdttype_change
    pack .tf.lbar.gdttype -side left -fill y

    set findstring {}
    set fstring .tf.lbar.findstring
    lappend entries $fstring
    ttk::entry $fstring -width 30 -textvariable findstring
    trace add variable findstring write find_change
    set findtype [mc "Exact"]
    set findtypemenu [makedroplist .tf.lbar.findtype \
                          findtype [mc "Exact"] [mc "IgnCase"] [mc "Regexp"]]
    trace add variable findtype write findcom_change
    set findloc [mc "All fields"]
    makedroplist .tf.lbar.findloc findloc [mc "All fields"] [mc "Headline"] \
        [mc "Comments"] [mc "Author"] [mc "Committer"]
    trace add variable findloc write find_change
    pack .tf.lbar.findloc -side right
    pack .tf.lbar.findtype -side right
    pack $fstring -side left -expand 1 -fill x

    # Finish putting the upper half of the viewer together
    pack .tf.lbar -in .tf -side bottom -fill x
    pack .tf.bar -in .tf -side bottom -fill x
    pack .tf.histframe -fill both -side top -expand 1
    .ctop add .tf

    # now build up the bottom
    ttk::panedwindow .pwbottom -orient horizontal

    # lower left, a text box over search bar, scroll bar to the right
    # if we know window height, then that will set the lower text height, otherwise
    # we set lower text height which will drive window height
    if {[info exists geometry(main)]} {
        ttk::frame .bleft -width $geometry(botwidth)
    } else {
        ttk::frame .bleft -width $geometry(botwidth) -height $geometry(botheight)
    }
    ttk::frame .bleft.top
    ttk::frame .bleft.mid
    ttk::frame .bleft.bottom

    # gap between sub-widgets
    set wgap [font measure uifont "i"]

    ttk::button .bleft.top.search -text [mc "Search"] -command dosearch
    pack .bleft.top.search -side left -padx 5
    set sstring .bleft.top.sstring
    set searchstring ""
    ttk::entry $sstring -width 20 -textvariable searchstring
    lappend entries $sstring
    trace add variable searchstring write incrsearch
    pack $sstring -side left -expand 1 -fill x
    ttk::radiobutton .bleft.mid.diff -text [mc "Diff"] \
        -command changediffdisp -variable diffelide -value {0 0}
    ttk::radiobutton .bleft.mid.old -text [mc "Old version"] \
        -command changediffdisp -variable diffelide -value {0 1}
    ttk::radiobutton .bleft.mid.new -text [mc "New version"] \
        -command changediffdisp -variable diffelide -value {1 0}

    ttk::label .bleft.mid.labeldiffcontext -text "      [mc "Lines of context"]: "
    pack .bleft.mid.diff .bleft.mid.old .bleft.mid.new -side left -ipadx $wgap
    spinbox .bleft.mid.diffcontext -width 5 \
        -from 0 -increment 1 -to 10000000 \
        -validate all -validatecommand "diffcontextvalidate %P" \
        -textvariable diffcontextstring
    .bleft.mid.diffcontext set $diffcontext
    trace add variable diffcontextstring write diffcontextchange
    lappend entries .bleft.mid.diffcontext
    pack .bleft.mid.labeldiffcontext .bleft.mid.diffcontext -side left -ipadx $wgap
    ttk::checkbutton .bleft.mid.ignspace -text [mc "Ignore space change"] \
        -command changeignorespace -variable ignorespace
    pack .bleft.mid.ignspace -side left -padx 5

    set worddiff [mc "Line diff"]
    makedroplist .bleft.mid.worddiff worddiff [mc "Line diff"] \
        [mc "Markup words"] [mc "Color words"]
    trace add variable worddiff write changeworddiff
    pack .bleft.mid.worddiff -side left -padx 5

    set ctext .bleft.bottom.ctext
    text $ctext -background $bgcolor -foreground $fgcolor \
        -state disabled -undo 0 -font textfont \
        -yscrollcommand scrolltext -wrap $wrapdefault \
        -xscrollcommand ".bleft.bottom.sbhorizontal set"
    $ctext conf -tabstyle wordprocessor
    ttk::scrollbar .bleft.bottom.sb -command "$ctext yview"
    ttk::scrollbar .bleft.bottom.sbhorizontal -command "$ctext xview" -orient h
    pack .bleft.top -side top -fill x
    pack .bleft.mid -side top -fill x
    grid $ctext .bleft.bottom.sb -sticky nsew
    grid .bleft.bottom.sbhorizontal -sticky ew
    grid columnconfigure .bleft.bottom 0 -weight 1
    grid rowconfigure .bleft.bottom 0 -weight 1
    grid rowconfigure .bleft.bottom 1 -weight 0
    pack .bleft.bottom -side top -fill both -expand 1
    lappend bglist $ctext
    lappend fglist $ctext

    $ctext tag conf comment -wrap $wrapcomment
    $ctext tag conf filesep -font textfontbold -fore $filesepfgcolor -back $filesepbgcolor
    $ctext tag conf hunksep -fore [lindex $diffcolors 2]
    $ctext tag conf d0 -fore [lindex $diffcolors 0]
    $ctext tag conf d0 -back [lindex $diffbgcolors 0]
    $ctext tag conf dresult -fore [lindex $diffcolors 1]
    $ctext tag conf dresult -back [lindex $diffbgcolors 1]
    $ctext tag conf m0 -fore [lindex $mergecolors 0]
    $ctext tag conf m1 -fore [lindex $mergecolors 1]
    $ctext tag conf m2 -fore [lindex $mergecolors 2]
    $ctext tag conf m3 -fore [lindex $mergecolors 3]
    $ctext tag conf m4 -fore [lindex $mergecolors 4]
    $ctext tag conf m5 -fore [lindex $mergecolors 5]
    $ctext tag conf m6 -fore [lindex $mergecolors 6]
    $ctext tag conf m7 -fore [lindex $mergecolors 7]
    $ctext tag conf m8 -fore [lindex $mergecolors 8]
    $ctext tag conf m9 -fore [lindex $mergecolors 9]
    $ctext tag conf m10 -fore [lindex $mergecolors 10]
    $ctext tag conf m11 -fore [lindex $mergecolors 11]
    $ctext tag conf m12 -fore [lindex $mergecolors 12]
    $ctext tag conf m13 -fore [lindex $mergecolors 13]
    $ctext tag conf m14 -fore [lindex $mergecolors 14]
    $ctext tag conf m15 -fore [lindex $mergecolors 15]
    $ctext tag conf mmax -fore darkgrey
    set mergemax 16
    $ctext tag conf mresult -font textfontbold
    $ctext tag conf msep -font textfontbold
    $ctext tag conf found -back $foundbgcolor
    $ctext tag conf currentsearchhit -back $currentsearchhitbgcolor
    $ctext tag conf wwrap -wrap word -lmargin2 1c
    $ctext tag conf bold -font textfontbold
    # set these to the lowest priority:
    $ctext tag lower currentsearchhit
    $ctext tag lower found
    $ctext tag lower filesep
    $ctext tag lower dresult
    $ctext tag lower d0

    .pwbottom add .bleft

    # lower right
    ttk::frame .bright
    ttk::frame .bright.mode
    ttk::radiobutton .bright.mode.patch -text [mc "Patch"] \
        -command reselectline -variable cmitmode -value "patch"
    ttk::radiobutton .bright.mode.tree -text [mc "Tree"] \
        -command reselectline -variable cmitmode -value "tree"
    grid .bright.mode.patch .bright.mode.tree -sticky ew
    pack .bright.mode -side top -fill x
    set cflist .bright.cfiles
    set indent [font measure mainfont "nn"]
    text $cflist \
        -selectbackground $selectbgcolor \
        -background $bgcolor -foreground $fgcolor \
        -font mainfont \
        -tabs [list $indent [expr {2 * $indent}]] \
        -yscrollcommand ".bright.sb set" \
        -cursor [. cget -cursor] \
        -spacing1 1 -spacing3 1
    lappend bglist $cflist
    lappend fglist $cflist
    ttk::scrollbar .bright.sb -command "$cflist yview"
    pack .bright.sb -side right -fill y
    pack $cflist -side left -fill both -expand 1
    $cflist tag configure highlight \
        -background [$cflist cget -selectbackground]
    $cflist tag configure bold -font mainfontbold

    .pwbottom add .bright
    .ctop add .pwbottom

    # restore window width & height if known
    if {[info exists geometry(main)]} {
        if {[scan $geometry(main) "%dx%d" w h] >= 2} {
            if {$w > [winfo screenwidth .]} {
                set w [winfo screenwidth .]
            }
            if {$h > [winfo screenheight .]} {
                set h [winfo screenheight .]
            }
            wm geometry . "${w}x$h"
        }
    }

    if {[info exists geometry(state)] && $geometry(state) eq "zoomed"} {
        wm state . $geometry(state)
    }

    if {[tk windowingsystem] eq {aqua}} {
        set M1B M1
        set ::BM "3"
    } else {
        set M1B Control
        set ::BM "2"
    }

    bind .ctop <Map> {
        bind %W <Map> {}
        %W sashpos 0 $::geometry(topheight)
    }
    bind .pwbottom <Map> {
        bind %W <Map> {}
        %W sashpos 0 $::geometry(botwidth)
    }
    bind .pwbottom <Configure> {resizecdetpanes %W %w}

    pack .ctop -fill both -expand 1
    bindall <1> {selcanvline %W %x %y}

    #Mouse / touchpad scrolling
    if {[tk windowingsystem] == "win32"} {
        set scroll_D0 120
        bind_mousewheel
    } elseif {[tk windowingsystem] == "x11"} {
        set scroll_D0 1
        bind_mousewheel_buttons
    } elseif {[tk windowingsystem] == "aqua"} {
        set scroll_D0 1
        bind_mousewheel
    } else {
        puts stderr [mc "Unknown windowing system, cannot bind mouse"]
    }
    bindall <$::BM> "canvscan mark %W %x %y"
    bindall <B$::BM-Motion> "canvscan dragto %W %x %y"
    bind all <$M1B-Key-w> {destroy [winfo toplevel %W]}
    bind . <$M1B-Key-w> doquit
    bindkey <Home> selfirstline
    bindkey <End> sellastline
    bind . <Key-Up> "selnextline -1"
    bind . <Key-Down> "selnextline 1"
    bind . <Shift-Key-Up> "dofind -1 0"
    bind . <Shift-Key-Down> "dofind 1 0"
    bindkey <<NextChar>> "goforw"
    bindkey <<PrevChar>> "goback"
    bind . <Key-Prior> "selnextpage -1"
    bind . <Key-Next> "selnextpage 1"
    bind . <$M1B-Home> "allcanvs yview moveto 0.0"
    bind . <$M1B-End> "allcanvs yview moveto 1.0"
    bind . <$M1B-Key-Up> "allcanvs yview scroll -1 units"
    bind . <$M1B-Key-Down> "allcanvs yview scroll 1 units"
    bind . <$M1B-Key-Prior> "allcanvs yview scroll -1 pages"
    bind . <$M1B-Key-Next> "allcanvs yview scroll 1 pages"
    bindkey <Key-Delete> "$ctext yview scroll -1 pages"
    bindkey <Key-BackSpace> "$ctext yview scroll -1 pages"
    bindkey <Key-space> "$ctext yview scroll 1 pages"
    bindkey p "selnextline -1"
    bindkey n "selnextline 1"
    bindkey z "goback"
    bindkey x "goforw"
    bindkey k "selnextline -1"
    bindkey j "selnextline 1"
    bindkey h "goback"
    bindkey l "goforw"
    bindkey b prevfile
    bindkey d "$ctext yview scroll 18 units"
    bindkey u "$ctext yview scroll -18 units"
    bindkey g {$sha1entry delete 0 end; focus $sha1entry}
    bindkey / {focus $fstring}
    bindkey <Key-KP_Divide> {focus $fstring}
    bindkey <Key-Return> {dofind 1 1}
    bindkey ? {dofind -1 1}
    bindkey f nextfile
    bind . <F5> updatecommits
    bindmodfunctionkey Shift 5 reloadcommits
    bind . <F2> showrefs
    bindmodfunctionkey Shift 4 {newview 0}
    bind . <F4> edit_or_newview
    bind . <$M1B-q> doquit
    bind . <$M1B-f> {dofind 1 1}
    bind . <$M1B-g> {dofind 1 0}
    bind . <$M1B-r> dosearchback
    bind . <$M1B-s> dosearch
    bind . <$M1B-equal> {incrfont 1}
    bind . <$M1B-plus> {incrfont 1}
    bind . <$M1B-KP_Add> {incrfont 1}
    bind . <$M1B-minus> {incrfont -1}
    bind . <$M1B-KP_Subtract> {incrfont -1}
    wm protocol . WM_DELETE_WINDOW doquit
    bind . <Destroy> {stop_backends}
    bind . <Button-1> "click %W"
    bind $fstring <Key-Return> {dofind 1 1}
    bind $sha1entry <Key-Return> {gotocommit; break}
    bind $sha1entry <<PasteSelection>> clearsha1
    bind $sha1entry <<Paste>> clearsha1
    bind $cflist <1> {sel_flist %W %x %y; break}
    bind $cflist <B1-Motion> {sel_flist %W %x %y; break}
    bind $cflist <ButtonRelease-1> {treeclick %W %x %y}
    global ctxbut
    bind $cflist $ctxbut {pop_flist_menu %W %X %Y %x %y}
    bind $ctext $ctxbut {pop_diff_menu %W %X %Y %x %y}
    bind $ctext <Button-1> {focus %W}
    bind $ctext <<Selection>> rehighlight_search_results
    for {set i 1} {$i < 10} {incr i} {
        bind . <$M1B-Key-$i> [list go_to_parent $i]
    }

    set maincursor [. cget -cursor]
    set textcursor [$ctext cget -cursor]
    set curtextcursor $textcursor

    set rowctxmenu .rowctxmenu
    makemenu $rowctxmenu {
        {mc "Diff this -> selected" command {diffvssel 0}}
        {mc "Diff selected -> this" command {diffvssel 1}}
        {mc "Make patch" command mkpatch}
        {mc "Create tag" command mktag}
        {mc "Copy commit reference" command copyreference}
        {mc "Write commit to file" command writecommit}
        {mc "Create new branch" command mkbranch}
        {mc "Cherry-pick this commit" command cherrypick}
        {mc "Reset HEAD branch to here" command resethead}
        {mc "Mark this commit" command markhere}
        {mc "Return to mark" command gotomark}
        {mc "Find descendant of this and mark" command find_common_desc}
        {mc "Compare with marked commit" command compare_commits}
        {mc "Diff this -> marked commit" command {diffvsmark 0}}
        {mc "Diff marked commit -> this" command {diffvsmark 1}}
        {mc "Revert this commit" command revert}
    }
    $rowctxmenu configure -tearoff 0

    set fakerowmenu .fakerowmenu
    makemenu $fakerowmenu {
        {mc "Diff this -> selected" command {diffvssel 0}}
        {mc "Diff selected -> this" command {diffvssel 1}}
        {mc "Make patch" command mkpatch}
        {mc "Diff this -> marked commit" command {diffvsmark 0}}
        {mc "Diff marked commit -> this" command {diffvsmark 1}}
    }
    $fakerowmenu configure -tearoff 0

    set headctxmenu .headctxmenu
    makemenu $headctxmenu {
        {mc "Check out this branch" command cobranch}
        {mc "Rename this branch" command mvbranch}
        {mc "Remove this branch" command rmbranch}
        {mc "Copy branch name" command {clipboard clear; clipboard append $headmenuhead}}
    }
    $headctxmenu configure -tearoff 0

    global flist_menu
    set flist_menu .flistctxmenu
    makemenu $flist_menu {
        {mc "Highlight this too" command {flist_hl 0}}
        {mc "Highlight this only" command {flist_hl 1}}
        {mc "External diff" command {external_diff}}
        {mc "Blame parent commit" command {external_blame 1}}
        {mc "Copy path" command {clipboard clear; clipboard append $flist_menu_file}}
    }
    $flist_menu configure -tearoff 0

    global diff_menu
    set diff_menu .diffctxmenu
    makemenu $diff_menu {
        {mc "Show origin of this line" command show_line_source}
        {mc "Run git gui blame on this line" command {external_blame_diff}}
    }
    $diff_menu configure -tearoff 0
}

# Update row number label when selectedline changes
proc selectedline_change {n1 n2 op} {
    global selectedline rownumsel

    if {$selectedline eq {}} {
        set rownumsel {}
    } else {
        set rownumsel [expr {$selectedline + 1}]
    }
}

# mouse-2 makes all windows scan vertically, but only the one
# the cursor is in scans horizontally
proc canvscan {op w x y} {
    global canv canv2 canv3
    foreach c [list $canv $canv2 $canv3] {
        if {$c == $w} {
            $c scan $op $x $y
        } else {
            $c scan $op 0 $y
        }
    }
}

proc scrollcanv {cscroll f0 f1} {
    $cscroll set $f0 $f1
    drawvisible
    flushhighlights
}

# when we make a key binding for the toplevel, make sure
# it doesn't get triggered when that key is pressed in the
# find string entry widget.
proc bindkey {ev script} {
    global entries
    bind . $ev $script
    set escript [bind Entry $ev]
    if {$escript == {}} {
        set escript [bind Entry <Key>]
    }
    foreach e $entries {
        bind $e $ev "$escript; break"
    }
}

proc bindmodfunctionkey {mod n script} {
    bind . <$mod-F$n> $script
    catch { bind . <$mod-XF86_Switch_VT_$n> $script }
}

# set the focus back to the toplevel for any click outside
# the entry widgets
proc click {w} {
    global ctext entries
    foreach e [concat $entries $ctext] {
        if {$w == $e} return
    }
    focus .
}

# Adjust the progress bar for a change in requested extent or canvas size
proc adjustprogress {} {
    global progresscanv
    global fprogcoord

    $progresscanv configure -value [expr {int($fprogcoord * 100)}]
}

proc doprogupdate {} {
    global lastprogupdate progupdatepending

    if {$progupdatepending} {
        set progupdatepending 0
        set lastprogupdate [clock clicks -milliseconds]
        update
    }
}

proc config_check_tmp_exists {tries_left} {
    global config_file_tmp

    if {[file exists $config_file_tmp]} {
        incr tries_left -1
        if {$tries_left > 0} {
            after 100 [list config_check_tmp_exists $tries_left]
        } else {
            error_popup "There appears to be a stale $config_file_tmp\
 file, which will prevent gitk from saving its configuration on exit.\
 Please remove it if it is not being used by any existing gitk process."
        }
    }
}

proc config_init_trace {name} {
    global config_variable_changed config_variable_original

    upvar #0 $name var
    set config_variable_changed($name) 0
    set config_variable_original($name) $var
}

proc config_variable_change_cb {name name2 op} {
    global config_variable_changed config_variable_original

    upvar #0 $name var
    if {$op eq "write" &&
        (![info exists config_variable_original($name)] ||
         $config_variable_original($name) ne $var)} {
        set config_variable_changed($name) 1
    }
}

proc savestuff {w} {
    global stuffsaved
    global config_file config_file_tmp
    global config_variables config_variable_changed
    global viewchanged

    upvar #0 viewname current_viewname
    upvar #0 viewfiles current_viewfiles
    upvar #0 viewargs current_viewargs
    upvar #0 viewargscmd current_viewargscmd
    upvar #0 viewperm current_viewperm
    upvar #0 nextviewnum current_nextviewnum

    if {$stuffsaved} return
    if {![winfo viewable .]} return
    set remove_tmp 0
    if {[catch {
        set try_count 0
        while {[catch {set f [safe_open_file $config_file_tmp {WRONLY CREAT EXCL}]}]} {
            if {[incr try_count] > 50} {
                error "Unable to write config file: $config_file_tmp exists"
            }
            after 100
        }
        set remove_tmp 1
        if {$::tcl_platform(platform) eq {windows}} {
            file attributes $config_file_tmp -hidden true
        }
        if {[file exists $config_file]} {
            source $config_file
        }
        foreach var_name $config_variables {
            upvar #0 $var_name var
            upvar 0 $var_name old_var
            if {!$config_variable_changed($var_name) && [info exists old_var]} {
                puts $f [list set $var_name $old_var]
            } else {
                puts $f [list set $var_name $var]
            }
        }

        puts $f "set geometry(main) [wm geometry .]"
        puts $f "set geometry(state) [wm state .]"
        puts $f "set geometry(topwidth) [winfo width .tf]"
        puts $f "set geometry(topheight) [winfo height .tf]"
        puts $f "set geometry(pwsash0) \"[.tf.histframe.pwclist sashpos 0] 1\""
        puts $f "set geometry(pwsash1) \"[.tf.histframe.pwclist sashpos 1] 1\""
        puts $f "set geometry(botwidth) [winfo width .bleft]"
        puts $f "set geometry(botheight) [winfo height .bleft]"

        array set view_save {}
        array set views {}
        if {![info exists permviews]} { set permviews {} }
        foreach view $permviews {
            set view_save([lindex $view 0]) 1
            set views([lindex $view 0]) $view
        }
        puts -nonewline $f "set permviews {"
        for {set v 1} {$v < $current_nextviewnum} {incr v} {
            if {$viewchanged($v)} {
                if {$current_viewperm($v)} {
                    set views($current_viewname($v)) [list $current_viewname($v) $current_viewfiles($v) $current_viewargs($v) $current_viewargscmd($v)]
                } else {
                    set view_save($current_viewname($v)) 0
                }
            }
        }
        # write old and updated view to their places and append remaining to the end
        foreach view $permviews {
            set view_name [lindex $view 0]
            if {$view_save($view_name)} {
                puts $f "{$views($view_name)}"
            }
            unset views($view_name)
        }
        foreach view_name [array names views] {
            puts $f "{$views($view_name)}"
        }
        puts $f "}"
        close $f
        file rename -force $config_file_tmp $config_file
        set remove_tmp 0
    } err]} {
        puts "Error saving config: $err"
    }
    if {$remove_tmp} {
        file delete -force $config_file_tmp
    }
    set stuffsaved 1
}

proc resizeclistpanes {win w} {
    global oldwidth oldsash
    if {[info exists oldwidth($win)]} {
        if {[info exists oldsash($win)]} {
            set s0 [lindex $oldsash($win) 0]
            set s1 [lindex $oldsash($win) 1]
        } else {
            set s0 [$win sashpos 0]
            set s1 [$win sashpos 1]
        }
        if {$w < 60} {
            set sash0 [expr {int($w/2 - 2)}]
            set sash1 [expr {int($w*5/6 - 2)}]
        } else {
            set factor [expr {1.0 * $w / $oldwidth($win)}]
            set sash0 [expr {int($factor * [lindex $s0 0])}]
            set sash1 [expr {int($factor * [lindex $s1 0])}]
            if {$sash0 < 30} {
                set sash0 30
            }
            if {$sash1 < $sash0 + 20} {
                set sash1 [expr {$sash0 + 20}]
            }
            if {$sash1 > $w - 10} {
                set sash1 [expr {$w - 10}]
                if {$sash0 > $sash1 - 20} {
                    set sash0 [expr {$sash1 - 20}]
                }
            }
        }
        $win sashpos 0 $sash0
        $win sashpos 1 $sash1
        set oldsash($win) [list $sash0 $sash1]
    }
    set oldwidth($win) $w
}

proc resizecdetpanes {win w} {
    global oldwidth oldsash
    if {[info exists oldwidth($win)]} {
        if {[info exists oldsash($win)]} {
            set s0 $oldsash($win)
        } else {
            set s0 [$win sashpos 0]
        }
        if {$w < 60} {
            set sash0 [expr {int($w*3/4 - 2)}]
        } else {
            set factor [expr {1.0 * $w / $oldwidth($win)}]
            set sash0 [expr {int($factor * [lindex $s0 0])}]
            if {$sash0 < 45} {
                set sash0 45
            }
            if {$sash0 > $w - 15} {
                set sash0 [expr {$w - 15}]
            }
        }
        $win sashpos 0 $sash0
        set oldsash($win) $sash0
    }
    set oldwidth($win) $w
}

proc allcanvs args {
    global canv canv2 canv3
    eval $canv $args
    eval $canv2 $args
    eval $canv3 $args
}

proc bindall {event action} {
    global canv canv2 canv3
    bind $canv $event $action
    bind $canv2 $event $action
    bind $canv3 $event $action
}

proc about {} {
    global bgcolor
    set w .about
    if {[winfo exists $w]} {
        raise $w
        return
    }
    ttk_toplevel $w
    wm title $w [mc "About gitk"]
    make_transient $w .
    message $w.m -text [mc "
Gitk - a commit viewer for git

Copyright \u00a9 2005-2016 Paul Mackerras

Use and redistribute under the terms of the GNU General Public License"] \
            -justify center -aspect 400 -border 2 -bg $bgcolor -relief groove
    pack $w.m -side top -fill x -padx 2 -pady 2
    ttk::button $w.ok -text [mc "Close"] -command "destroy $w" -default active
    pack $w.ok -side bottom
    bind $w <Visibility> "focus $w.ok"
    bind $w <Key-Escape> "destroy $w"
    bind $w <Key-Return> "destroy $w"
    tk::PlaceWindow $w widget .
}

proc keys {} {
    global bgcolor
    set w .keys
    if {[winfo exists $w]} {
        raise $w
        return
    }
    if {[tk windowingsystem] eq {aqua}} {
        set M1T Cmd
    } else {
        set M1T Ctrl
    }
    ttk_toplevel $w
    wm title $w [mc "Gitk key bindings"]
    make_transient $w .
    message $w.m -text "
[mc "Gitk key bindings:"]

[mc "<%s-Q>		Quit" $M1T]
[mc "<%s-W>		Close window" $M1T]
[mc "<Home>		Move to first commit"]
[mc "<End>		Move to last commit"]
[mc "<Up>, p, k	Move up one commit"]
[mc "<Down>, n, j	Move down one commit"]
[mc "<Left>, z, h	Go back in history list"]
[mc "<Right>, x, l	Go forward in history list"]
[mc "<%s-n>	Go to n-th parent of current commit in history list" $M1T]
[mc "<PageUp>	Move up one page in commit list"]
[mc "<PageDown>	Move down one page in commit list"]
[mc "<%s-Home>	Scroll to top of commit list" $M1T]
[mc "<%s-End>	Scroll to bottom of commit list" $M1T]
[mc "<%s-Up>	Scroll commit list up one line" $M1T]
[mc "<%s-Down>	Scroll commit list down one line" $M1T]
[mc "<%s-PageUp>	Scroll commit list up one page" $M1T]
[mc "<%s-PageDown>	Scroll commit list down one page" $M1T]
[mc "<Shift-Up>	Find backwards (upwards, later commits)"]
[mc "<Shift-Down>	Find forwards (downwards, earlier commits)"]
[mc "<Delete>, b	Scroll diff view up one page"]
[mc "<Backspace>	Scroll diff view up one page"]
[mc "<Space>		Scroll diff view down one page"]
[mc "u		Scroll diff view up 18 lines"]
[mc "d		Scroll diff view down 18 lines"]
[mc "<%s-F>		Find" $M1T]
[mc "<%s-G>		Move to next find hit" $M1T]
[mc "<Return>	Move to next find hit"]
[mc "g		Go to commit"]
[mc "/		Focus the search box"]
[mc "?		Move to previous find hit"]
[mc "f		Scroll diff view to next file"]
[mc "<%s-S>		Search for next hit in diff view" $M1T]
[mc "<%s-R>		Search for previous hit in diff view" $M1T]
[mc "<%s-KP+>	Increase font size" $M1T]
[mc "<%s-plus>	Increase font size" $M1T]
[mc "<%s-KP->	Decrease font size" $M1T]
[mc "<%s-minus>	Decrease font size" $M1T]
[mc "<F5>		Update"]
" \
            -justify left -bg $bgcolor -border 2 -relief groove
    pack $w.m -side top -fill both -padx 2 -pady 2
    ttk::button $w.ok -text [mc "Close"] -command "destroy $w" -default active
    bind $w <Key-Escape> [list destroy $w]
    pack $w.ok -side bottom
    bind $w <Visibility> "focus $w.ok"
    bind $w <Key-Escape> "destroy $w"
    bind $w <Key-Return> "destroy $w"
}

# Procedures for manipulating the file list window at the
# bottom right of the overall window.

proc treeview {w l openlevs} {
    global treecontents treediropen treeheight treeparent treeindex

    set ix 0
    set treeindex() 0
    set lev 0
    set prefix {}
    set prefixend -1
    set prefendstack {}
    set htstack {}
    set ht 0
    set treecontents() {}
    $w conf -state normal
    foreach f $l {
        while {[string range $f 0 $prefixend] ne $prefix} {
            if {$lev <= $openlevs} {
                $w mark set e:$treeindex($prefix) "end -1c"
                $w mark gravity e:$treeindex($prefix) left
            }
            set treeheight($prefix) $ht
            incr ht [lindex $htstack end]
            set htstack [lreplace $htstack end end]
            set prefixend [lindex $prefendstack end]
            set prefendstack [lreplace $prefendstack end end]
            set prefix [string range $prefix 0 $prefixend]
            incr lev -1
        }
        set tail [string range $f [expr {$prefixend+1}] end]
        while {[set slash [string first "/" $tail]] >= 0} {
            lappend htstack $ht
            set ht 0
            lappend prefendstack $prefixend
            incr prefixend [expr {$slash + 1}]
            set d [string range $tail 0 $slash]
            lappend treecontents($prefix) $d
            set oldprefix $prefix
            append prefix $d
            set treecontents($prefix) {}
            set treeindex($prefix) [incr ix]
            set treeparent($prefix) $oldprefix
            set tail [string range $tail [expr {$slash+1}] end]
            if {$lev <= $openlevs} {
                set ht 1
                set treediropen($prefix) [expr {$lev < $openlevs}]
                set bm [expr {$lev == $openlevs? "tri-rt": "tri-dn"}]
                $w mark set d:$ix "end -1c"
                $w mark gravity d:$ix left
                set str "\n"
                for {set i 0} {$i < $lev} {incr i} {append str "\t"}
                $w insert end $str
                $w image create end -align center -image $bm -padx 1 \
                    -name a:$ix
                $w insert end $d [highlight_tag $prefix]
                $w mark set s:$ix "end -1c"
                $w mark gravity s:$ix left
            }
            incr lev
        }
        if {$tail ne {}} {
            if {$lev <= $openlevs} {
                incr ht
                set str "\n"
                for {set i 0} {$i < $lev} {incr i} {append str "\t"}
                $w insert end $str
                $w insert end $tail [highlight_tag $f]
            }
            lappend treecontents($prefix) $tail
        }
    }
    while {$htstack ne {}} {
        set treeheight($prefix) $ht
        incr ht [lindex $htstack end]
        set htstack [lreplace $htstack end end]
        set prefixend [lindex $prefendstack end]
        set prefendstack [lreplace $prefendstack end end]
        set prefix [string range $prefix 0 $prefixend]
    }
    $w conf -state disabled
}

proc linetoelt {l} {
    global treeheight treecontents

    set y 2
    set prefix {}
    while {1} {
        foreach e $treecontents($prefix) {
            if {$y == $l} {
                return "$prefix$e"
            }
            set n 1
            if {[string index $e end] eq "/"} {
                set n $treeheight($prefix$e)
                if {$y + $n > $l} {
                    append prefix $e
                    incr y
                    break
                }
            }
            incr y $n
        }
    }
}

proc highlight_tree {y prefix} {
    global treeheight treecontents cflist

    foreach e $treecontents($prefix) {
        set path $prefix$e
        if {[highlight_tag $path] ne {}} {
            $cflist tag add bold $y.0 "$y.0 lineend"
        }
        incr y
        if {[string index $e end] eq "/" && $treeheight($path) > 1} {
            set y [highlight_tree $y $path]
        }
    }
    return $y
}

proc treeclosedir {w dir} {
    global treediropen treeheight treeparent treeindex

    set ix $treeindex($dir)
    $w conf -state normal
    $w delete s:$ix e:$ix
    set treediropen($dir) 0
    $w image configure a:$ix -image tri-rt
    $w conf -state disabled
    set n [expr {1 - $treeheight($dir)}]
    while {$dir ne {}} {
        incr treeheight($dir) $n
        set dir $treeparent($dir)
    }
}

proc treeopendir {w dir} {
    global treediropen treeheight treeparent treecontents treeindex

    set ix $treeindex($dir)
    $w conf -state normal
    $w image configure a:$ix -image tri-dn
    $w mark set e:$ix s:$ix
    $w mark gravity e:$ix right
    set lev 0
    set str "\n"
    set n [llength $treecontents($dir)]
    for {set x $dir} {$x ne {}} {set x $treeparent($x)} {
        incr lev
        append str "\t"
        incr treeheight($x) $n
    }
    foreach e $treecontents($dir) {
        set de $dir$e
        if {[string index $e end] eq "/"} {
            set iy $treeindex($de)
            $w mark set d:$iy e:$ix
            $w mark gravity d:$iy left
            $w insert e:$ix $str
            set treediropen($de) 0
            $w image create e:$ix -align center -image tri-rt -padx 1 \
                -name a:$iy
            $w insert e:$ix $e [highlight_tag $de]
            $w mark set s:$iy e:$ix
            $w mark gravity s:$iy left
            set treeheight($de) 1
        } else {
            $w insert e:$ix $str
            $w insert e:$ix $e [highlight_tag $de]
        }
    }
    $w mark gravity e:$ix right
    $w conf -state disabled
    set treediropen($dir) 1
    set top [lindex [split [$w index @0,0] .] 0]
    set ht [$w cget -height]
    set l [lindex [split [$w index s:$ix] .] 0]
    if {$l < $top} {
        $w yview $l.0
    } elseif {$l + $n + 1 > $top + $ht} {
        set top [expr {$l + $n + 2 - $ht}]
        if {$l < $top} {
            set top $l
        }
        $w yview $top.0
    }
}

proc treeclick {w x y} {
    global treediropen cmitmode ctext cflist cflist_top

    if {$cmitmode ne "tree"} return
    if {![info exists cflist_top]} return
    set l [lindex [split [$w index "@$x,$y"] "."] 0]
    $cflist tag remove highlight $cflist_top.0 "$cflist_top.0 lineend"
    $cflist tag add highlight $l.0 "$l.0 lineend"
    set cflist_top $l
    if {$l == 1} {
        $ctext yview 1.0
        return
    }
    set e [linetoelt $l]
    if {[string index $e end] ne "/"} {
        showfile $e
    } elseif {$treediropen($e)} {
        treeclosedir $w $e
    } else {
        treeopendir $w $e
    }
}

proc setfilelist {id} {
    global treefilelist cflist jump_to_here

    treeview $cflist $treefilelist($id) 0
    if {$jump_to_here ne {}} {
        set f [lindex $jump_to_here 0]
        if {[lsearch -exact $treefilelist($id) $f] >= 0} {
            showfile $f
        }
    }
}

image create bitmap tri-rt -background black -foreground blue -data {
    #define tri-rt_width 13
    #define tri-rt_height 13
    static unsigned char tri-rt_bits[] = {
       0x00, 0x00, 0x00, 0x00, 0x10, 0x00, 0x30, 0x00, 0x70, 0x00, 0xf0, 0x00,
       0xf0, 0x01, 0xf0, 0x00, 0x70, 0x00, 0x30, 0x00, 0x10, 0x00, 0x00, 0x00,
       0x00, 0x00};
} -maskdata {
    #define tri-rt-mask_width 13
    #define tri-rt-mask_height 13
    static unsigned char tri-rt-mask_bits[] = {
       0x08, 0x00, 0x18, 0x00, 0x38, 0x00, 0x78, 0x00, 0xf8, 0x00, 0xf8, 0x01,
       0xf8, 0x03, 0xf8, 0x01, 0xf8, 0x00, 0x78, 0x00, 0x38, 0x00, 0x18, 0x00,
       0x08, 0x00};
}
image create bitmap tri-dn -background black -foreground blue -data {
    #define tri-dn_width 13
    #define tri-dn_height 13
    static unsigned char tri-dn_bits[] = {
       0x00, 0x00, 0x00, 0x00, 0x00, 0x00, 0x00, 0x00, 0xfc, 0x07, 0xf8, 0x03,
       0xf0, 0x01, 0xe0, 0x00, 0x40, 0x00, 0x00, 0x00, 0x00, 0x00, 0x00, 0x00,
       0x00, 0x00};
} -maskdata {
    #define tri-dn-mask_width 13
    #define tri-dn-mask_height 13
    static unsigned char tri-dn-mask_bits[] = {
       0x00, 0x00, 0x00, 0x00, 0x00, 0x00, 0xff, 0x1f, 0xfe, 0x0f, 0xfc, 0x07,
       0xf8, 0x03, 0xf0, 0x01, 0xe0, 0x00, 0x40, 0x00, 0x00, 0x00, 0x00, 0x00,
       0x00, 0x00};
}

image create bitmap reficon-T -background black -foreground yellow -data {
    #define tagicon_width 13
    #define tagicon_height 9
    static unsigned char tagicon_bits[] = {
       0x00, 0x00, 0x00, 0x00, 0xf0, 0x07, 0xf8, 0x07,
       0xfc, 0x07, 0xf8, 0x07, 0xf0, 0x07, 0x00, 0x00, 0x00, 0x00};
} -maskdata {
    #define tagicon-mask_width 13
    #define tagicon-mask_height 9
    static unsigned char tagicon-mask_bits[] = {
       0x00, 0x00, 0xf0, 0x0f, 0xf8, 0x0f, 0xfc, 0x0f,
       0xfe, 0x0f, 0xfc, 0x0f, 0xf8, 0x0f, 0xf0, 0x0f, 0x00, 0x00};
}
set rectdata {
    #define headicon_width 13
    #define headicon_height 9
    static unsigned char headicon_bits[] = {
       0x00, 0x00, 0x00, 0x00, 0xf8, 0x07, 0xf8, 0x07,
       0xf8, 0x07, 0xf8, 0x07, 0xf8, 0x07, 0x00, 0x00, 0x00, 0x00};
}
set rectmask {
    #define headicon-mask_width 13
    #define headicon-mask_height 9
    static unsigned char headicon-mask_bits[] = {
       0x00, 0x00, 0xfc, 0x0f, 0xfc, 0x0f, 0xfc, 0x0f,
       0xfc, 0x0f, 0xfc, 0x0f, 0xfc, 0x0f, 0xfc, 0x0f, 0x00, 0x00};
}
image create bitmap reficon-H -background black -foreground "#00ff00" \
    -data $rectdata -maskdata $rectmask
image create bitmap reficon-R -background black -foreground "#ffddaa" \
    -data $rectdata -maskdata $rectmask
image create bitmap reficon-o -background black -foreground "#ddddff" \
    -data $rectdata -maskdata $rectmask

proc init_flist {first} {
    global cflist cflist_top difffilestart

    $cflist conf -state normal
    $cflist delete 0.0 end
    if {$first ne {}} {
        $cflist insert end $first
        set cflist_top 1
        $cflist tag add highlight 1.0 "1.0 lineend"
    } else {
        unset -nocomplain cflist_top
    }
    $cflist conf -state disabled
    set difffilestart {}
}

proc highlight_tag {f} {
    global highlight_paths

    foreach p $highlight_paths {
        if {[string match $p $f]} {
            return "bold"
        }
    }
    return {}
}

proc highlight_filelist {} {
    global cmitmode cflist

    $cflist conf -state normal
    if {$cmitmode ne "tree"} {
        set end [lindex [split [$cflist index end] .] 0]
        for {set l 2} {$l < $end} {incr l} {
            set line [$cflist get $l.0 "$l.0 lineend"]
            if {[highlight_tag $line] ne {}} {
                $cflist tag add bold $l.0 "$l.0 lineend"
            }
        }
    } else {
        highlight_tree 2 {}
    }
    $cflist conf -state disabled
}

proc unhighlight_filelist {} {
    global cflist

    $cflist conf -state normal
    $cflist tag remove bold 1.0 end
    $cflist conf -state disabled
}

proc add_flist {fl} {
    global cflist

    $cflist conf -state normal
    foreach f $fl {
        $cflist insert end "\n"
        $cflist insert end $f [highlight_tag $f]
    }
    $cflist conf -state disabled
}

proc sel_flist {w x y} {
    global ctext difffilestart cflist cflist_top cmitmode

    if {$cmitmode eq "tree"} return
    if {![info exists cflist_top]} return
    set l [lindex [split [$w index "@$x,$y"] "."] 0]
    $cflist tag remove highlight $cflist_top.0 "$cflist_top.0 lineend"
    $cflist tag add highlight $l.0 "$l.0 lineend"
    set cflist_top $l
    if {$l == 1} {
        $ctext yview 1.0
    } else {
        catch {$ctext yview [lindex $difffilestart [expr {$l - 2}]]}
    }
    suppress_highlighting_file_for_current_scrollpos
}

proc pop_flist_menu {w X Y x y} {
    global ctext cflist cmitmode flist_menu flist_menu_file
    global treediffs diffids

    stopfinding
    set l [lindex [split [$w index "@$x,$y"] "."] 0]
    if {$l <= 1} return
    if {$cmitmode eq "tree"} {
        set e [linetoelt $l]
        if {[string index $e end] eq "/"} return
    } else {
        set e [lindex $treediffs($diffids) [expr {$l-2}]]
    }
    set flist_menu_file $e
    set xdiffstate "normal"
    if {$cmitmode eq "tree"} {
        set xdiffstate "disabled"
    }
    # Disable "External diff" item in tree mode
    $flist_menu entryconf 2 -state $xdiffstate
    tk_popup $flist_menu $X $Y
}

proc find_ctext_fileinfo {line} {
    global ctext_file_names ctext_file_lines

    set ok [bsearch $ctext_file_lines $line]
    set tline [lindex $ctext_file_lines $ok]

    if {$ok >= [llength $ctext_file_lines] || $line < $tline} {
        return {}
    } else {
        return [list [lindex $ctext_file_names $ok] $tline]
    }
}

proc pop_diff_menu {w X Y x y} {
    global ctext diff_menu flist_menu_file
    global diff_menu_txtpos diff_menu_line
    global diff_menu_filebase

    set diff_menu_txtpos [split [$w index "@$x,$y"] "."]
    set diff_menu_line [lindex $diff_menu_txtpos 0]
    # don't pop up the menu on hunk-separator or file-separator lines
    if {[lsearch -glob [$ctext tag names $diff_menu_line.0] "*sep"] >= 0} {
        return
    }
    stopfinding
    set f [find_ctext_fileinfo $diff_menu_line]
    if {$f eq {}} return
    set flist_menu_file [lindex $f 0]
    set diff_menu_filebase [lindex $f 1]
    tk_popup $diff_menu $X $Y
}

proc flist_hl {only} {
    global flist_menu_file findstring gdttype

    set x [shellquote $flist_menu_file]
    if {$only || $findstring eq {} || $gdttype ne [mc "touching paths:"]} {
        set findstring $x
    } else {
        append findstring " " $x
    }
    set gdttype [mc "touching paths:"]
}

proc gitknewtmpdir {} {
    global diffnum gitktmpdir gitdir env

    if {![info exists gitktmpdir]} {
        if {[info exists env(GITK_TMPDIR)]} {
            set tmpdir $env(GITK_TMPDIR)
        } elseif {[info exists env(TMPDIR)]} {
            set tmpdir $env(TMPDIR)
        } else {
            set tmpdir $gitdir
        }
        set gitktmpformat [file join $tmpdir ".gitk-tmp.XXXXXX"]
        if {[catch {set gitktmpdir [safe_exec [list mktemp -d $gitktmpformat]]}]} {
            set gitktmpdir [file join $gitdir [format ".gitk-tmp.%s" [pid]]]
        }
        if {[catch {file mkdir $gitktmpdir} err]} {
            error_popup "[mc "Error creating temporary directory %s:" $gitktmpdir] $err"
            unset gitktmpdir
            return {}
        }
        set diffnum 0
    }
    incr diffnum
    set diffdir [file join $gitktmpdir $diffnum]
    if {[catch {file mkdir $diffdir} err]} {
        error_popup "[mc "Error creating temporary directory %s:" $diffdir] $err"
        return {}
    }
    return $diffdir
}

proc save_file_from_commit {filename output what} {
    global nullfile

    if {[catch {safe_exec_redirect [list git show $filename --] [list > $output]} err]} {
        if {[string match "fatal: bad revision *" $err]} {
            return $nullfile
        }
        error_popup "[mc "Error getting \"%s\" from %s:" $filename $what] $err"
        return {}
    }
    return $output
}

proc external_diff_get_one_file {diffid filename diffdir} {
    global nullid nullid2 nullfile
    global worktree

    if {$diffid == $nullid} {
        set difffile [file join $worktree $filename]
        if {[file exists $difffile]} {
            return $difffile
        }
        return $nullfile
    }
    if {$diffid == $nullid2} {
        set difffile [file join $diffdir "\[index\] [file tail $filename]"]
        return [save_file_from_commit :$filename $difffile index]
    }
    set difffile [file join $diffdir "\[$diffid\] [file tail $filename]"]
    return [save_file_from_commit $diffid:$filename $difffile \
               "revision $diffid"]
}

proc external_diff {} {
    global nullid nullid2
    global flist_menu_file
    global diffids
    global extdifftool

    if {[llength $diffids] == 1} {
        # no reference commit given
        set diffidto [lindex $diffids 0]
        if {$diffidto eq $nullid} {
            # diffing working copy with index
            set diffidfrom $nullid2
        } elseif {$diffidto eq $nullid2} {
            # diffing index with HEAD
            set diffidfrom "HEAD"
        } else {
            # use first parent commit
            global parentlist selectedline
            set diffidfrom [lindex $parentlist $selectedline 0]
        }
    } else {
        set diffidfrom [lindex $diffids 0]
        set diffidto [lindex $diffids 1]
    }

    # make sure that several diffs wont collide
    set diffdir [gitknewtmpdir]
    if {$diffdir eq {}} return

    # gather files to diff
    set difffromfile [external_diff_get_one_file $diffidfrom $flist_menu_file $diffdir]
    set difftofile [external_diff_get_one_file $diffidto $flist_menu_file $diffdir]

    if {$difffromfile ne {} && $difftofile ne {}} {
        set cmd [list [shellsplit $extdifftool] $difffromfile $difftofile]
        if {[catch {set fl [safe_open_command $cmd]} err]} {
            file delete -force $diffdir
            error_popup "$extdifftool: [mc "command failed:"] $err"
        } else {
            fconfigure $fl -blocking 0
            filerun $fl [list delete_at_eof $fl $diffdir]
        }
    }
}

proc find_hunk_blamespec {base line} {
    global ctext

    # Find and parse the hunk header
    set s_lix [$ctext search -backwards -regexp ^@@ "$line.0 lineend" $base.0]
    if {$s_lix eq {}} return

    set s_line [$ctext get $s_lix "$s_lix + 1 lines"]
    if {![regexp {^@@@*(( -\d+(,\d+)?)+) \+(\d+)(,\d+)? @@} $s_line \
            s_line old_specs osz osz1 new_line nsz]} {
        return
    }

    # base lines for the parents
    set base_lines [list $new_line]
    foreach old_spec [lrange [split $old_specs " "] 1 end] {
        if {![regexp -- {-(\d+)(,\d+)?} $old_spec \
                old_spec old_line osz]} {
            return
        }
        lappend base_lines $old_line
    }

    # Now scan the lines to determine offset within the hunk
    set max_parent [expr {[llength $base_lines]-2}]
    set dline 0
    set s_lno [lindex [split $s_lix "."] 0]

    # Determine if the line is removed
    set chunk [$ctext get $line.0 "$line.1 + $max_parent chars"]
    if {[string match {[-+ ]*} $chunk]} {
        set removed_idx [string first "-" $chunk]
        # Choose a parent index
        if {$removed_idx >= 0} {
            set parent $removed_idx
        } else {
            set unchanged_idx [string first " " $chunk]
            if {$unchanged_idx >= 0} {
                set parent $unchanged_idx
            } else {
                # blame the current commit
                set parent -1
            }
        }
        # then count other lines that belong to it
        for {set i $line} {[incr i -1] > $s_lno} {} {
            set chunk [$ctext get $i.0 "$i.1 + $max_parent chars"]
            # Determine if the line is removed
            set removed_idx [string first "-" $chunk]
            if {$parent >= 0} {
                set code [string index $chunk $parent]
                if {$code eq "-" || ($removed_idx < 0 && $code ne "+")} {
                    incr dline
                }
            } else {
                if {$removed_idx < 0} {
                    incr dline
                }
            }
        }
        incr parent
    } else {
        set parent 0
    }

    incr dline [lindex $base_lines $parent]
    return [list $parent $dline]
}

proc external_blame_diff {} {
    global currentid cmitmode
    global diff_menu_txtpos diff_menu_line
    global diff_menu_filebase flist_menu_file

    if {$cmitmode eq "tree"} {
        set parent_idx 0
        set line [expr {$diff_menu_line - $diff_menu_filebase}]
    } else {
        set hinfo [find_hunk_blamespec $diff_menu_filebase $diff_menu_line]
        if {$hinfo ne {}} {
            set parent_idx [lindex $hinfo 0]
            set line [lindex $hinfo 1]
        } else {
            set parent_idx 0
            set line 0
        }
    }

    external_blame $parent_idx $line
}

# Find the SHA1 ID of the blob for file $fname in the index
# at stage 0 or 2
proc index_sha1 {fname} {
    set f [safe_open_command [list git ls-files -s $fname]]
    while {[gets $f line] >= 0} {
        set info [lindex [split $line "\t"] 0]
        set stage [lindex $info 2]
        if {$stage eq "0" || $stage eq "2"} {
            close $f
            return [lindex $info 1]
        }
    }
    close $f
    return {}
}

# Turn an absolute path into one relative to the current directory
proc make_relative {f} {
    if {[file pathtype $f] eq "relative"} {
        return $f
    }
    set elts [file split $f]
    set here [file split [pwd]]
    set ei 0
    set hi 0
    set res {}
    foreach d $here {
        if {$ei < $hi || $ei >= [llength $elts] || [lindex $elts $ei] ne $d} {
            lappend res ".."
        } else {
            incr ei
        }
        incr hi
    }
    set elts [concat $res [lrange $elts $ei end]]
    return [eval file join $elts]
}

proc external_blame {parent_idx {line {}}} {
    global flist_menu_file cdup
    global nullid nullid2
    global parentlist selectedline currentid

    if {$parent_idx > 0} {
        set base_commit [lindex $parentlist $selectedline [expr {$parent_idx-1}]]
    } else {
        set base_commit $currentid
    }

    if {$base_commit eq {} || $base_commit eq $nullid || $base_commit eq $nullid2} {
        error_popup [mc "No such commit"]
        return
    }

    set cmdline [list git gui blame]
    if {$line ne {} && $line > 1} {
        lappend cmdline "--line=$line"
    }
    set f [file join $cdup $flist_menu_file]
    # Unfortunately it seems git gui blame doesn't like
    # being given an absolute path...
    set f [make_relative $f]
    lappend cmdline $base_commit $f
    if {[catch {safe_exec_redirect $cmdline [list &]} err]} {
        error_popup "[mc "git gui blame: command failed:"] $err"
    }
}

proc show_line_source {} {
    global cmitmode currentid parents curview blamestuff blameinst
    global diff_menu_line diff_menu_filebase flist_menu_file
    global nullid nullid2 gitdir cdup

    set from_index {}
    if {$cmitmode eq "tree"} {
        set id $currentid
        set line [expr {$diff_menu_line - $diff_menu_filebase}]
    } else {
        set h [find_hunk_blamespec $diff_menu_filebase $diff_menu_line]
        if {$h eq {}} return
        set pi [lindex $h 0]
        if {$pi == 0} {
            mark_ctext_line $diff_menu_line
            return
        }
        incr pi -1
        if {$currentid eq $nullid} {
            if {$pi > 0} {
                # must be a merge in progress...
                if {[catch {
                    # get the last line from .git/MERGE_HEAD
                    set f [safe_open_file [file join $gitdir MERGE_HEAD] r]
                    set id [lindex [split [read $f] "\n"] end-1]
                    close $f
                } err]} {
                    error_popup [mc "Couldn't read merge head: %s" $err]
                    return
                }
            } elseif {$parents($curview,$currentid) eq $nullid2} {
                # need to do the blame from the index
                if {[catch {
                    set from_index [index_sha1 $flist_menu_file]
                } err]} {
                    error_popup [mc "Error reading index: %s" $err]
                    return
                }
            } else {
                set id $parents($curview,$currentid)
            }
        } else {
            set id [lindex $parents($curview,$currentid) $pi]
        }
        set line [lindex $h 1]
    }
    set blamefile [file join $cdup $flist_menu_file]
    if {$from_index ne {}} {
        set blameargs [list \
            [list git cat-file blob $from_index] \
            [list git blame -p -L$line,+1 --contents - -- $blamefile]]
    } else {
        set blameargs [list \
            [list git blame -p -L$line,+1 $id -- $blamefile]]
    }
    if {[catch {
        set f [safe_open_pipeline $blameargs]
    } err]} {
        error_popup [mc "Couldn't start git blame: %s" $err]
        return
    }
    nowbusy blaming [mc "Searching"]
    fconfigure $f -blocking 0
    set i [reg_instance $f]
    set blamestuff($i) {}
    set blameinst $i
    filerun $f [list read_line_source $f $i]
}

proc stopblaming {} {
    global blameinst

    if {[info exists blameinst]} {
        stop_instance $blameinst
        unset blameinst
        notbusy blaming
    }
}

proc read_line_source {fd inst} {
    global blamestuff curview commfd blameinst nullid nullid2
    global hashlength

    while {[gets $fd line] >= 0} {
        lappend blamestuff($inst) $line
    }
    if {![eof $fd]} {
        return 1
    }
    unset commfd($inst)
    unset blameinst
    notbusy blaming
    fconfigure $fd -blocking 1
    if {[catch {close $fd} err]} {
        error_popup [mc "Error running git blame: %s" $err]
        return 0
    }

    set fname {}
    set line [split [lindex $blamestuff($inst) 0] " "]
    set id [lindex $line 0]
    set lnum [lindex $line 1]
    if {[string length $id] == $hashlength && [string is xdigit $id] &&
        [string is digit -strict $lnum]} {
        # look for "filename" line
        foreach l $blamestuff($inst) {
            if {[string match "filename *" $l]} {
                set fname [string range $l 9 end]
                break
            }
        }
    }
    if {$fname ne {}} {
        # all looks good, select it
        if {$id eq $nullid} {
            # blame uses all-zeroes to mean not committed,
            # which would mean a change in the index
            set id $nullid2
        }
        if {[commitinview $id $curview]} {
            selectline [rowofcommit $id] 1 [list $fname $lnum] 1
        } else {
            error_popup [mc "That line comes from commit %s, \
                             which is not in this view" [shortids $id]]
        }
    } else {
        puts "oops couldn't parse git blame output"
    }
    return 0
}

# delete $dir when we see eof on $f (presumably because the child has exited)
proc delete_at_eof {f dir} {
    while {[gets $f line] >= 0} {}
    if {[eof $f]} {
        if {[catch {close $f} err]} {
            error_popup "[mc "External diff viewer failed:"] $err"
        }
        file delete -force $dir
        return 0
    }
    return 1
}

# Functions for adding and removing shell-type quoting

proc shellquote {str} {
    if {![string match "*\['\"\\ \t]*" $str]} {
        return $str
    }
    if {![string match "*\['\"\\]*" $str]} {
        return "\"$str\""
    }
    if {![string match "*'*" $str]} {
        return "'$str'"
    }
    return "\"[string map {\" \\\" \\ \\\\} $str]\""
}

proc shellarglist {l} {
    set str {}
    foreach a $l {
        if {$str ne {}} {
            append str " "
        }
        append str [shellquote $a]
    }
    return $str
}

proc shelldequote {str} {
    set ret {}
    set used -1
    while {1} {
        incr used
        if {![regexp -start $used -indices "\['\"\\\\ \t]" $str first]} {
            append ret [string range $str $used end]
            set used [string length $str]
            break
        }
        set first [lindex $first 0]
        set ch [string index $str $first]
        if {$first > $used} {
            append ret [string range $str $used [expr {$first - 1}]]
            set used $first
        }
        if {$ch eq " " || $ch eq "\t"} break
        incr used
        if {$ch eq "'"} {
            set first [string first "'" $str $used]
            if {$first < 0} {
                error "unmatched single-quote"
            }
            append ret [string range $str $used [expr {$first - 1}]]
            set used $first
            continue
        }
        if {$ch eq "\\"} {
            if {$used >= [string length $str]} {
                error "trailing backslash"
            }
            append ret [string index $str $used]
            continue
        }
        # here ch == "\""
        while {1} {
            if {![regexp -start $used -indices "\[\"\\\\]" $str first]} {
                error "unmatched double-quote"
            }
            set first [lindex $first 0]
            set ch [string index $str $first]
            if {$first > $used} {
                append ret [string range $str $used [expr {$first - 1}]]
                set used $first
            }
            if {$ch eq "\""} break
            incr used
            append ret [string index $str $used]
            incr used
        }
    }
    return [list $used $ret]
}

proc shellsplit {str} {
    set l {}
    while {1} {
        set str [string trimleft $str]
        if {$str eq {}} break
        set dq [shelldequote $str]
        set n [lindex $dq 0]
        set word [lindex $dq 1]
        set str [string range $str $n end]
        lappend l $word
    }
    return $l
}

proc set_window_title {} {
    global appname curview viewname vrevs
    set rev [mc "All files"]
    if {$curview ne 0} {
        if {$viewname($curview) eq [mc "Command line"]} {
            set rev [string map {"--gitk-symmetric-diff-marker" "--merge"} $vrevs($curview)]
        } else {
            set rev $viewname($curview)
        }
    }
    wm title . "[reponame]: $rev - $appname"
}

# Code to implement multiple views

proc newview {ishighlight} {
    global nextviewnum newviewname newishighlight
    global revtreeargs viewargscmd newviewopts curview

    set newishighlight $ishighlight
    set top .gitkview
    if {[winfo exists $top]} {
        raise $top
        return
    }
    decode_view_opts $nextviewnum $revtreeargs
    set newviewname($nextviewnum) "[mc "View"] $nextviewnum"
    set newviewopts($nextviewnum,perm) 0
    set newviewopts($nextviewnum,cmd)  $viewargscmd($curview)
    vieweditor $top $nextviewnum [mc "Gitk view definition"]
}

set known_view_options {
    {perm      b    .  {}               {mc "Remember this view"}}
    {reflabel  l    +  {}               {mc "References (space separated list):"}}
    {refs      t15  .. {}               {mc "Branches & tags:"}}
    {allrefs   b    *. "--all"          {mc "All refs"}}
    {branches  b    .  "--branches"     {mc "All (local) branches"}}
    {tags      b    .  "--tags"         {mc "All tags"}}
    {remotes   b    .  "--remotes"      {mc "All remote-tracking branches"}}
    {commitlbl l    +  {}               {mc "Commit Info (regular expressions):"}}
    {author    t15  .. "--author=*"     {mc "Author:"}}
    {committer t15  .  "--committer=*"  {mc "Committer:"}}
    {loginfo   t15  .. "--grep=*"       {mc "Commit Message:"}}
    {allmatch  b    .. "--all-match"    {mc "Matches all Commit Info criteria"}}
    {igrep     b    .. "--invert-grep"  {mc "Matches no Commit Info criteria"}}
    {changes_l l    +  {}               {mc "Changes to Files:"}}
    {pickaxe_s r0   .  {}               {mc "Fixed String"}}
    {pickaxe_t r1   .  "--pickaxe-regex"  {mc "Regular Expression"}}
    {pickaxe   t15  .. "-S*"            {mc "Search string:"}}
    {datelabel l    +  {}               {mc "Commit Dates (\"2 weeks ago\", \"2009-03-17 15:27:38\", \"March 17, 2009 15:27:38\"):"}}
    {since     t15  ..  {"--since=*" "--after=*"}  {mc "Since:"}}
    {until     t15  .   {"--until=*" "--before=*"} {mc "Until:"}}
    {limit_lbl l    +  {}               {mc "Limit and/or skip a number of revisions (positive integer):"}}
    {limit     t10  *. "--max-count=*"  {mc "Number to show:"}}
    {skip      t10  .  "--skip=*"       {mc "Number to skip:"}}
    {misc_lbl  l    +  {}               {mc "Miscellaneous options:"}}
    {dorder    b    *. {"--date-order" "-d"}      {mc "Strictly sort by date"}}
    {lright    b    .  "--left-right"   {mc "Mark branch sides"}}
    {first     b    .  "--first-parent" {mc "Limit to first parent"}}
    {smplhst   b    .  "--simplify-by-decoration"   {mc "Simple history"}}
    {args      t50  *. {}               {mc "Additional arguments to git log:"}}
    {allpaths  path +  {}               {mc "Enter files and directories to include, one per line:"}}
    {cmd       t50= +  {}               {mc "Command to generate more commits to include:"}}
    }

# Convert $newviewopts($n, ...) into args for git log.
proc encode_view_opts {n} {
    global known_view_options newviewopts

    set rargs [list]
    foreach opt $known_view_options {
        set patterns [lindex $opt 3]
        if {$patterns eq {}} continue
        set pattern [lindex $patterns 0]

        if {[lindex $opt 1] eq "b"} {
            set val $newviewopts($n,[lindex $opt 0])
            if {$val} {
                lappend rargs $pattern
            }
        } elseif {[regexp {^r(\d+)$} [lindex $opt 1] type value]} {
            regexp {^(.*_)} [lindex $opt 0] uselessvar button_id
            set val $newviewopts($n,$button_id)
            if {$val eq $value} {
                lappend rargs $pattern
            }
        } else {
            set val $newviewopts($n,[lindex $opt 0])
            set val [string trim $val]
            if {$val ne {}} {
                set pfix [string range $pattern 0 end-1]
                lappend rargs $pfix$val
            }
        }
    }
    set rargs [concat $rargs [shellsplit $newviewopts($n,refs)]]
    return [concat $rargs [shellsplit $newviewopts($n,args)]]
}

# Fill $newviewopts($n, ...) based on args for git log.
proc decode_view_opts {n view_args} {
    global known_view_options newviewopts

    foreach opt $known_view_options {
        set id [lindex $opt 0]
        if {[lindex $opt 1] eq "b"} {
            # Checkboxes
            set val 0
        } elseif {[regexp {^r(\d+)$} [lindex $opt 1]]} {
            # Radiobuttons
            regexp {^(.*_)} $id uselessvar id
            set val 0
        } else {
            # Text fields
            set val {}
        }
        set newviewopts($n,$id) $val
    }
    set oargs [list]
    set refargs [list]
    foreach arg $view_args {
        if {[regexp -- {^-([0-9]+)$} $arg arg cnt]
            && ![info exists found(limit)]} {
            set newviewopts($n,limit) $cnt
            set found(limit) 1
            continue
        }
        catch { unset val }
        foreach opt $known_view_options {
            set id [lindex $opt 0]
            if {[info exists found($id)]} continue
            foreach pattern [lindex $opt 3] {
                if {![string match $pattern $arg]} continue
                if {[lindex $opt 1] eq "b"} {
                    # Check buttons
                    set val 1
                } elseif {[regexp {^r(\d+)$} [lindex $opt 1] match num]} {
                    # Radio buttons
                    regexp {^(.*_)} $id uselessvar id
                    set val $num
                } else {
                    # Text input fields
                    set size [string length $pattern]
                    set val [string range $arg [expr {$size-1}] end]
                }
                set newviewopts($n,$id) $val
                set found($id) 1
                break
            }
            if {[info exists val]} break
        }
        if {[info exists val]} continue
        if {[regexp {^-} $arg]} {
            lappend oargs $arg
        } else {
            lappend refargs $arg
        }
    }
    set newviewopts($n,refs) [shellarglist $refargs]
    set newviewopts($n,args) [shellarglist $oargs]
}

proc edit_or_newview {} {
    global curview

    if {$curview > 0} {
        editview
    } else {
        newview 0
    }
}

proc editview {} {
    global curview
    global viewname viewperm newviewname newviewopts
    global viewargs viewargscmd

    set top .gitkvedit-$curview
    if {[winfo exists $top]} {
        raise $top
        return
    }
    decode_view_opts $curview $viewargs($curview)
    set newviewname($curview)      $viewname($curview)
    set newviewopts($curview,perm) $viewperm($curview)
    set newviewopts($curview,cmd)  $viewargscmd($curview)
    vieweditor $top $curview "[mc "Gitk: edit view"] $viewname($curview)"
}

proc vieweditor {top n title} {
    global newviewname newviewopts viewfiles bgcolor
    global known_view_options

    ttk_toplevel $top
    wm title $top [concat $title [mc "-- criteria for selecting revisions"]]
    make_transient $top .

    # View name
    ttk::frame $top.nfr
    ttk::label $top.nl -text [mc "View Name"]
    ttk::entry $top.name -width 20 -textvariable newviewname($n)
    pack $top.nfr -in $top -fill x -pady 5 -padx 3
    pack $top.nl -in $top.nfr -side left -padx {0 5}
    pack $top.name -in $top.nfr -side left -padx {0 25}

    # View options
    set cframe $top.nfr
    set cexpand 0
    set cnt 0
    foreach opt $known_view_options {
        set id [lindex $opt 0]
        set type [lindex $opt 1]
        set flags [lindex $opt 2]
        set title [eval [lindex $opt 4]]
        set lxpad 0

        if {$flags eq "+" || $flags eq "*"} {
            set cframe $top.fr$cnt
            incr cnt
            ttk::frame $cframe
            pack $cframe -in $top -fill x -pady 3 -padx 3
            set cexpand [expr {$flags eq "*"}]
        } elseif {$flags eq ".." || $flags eq "*."} {
            set cframe $top.fr$cnt
            incr cnt
            ttk::frame $cframe
            pack $cframe -in $top -fill x -pady 3 -padx [list 15 3]
            set cexpand [expr {$flags eq "*."}]
        } else {
            set lxpad 5
        }

        if {$type eq "l"} {
            ttk::label $cframe.l_$id -text $title
            pack $cframe.l_$id -in $cframe -side left -pady [list 3 0] -anchor w
        } elseif {$type eq "b"} {
            ttk::checkbutton $cframe.c_$id -text $title -variable newviewopts($n,$id)
            pack $cframe.c_$id -in $cframe -side left \
                -padx [list $lxpad 0] -expand $cexpand -anchor w
        } elseif {[regexp {^r(\d+)$} $type type sz]} {
            regexp {^(.*_)} $id uselessvar button_id
            ttk::radiobutton $cframe.c_$id -text $title -variable newviewopts($n,$button_id) -value $sz
            pack $cframe.c_$id -in $cframe -side left \
                -padx [list $lxpad 0] -expand $cexpand -anchor w
        } elseif {[regexp {^t(\d+)$} $type type sz]} {
            ttk::label $cframe.l_$id -text $title
            ttk::entry $cframe.e_$id -width $sz -background $bgcolor \
                -textvariable newviewopts($n,$id)
            pack $cframe.l_$id -in $cframe -side left -padx [list $lxpad 0]
            pack $cframe.e_$id -in $cframe -side left -expand 1 -fill x
        } elseif {[regexp {^t(\d+)=$} $type type sz]} {
            ttk::label $cframe.l_$id -text $title
            ttk::entry $cframe.e_$id -width $sz -background $bgcolor \
                -textvariable newviewopts($n,$id)
            pack $cframe.l_$id -in $cframe -side top -pady [list 3 0] -anchor w
            pack $cframe.e_$id -in $cframe -side top -fill x
        } elseif {$type eq "path"} {
            ttk::label $top.l -text $title
            pack $top.l -in $top -side top -pady [list 3 0] -anchor w -padx 3
            text $top.t -width 40 -height 5 -background $bgcolor
            if {[info exists viewfiles($n)]} {
                foreach f $viewfiles($n) {
                    $top.t insert end $f
                    $top.t insert end "\n"
                }
                $top.t delete {end - 1c} end
                $top.t mark set insert 0.0
            }
            pack $top.t -in $top -side top -pady [list 0 5] -fill both -expand 1 -padx 3
        }
    }

    ttk::frame $top.buts
    ttk::button $top.buts.ok -text [mc "OK"] -command [list newviewok $top $n]
    ttk::button $top.buts.apply -text [mc "Apply (F5)"] -command [list newviewok $top $n 1]
    ttk::button $top.buts.can -text [mc "Cancel"] -command [list destroy $top]
    bind $top <Control-Return> [list newviewok $top $n]
    bind $top <F5> [list newviewok $top $n 1]
    bind $top <Escape> [list destroy $top]
    grid $top.buts.ok $top.buts.apply $top.buts.can
    grid columnconfigure $top.buts 0 -weight 1 -uniform a
    grid columnconfigure $top.buts 1 -weight 1 -uniform a
    grid columnconfigure $top.buts 2 -weight 1 -uniform a
    pack $top.buts -in $top -side top -fill x
    focus $top.t
}

proc doviewmenu {m first cmd op argv} {
    set nmenu [$m index end]
    for {set i $first} {$i <= $nmenu} {incr i} {
        if {[$m entrycget $i -command] eq $cmd} {
            eval $m $op $i $argv
            break
        }
    }
}

proc allviewmenus {n op args} {
    # global viewhlmenu

    doviewmenu .bar.view 5 [list showview $n] $op $args
    # doviewmenu $viewhlmenu 1 [list addvhighlight $n] $op $args
}

proc newviewok {top n {apply 0}} {
    global nextviewnum newviewperm newviewname newishighlight
    global viewname viewfiles viewperm viewchanged selectedview curview
    global viewargs viewargscmd newviewopts viewhlmenu

    if {[catch {
        set newargs [encode_view_opts $n]
    } err]} {
        error_popup "[mc "Error in commit selection arguments:"] $err" $top
        return
    }
    set files {}
    foreach f [split [$top.t get 0.0 end] "\n"] {
        set ft [string trim $f]
        if {$ft ne {}} {
            lappend files $ft
        }
    }
    if {![info exists viewfiles($n)]} {
        # creating a new view
        incr nextviewnum
        set viewname($n) $newviewname($n)
        set viewperm($n) $newviewopts($n,perm)
        set viewchanged($n) 1
        set viewfiles($n) $files
        set viewargs($n) $newargs
        set viewargscmd($n) $newviewopts($n,cmd)
        addviewmenu $n
        if {!$newishighlight} {
            run showview $n
        } else {
            run addvhighlight $n
        }
    } else {
        # editing an existing view
        set viewperm($n) $newviewopts($n,perm)
        set viewchanged($n) 1
        if {$newviewname($n) ne $viewname($n)} {
            set viewname($n) $newviewname($n)
            doviewmenu .bar.view 5 [list showview $n] \
                entryconf [list -label $viewname($n)]
            # doviewmenu $viewhlmenu 1 [list addvhighlight $n] \
                # entryconf [list -label $viewname($n) -value $viewname($n)]
        }
        if {$files ne $viewfiles($n) || $newargs ne $viewargs($n) || \
                $newviewopts($n,cmd) ne $viewargscmd($n)} {
            set viewfiles($n) $files
            set viewargs($n) $newargs
            set viewargscmd($n) $newviewopts($n,cmd)
            if {$curview == $n} {
                run reloadcommits
            }
        }
    }
    if {$apply} return
    catch {destroy $top}
}

proc delview {} {
    global curview viewperm hlview selectedhlview viewchanged

    if {$curview == 0} return
    if {[info exists hlview] && $hlview == $curview} {
        set selectedhlview [mc "None"]
        unset hlview
    }
    allviewmenus $curview delete
    set viewperm($curview) 0
    set viewchanged($curview) 1
    showview 0
}

proc addviewmenu {n} {
    global viewname viewhlmenu

    .bar.view add radiobutton -label $viewname($n) \
        -command [list showview $n] -variable selectedview -value $n
    #$viewhlmenu add radiobutton -label $viewname($n) \
    #   -command [list addvhighlight $n] -variable selectedhlview
}

proc showview {n} {
    global curview cached_commitrow ordertok
    global displayorder parentlist rowidlist rowisopt rowfinal
    global colormap rowtextx nextcolor canvxmax
    global numcommits viewcomplete
    global selectedline currentid canv canvy0
    global treediffs
    global pending_select mainheadid
    global commitidx
    global selectedview
    global hlview selectedhlview commitinterest

    if {$n == $curview} return
    set selid {}
    set ymax [lindex [$canv cget -scrollregion] 3]
    set span [$canv yview]
    set ytop [expr {[lindex $span 0] * $ymax}]
    set ybot [expr {[lindex $span 1] * $ymax}]
    set yscreen [expr {($ybot - $ytop) / 2}]
    if {$selectedline ne {}} {
        set selid $currentid
        set y [yc $selectedline]
        if {$ytop < $y && $y < $ybot} {
            set yscreen [expr {$y - $ytop}]
        }
    } elseif {[info exists pending_select]} {
        set selid $pending_select
        unset pending_select
    }
    unselectline
    normalline
    unset -nocomplain treediffs
    clear_display
    if {[info exists hlview] && $hlview == $n} {
        unset hlview
        set selectedhlview [mc "None"]
    }
    unset -nocomplain commitinterest
    unset -nocomplain cached_commitrow
    unset -nocomplain ordertok

    set curview $n
    set selectedview $n
    .bar.view entryconf [mca "&Edit view..."] -state [expr {$n == 0? "disabled": "normal"}]
    .bar.view entryconf [mca "&Delete view"] -state [expr {$n == 0? "disabled": "normal"}]

    run refill_reflist
    if {![info exists viewcomplete($n)]} {
        getcommits $selid
        return
    }

    set displayorder {}
    set parentlist {}
    set rowidlist {}
    set rowisopt {}
    set rowfinal {}
    set numcommits $commitidx($n)

    unset -nocomplain colormap
    unset -nocomplain rowtextx
    set nextcolor 0
    set canvxmax [$canv cget -width]
    set curview $n
    set row 0
    setcanvscroll
    set yf 0
    set row {}
    if {$selid ne {} && [commitinview $selid $n]} {
        set row [rowofcommit $selid]
        # try to get the selected row in the same position on the screen
        set ymax [lindex [$canv cget -scrollregion] 3]
        set ytop [expr {[yc $row] - $yscreen}]
        if {$ytop < 0} {
            set ytop 0
        }
        set yf [expr {$ytop * 1.0 / $ymax}]
    }
    allcanvs yview moveto $yf
    drawvisible
    if {$row ne {}} {
        selectline $row 0
    } elseif {!$viewcomplete($n)} {
        reset_pending_select $selid
    } else {
        reset_pending_select {}

        if {[commitinview $pending_select $curview]} {
            selectline [rowofcommit $pending_select] 1
        } else {
            set row [first_real_row]
            if {$row < $numcommits} {
                selectline $row 0
            }
        }
    }
    if {!$viewcomplete($n)} {
        if {$numcommits == 0} {
            show_status [mc "Reading commits..."]
        }
    } elseif {$numcommits == 0} {
        show_status [mc "No commits selected"]
    }
    set_window_title
}

# Stuff relating to the highlighting facility

proc ishighlighted {id} {
    global vhighlights fhighlights nhighlights rhighlights

    if {[info exists nhighlights($id)] && $nhighlights($id) > 0} {
        return $nhighlights($id)
    }
    if {[info exists vhighlights($id)] && $vhighlights($id) > 0} {
        return $vhighlights($id)
    }
    if {[info exists fhighlights($id)] && $fhighlights($id) > 0} {
        return $fhighlights($id)
    }
    if {[info exists rhighlights($id)] && $rhighlights($id) > 0} {
        return $rhighlights($id)
    }
    return 0
}

proc bolden {id font} {
    global canv linehtag currentid boldids need_redisplay markedid

    # need_redisplay = 1 means the display is stale and about to be redrawn
    if {$need_redisplay} return
    lappend boldids $id
    $canv itemconf $linehtag($id) -font $font
    if {[info exists currentid] && $id eq $currentid} {
        $canv delete secsel
        set t [eval $canv create rect [$canv bbox $linehtag($id)] \
                   -outline {{}} -tags secsel \
                   -fill [$canv cget -selectbackground]]
        $canv lower $t
    }
    if {[info exists markedid] && $id eq $markedid} {
        make_idmark $id
    }
}

proc bolden_name {id font} {
    global canv2 linentag currentid boldnameids need_redisplay

    if {$need_redisplay} return
    lappend boldnameids $id
    $canv2 itemconf $linentag($id) -font $font
    if {[info exists currentid] && $id eq $currentid} {
        $canv2 delete secsel
        set t [eval $canv2 create rect [$canv2 bbox $linentag($id)] \
                   -outline {{}} -tags secsel \
                   -fill [$canv2 cget -selectbackground]]
        $canv2 lower $t
    }
}

proc unbolden {} {
    global boldids

    set stillbold {}
    foreach id $boldids {
        if {![ishighlighted $id]} {
            bolden $id mainfont
        } else {
            lappend stillbold $id
        }
    }
    set boldids $stillbold
}

proc addvhighlight {n} {
    global hlview viewcomplete curview vhl_done commitidx

    if {[info exists hlview]} {
        delvhighlight
    }
    set hlview $n
    if {$n != $curview && ![info exists viewcomplete($n)]} {
        start_rev_list $n
    }
    set vhl_done $commitidx($hlview)
    if {$vhl_done > 0} {
        drawvisible
    }
}

proc delvhighlight {} {
    global hlview vhighlights

    if {![info exists hlview]} return
    unset hlview
    unset -nocomplain vhighlights
    unbolden
}

proc vhighlightmore {} {
    global hlview vhl_done commitidx vhighlights curview

    set max $commitidx($hlview)
    set vr [visiblerows]
    set r0 [lindex $vr 0]
    set r1 [lindex $vr 1]
    for {set i $vhl_done} {$i < $max} {incr i} {
        set id [commitonrow $i $hlview]
        if {[commitinview $id $curview]} {
            set row [rowofcommit $id]
            if {$r0 <= $row && $row <= $r1} {
                if {![highlighted $row]} {
                    bolden $id mainfontbold
                }
                set vhighlights($id) 1
            }
        }
    }
    set vhl_done $max
    return 0
}

proc askvhighlight {row id} {
    global hlview vhighlights iddrawn

    if {[commitinview $id $hlview]} {
        if {[info exists iddrawn($id)] && ![ishighlighted $id]} {
            bolden $id mainfontbold
        }
        set vhighlights($id) 1
    } else {
        set vhighlights($id) 0
    }
}

proc hfiles_change {} {
    global highlight_files filehighlight fhighlights fh_serial
    global highlight_paths

    if {[info exists filehighlight]} {
        # delete previous highlights
        catch {close $filehighlight}
        unset filehighlight
        unset -nocomplain fhighlights
        unbolden
        unhighlight_filelist
    }
    set highlight_paths {}
    after cancel do_file_hl $fh_serial
    incr fh_serial
    if {$highlight_files ne {}} {
        after 300 do_file_hl $fh_serial
    }
}

proc gdttype_change {name ix op} {
    global gdttype highlight_files findstring findpattern

    stopfinding
    if {$findstring ne {}} {
        if {$gdttype eq [mc "containing:"]} {
            if {$highlight_files ne {}} {
                set highlight_files {}
                hfiles_change
            }
            findcom_change
        } else {
            if {$findpattern ne {}} {
                set findpattern {}
                findcom_change
            }
            set highlight_files $findstring
            hfiles_change
        }
        drawvisible
    }
    # enable/disable findtype/findloc menus too
}

proc find_change {name ix op} {
    global gdttype findstring highlight_files

    stopfinding
    if {$gdttype eq [mc "containing:"]} {
        findcom_change
    } else {
        if {$highlight_files ne $findstring} {
            set highlight_files $findstring
            hfiles_change
        }
    }
    drawvisible
}

proc findcom_change args {
    global nhighlights boldnameids
    global findpattern findtype findstring gdttype

    stopfinding
    # delete previous highlights, if any
    foreach id $boldnameids {
        bolden_name $id mainfont
    }
    set boldnameids {}
    unset -nocomplain nhighlights
    unbolden
    unmarkmatches
    if {$gdttype ne [mc "containing:"] || $findstring eq {}} {
        set findpattern {}
    } elseif {$findtype eq [mc "Regexp"]} {
        set findpattern $findstring
    } else {
        set e [string map {"*" "\\*" "?" "\\?" "\[" "\\\[" "\\" "\\\\"} \
                   $findstring]
        set findpattern "*$e*"
    }
}

proc makepatterns {l} {
    set ret {}
    foreach e $l {
        set ee [string map {"*" "\\*" "?" "\\?" "\[" "\\\[" "\\" "\\\\"} $e]
        if {[string index $ee end] eq "/"} {
            lappend ret "$ee*"
        } else {
            lappend ret $ee
            lappend ret "$ee/*"
        }
    }
    return $ret
}

proc do_file_hl {serial} {
    global highlight_files filehighlight highlight_paths gdttype fhl_list
    global cdup findtype

    if {$gdttype eq [mc "touching paths:"]} {
        # If "exact" match then convert backslashes to forward slashes.
        # Most useful to support Windows-flavoured file paths.
        if {$findtype eq [mc "Exact"]} {
            set highlight_files [string map {"\\" "/"} $highlight_files]
        }
        if {[catch {set paths [shellsplit $highlight_files]}]} return
        set highlight_paths [makepatterns $paths]
        highlight_filelist
        set relative_paths {}
        foreach path $paths {
            lappend relative_paths [file join $cdup $path]
        }
        set gdtargs [concat -- $relative_paths]
    } elseif {$gdttype eq [mc "adding/removing string:"]} {
        set gdtargs [list "-S$highlight_files"]
    } elseif {$gdttype eq [mc "changing lines matching:"]} {
        set gdtargs [list "-G$highlight_files"]
    } else {
        # must be "containing:", i.e. we're searching commit info
        return
    }
    set cmd [concat git diff-tree -r -s --stdin $gdtargs]
    set filehighlight [safe_open_command_rw $cmd]
    fconfigure $filehighlight -blocking 0
    filerun $filehighlight readfhighlight
    set fhl_list {}
    drawvisible
    flushhighlights
}

proc flushhighlights {} {
    global filehighlight fhl_list

    if {[info exists filehighlight]} {
        lappend fhl_list {}
        puts $filehighlight ""
        flush $filehighlight
    }
}

proc askfilehighlight {row id} {
    global filehighlight fhighlights fhl_list

    lappend fhl_list $id
    set fhighlights($id) -1
    puts $filehighlight $id
}

proc readfhighlight {} {
    global filehighlight fhighlights curview iddrawn
    global fhl_list find_dirn

    if {![info exists filehighlight]} {
        return 0
    }
    set nr 0
    while {[incr nr] <= 100 && [gets $filehighlight line] >= 0} {
        set line [string trim $line]
        set i [lsearch -exact $fhl_list $line]
        if {$i < 0} continue
        for {set j 0} {$j < $i} {incr j} {
            set id [lindex $fhl_list $j]
            set fhighlights($id) 0
        }
        set fhl_list [lrange $fhl_list [expr {$i+1}] end]
        if {$line eq {}} continue
        if {![commitinview $line $curview]} continue
        if {[info exists iddrawn($line)] && ![ishighlighted $line]} {
            bolden $line mainfontbold
        }
        set fhighlights($line) 1
    }
    if {[eof $filehighlight]} {
        # strange...
        puts "oops, git diff-tree died"
        catch {close $filehighlight}
        unset filehighlight
        return 0
    }
    if {[info exists find_dirn]} {
        run findmore
    }
    return 1
}

proc doesmatch {f} {
    global findtype findpattern

    if {$findtype eq [mc "Regexp"]} {
        return [regexp $findpattern $f]
    } elseif {$findtype eq [mc "IgnCase"]} {
        return [string match -nocase $findpattern $f]
    } else {
        return [string match $findpattern $f]
    }
}

proc askfindhighlight {row id} {
    global nhighlights commitinfo iddrawn
    global findloc
    global markingmatches

    if {![info exists commitinfo($id)]} {
        getcommit $id
    }
    set info $commitinfo($id)
    set isbold 0
    set fldtypes [list [mc Headline] [mc Author] "" [mc Committer] "" [mc Comments]]
    foreach f $info ty $fldtypes {
        if {$ty eq ""} continue
        if {($findloc eq [mc "All fields"] || $findloc eq $ty) &&
            [doesmatch $f]} {
            if {$ty eq [mc "Author"]} {
                set isbold 2
                break
            }
            set isbold 1
        }
    }
    if {$isbold && [info exists iddrawn($id)]} {
        if {![ishighlighted $id]} {
            bolden $id mainfontbold
            if {$isbold > 1} {
                bolden_name $id mainfontbold
            }
        }
        if {$markingmatches} {
            markrowmatches $row $id
        }
    }
    set nhighlights($id) $isbold
}

proc markrowmatches {row id} {
    global canv canv2 linehtag linentag commitinfo findloc

    set headline [lindex $commitinfo($id) 0]
    set author [lindex $commitinfo($id) 1]
    $canv delete match$row
    $canv2 delete match$row
    if {$findloc eq [mc "All fields"] || $findloc eq [mc "Headline"]} {
        set m [findmatches $headline]
        if {$m ne {}} {
            markmatches $canv $row $headline $linehtag($id) $m \
                [$canv itemcget $linehtag($id) -font] $row
        }
    }
    if {$findloc eq [mc "All fields"] || $findloc eq [mc "Author"]} {
        set m [findmatches $author]
        if {$m ne {}} {
            markmatches $canv2 $row $author $linentag($id) $m \
                [$canv2 itemcget $linentag($id) -font] $row
        }
    }
}

proc vrel_change {name ix op} {
    global highlight_related

    rhighlight_none
    if {$highlight_related ne [mc "None"]} {
        run drawvisible
    }
}

# prepare for testing whether commits are descendents or ancestors of a
proc rhighlight_sel {a} {
    global descendent desc_todo ancestor anc_todo
    global highlight_related

    unset -nocomplain descendent
    set desc_todo [list $a]
    unset -nocomplain ancestor
    set anc_todo [list $a]
    if {$highlight_related ne [mc "None"]} {
        rhighlight_none
        run drawvisible
    }
}

proc rhighlight_none {} {
    global rhighlights

    unset -nocomplain rhighlights
    unbolden
}

proc is_descendent {a} {
    global curview children descendent desc_todo

    set v $curview
    set la [rowofcommit $a]
    set todo $desc_todo
    set leftover {}
    set done 0
    for {set i 0} {$i < [llength $todo]} {incr i} {
        set do [lindex $todo $i]
        if {[rowofcommit $do] < $la} {
            lappend leftover $do
            continue
        }
        foreach nk $children($v,$do) {
            if {![info exists descendent($nk)]} {
                set descendent($nk) 1
                lappend todo $nk
                if {$nk eq $a} {
                    set done 1
                }
            }
        }
        if {$done} {
            set desc_todo [concat $leftover [lrange $todo [expr {$i+1}] end]]
            return
        }
    }
    set descendent($a) 0
    set desc_todo $leftover
}

proc is_ancestor {a} {
    global curview parents ancestor anc_todo

    set v $curview
    set la [rowofcommit $a]
    set todo $anc_todo
    set leftover {}
    set done 0
    for {set i 0} {$i < [llength $todo]} {incr i} {
        set do [lindex $todo $i]
        if {![commitinview $do $v] || [rowofcommit $do] > $la} {
            lappend leftover $do
            continue
        }
        foreach np $parents($v,$do) {
            if {![info exists ancestor($np)]} {
                set ancestor($np) 1
                lappend todo $np
                if {$np eq $a} {
                    set done 1
                }
            }
        }
        if {$done} {
            set anc_todo [concat $leftover [lrange $todo [expr {$i+1}] end]]
            return
        }
    }
    set ancestor($a) 0
    set anc_todo $leftover
}

proc askrelhighlight {row id} {
    global descendent highlight_related iddrawn rhighlights
    global selectedline ancestor

    if {$selectedline eq {}} return
    set isbold 0
    if {$highlight_related eq [mc "Descendant"] ||
        $highlight_related eq [mc "Not descendant"]} {
        if {![info exists descendent($id)]} {
            is_descendent $id
        }
        if {$descendent($id) == ($highlight_related eq [mc "Descendant"])} {
            set isbold 1
        }
    } elseif {$highlight_related eq [mc "Ancestor"] ||
              $highlight_related eq [mc "Not ancestor"]} {
        if {![info exists ancestor($id)]} {
            is_ancestor $id
        }
        if {$ancestor($id) == ($highlight_related eq [mc "Ancestor"])} {
            set isbold 1
        }
    }
    if {[info exists iddrawn($id)]} {
        if {$isbold && ![ishighlighted $id]} {
            bolden $id mainfontbold
        }
    }
    set rhighlights($id) $isbold
}

# Graph layout functions

proc shortids {ids} {
    global hashlength

    set res {}
    foreach id $ids {
        if {[llength $id] > 1} {
            lappend res [shortids $id]
        } elseif {[regexp [string map "@@ $hashlength" {^[0-9a-f]{@@}$}] $id]} {
            lappend res [string range $id 0 7]
        } else {
            lappend res $id
        }
    }
    return $res
}

proc ntimes {n o} {
    set ret {}
    set o [list $o]
    for {set mask 1} {$mask <= $n} {incr mask $mask} {
        if {($n & $mask) != 0} {
            set ret [concat $ret $o]
        }
        set o [concat $o $o]
    }
    return $ret
}

proc ordertoken {id} {
    global ordertok curview varcid varcstart varctok curview parents children
    global nullid nullid2

    if {[info exists ordertok($id)]} {
        return $ordertok($id)
    }
    set origid $id
    set todo {}
    while {1} {
        if {[info exists varcid($curview,$id)]} {
            set a $varcid($curview,$id)
            set p [lindex $varcstart($curview) $a]
        } else {
            set p [lindex $children($curview,$id) 0]
        }
        if {[info exists ordertok($p)]} {
            set tok $ordertok($p)
            break
        }
        set id [first_real_child $curview,$p]
        if {$id eq {}} {
            # it's a root
            set tok [lindex $varctok($curview) $varcid($curview,$p)]
            break
        }
        if {[llength $parents($curview,$id)] == 1} {
            lappend todo [list $p {}]
        } else {
            set j [lsearch -exact $parents($curview,$id) $p]
            if {$j < 0} {
                puts "oops didn't find [shortids $p] in parents of [shortids $id]"
            }
            lappend todo [list $p [strrep $j]]
        }
    }
    for {set i [llength $todo]} {[incr i -1] >= 0} {} {
        set p [lindex $todo $i 0]
        append tok [lindex $todo $i 1]
        set ordertok($p) $tok
    }
    set ordertok($origid) $tok
    return $tok
}

# Work out where id should go in idlist so that order-token
# values increase from left to right
proc idcol {idlist id {i 0}} {
    set t [ordertoken $id]
    if {$i < 0} {
        set i 0
    }
    if {$i >= [llength $idlist] || $t < [ordertoken [lindex $idlist $i]]} {
        if {$i > [llength $idlist]} {
            set i [llength $idlist]
        }
        while {[incr i -1] >= 0 && $t < [ordertoken [lindex $idlist $i]]} {}
        incr i
    } else {
        if {$t > [ordertoken [lindex $idlist $i]]} {
            while {[incr i] < [llength $idlist] &&
                   $t >= [ordertoken [lindex $idlist $i]]} {}
        }
    }
    return $i
}

proc initlayout {} {
    global rowidlist rowisopt rowfinal displayorder parentlist
    global numcommits canvxmax canv
    global nextcolor
    global colormap rowtextx

    set numcommits 0
    set displayorder {}
    set parentlist {}
    set nextcolor 0
    set rowidlist {}
    set rowisopt {}
    set rowfinal {}
    set canvxmax [$canv cget -width]
    unset -nocomplain colormap
    unset -nocomplain rowtextx
    setcanvscroll
}

proc setcanvscroll {} {
    global canv canv2 canv3 numcommits linespc canvxmax canvy0
    global lastscrollset lastscrollrows

    set ymax [expr {$canvy0 + ($numcommits - 0.5) * $linespc + 2}]
    $canv conf -scrollregion [list 0 0 $canvxmax $ymax]
    $canv2 conf -scrollregion [list 0 0 0 $ymax]
    $canv3 conf -scrollregion [list 0 0 0 $ymax]
    set lastscrollset [clock clicks -milliseconds]
    set lastscrollrows $numcommits
}

proc visiblerows {} {
    global canv numcommits linespc

    set ymax [lindex [$canv cget -scrollregion] 3]
    if {$ymax eq {} || $ymax == 0} return
    set f [$canv yview]
    set y0 [expr {int([lindex $f 0] * $ymax)}]
    set r0 [expr {int(($y0 - 3) / $linespc) - 1}]
    if {$r0 < 0} {
        set r0 0
    }
    set y1 [expr {int([lindex $f 1] * $ymax)}]
    set r1 [expr {int(($y1 - 3) / $linespc) + 1}]
    if {$r1 >= $numcommits} {
        set r1 [expr {$numcommits - 1}]
    }
    return [list $r0 $r1]
}

proc layoutmore {} {
    global commitidx viewcomplete curview
    global numcommits pending_select curview
    global lastscrollset lastscrollrows

    if {$lastscrollrows < 100 || $viewcomplete($curview) ||
        [clock clicks -milliseconds] - $lastscrollset > 500} {
        setcanvscroll
    }
    if {[info exists pending_select] &&
        [commitinview $pending_select $curview]} {
        update
        selectline [rowofcommit $pending_select] 1
    }
    drawvisible
}

# With path limiting, we mightn't get the actual HEAD commit,
# so ask git rev-list what is the first ancestor of HEAD that
# touches a file in the path limit.
proc get_viewmainhead {view} {
    global viewmainheadid vfilelimit viewinstances mainheadid

    catch {
        set rfd [safe_open_command [concat git rev-list -1 $mainheadid \
                           -- $vfilelimit($view)]]
        set j [reg_instance $rfd]
        lappend viewinstances($view) $j
        fconfigure $rfd -blocking 0
        filerun $rfd [list getviewhead $rfd $j $view]
        set viewmainheadid($curview) {}
    }
}

# git rev-list should give us just 1 line to use as viewmainheadid($view)
proc getviewhead {fd inst view} {
    global viewmainheadid commfd curview viewinstances showlocalchanges
    global hashlength

    set id {}
    if {[gets $fd line] < 0} {
        if {![eof $fd]} {
            return 1
        }
    } elseif {[string length $line] == $hashlength && [string is xdigit $line]} {
        set id $line
    }
    set viewmainheadid($view) $id
    close $fd
    unset commfd($inst)
    set i [lsearch -exact $viewinstances($view) $inst]
    if {$i >= 0} {
        set viewinstances($view) [lreplace $viewinstances($view) $i $i]
    }
    if {$showlocalchanges && $id ne {} && $view == $curview} {
        doshowlocalchanges
    }
    return 0
}

proc doshowlocalchanges {} {
    global curview viewmainheadid

    if {$viewmainheadid($curview) eq {}} return
    if {[commitinview $viewmainheadid($curview) $curview]} {
        dodiffindex
    } else {
        interestedin $viewmainheadid($curview) dodiffindex
    }
}

proc dohidelocalchanges {} {
    global nullid nullid2 lserial curview

    if {[commitinview $nullid $curview]} {
        removefakerow $nullid
    }
    if {[commitinview $nullid2 $curview]} {
        removefakerow $nullid2
    }
    incr lserial
}

# spawn off a process to do git diff-index --cached HEAD
proc dodiffindex {} {
    global lserial showlocalchanges vfilelimit curview
    global hasworktree

    if {!$showlocalchanges || !$hasworktree} return
    incr lserial
    set cmd "git diff-index --cached --ignore-submodules=dirty HEAD"
    if {$vfilelimit($curview) ne {}} {
        set cmd [concat $cmd -- $vfilelimit($curview)]
    }
    set fd [safe_open_command $cmd]
    fconfigure $fd -blocking 0
    set i [reg_instance $fd]
    filerun $fd [list readdiffindex $fd $lserial $i]
}

proc readdiffindex {fd serial inst} {
    global viewmainheadid nullid nullid2 curview commitinfo commitdata lserial
    global vfilelimit

    set isdiff 1
    if {[gets $fd line] < 0} {
        if {![eof $fd]} {
            return 1
        }
        set isdiff 0
    }
    # we only need to see one line and we don't really care what it says...
    stop_instance $inst

    if {$serial != $lserial} {
        return 0
    }

    # now see if there are any local changes not checked in to the index
    set cmd "git diff-files"
    if {$vfilelimit($curview) ne {}} {
        set cmd [concat $cmd -- $vfilelimit($curview)]
    }
    set fd [safe_open_command $cmd]
    fconfigure $fd -blocking 0
    set i [reg_instance $fd]
    filerun $fd [list readdifffiles $fd $serial $i]

    if {$isdiff && ![commitinview $nullid2 $curview]} {
        # add the line for the changes in the index to the graph
        set hl [mc "Local changes checked in to index but not committed"]
        set commitinfo($nullid2) [list  $hl {} {} {} {} "    $hl\n"]
        set commitdata($nullid2) "\n    $hl\n"
        if {[commitinview $nullid $curview]} {
            removefakerow $nullid
        }
        insertfakerow $nullid2 $viewmainheadid($curview)
    } elseif {!$isdiff && [commitinview $nullid2 $curview]} {
        if {[commitinview $nullid $curview]} {
            removefakerow $nullid
        }
        removefakerow $nullid2
    }
    return 0
}

proc readdifffiles {fd serial inst} {
    global viewmainheadid nullid nullid2 curview
    global commitinfo commitdata lserial

    set isdiff 1
    if {[gets $fd line] < 0} {
        if {![eof $fd]} {
            return 1
        }
        set isdiff 0
    }
    # we only need to see one line and we don't really care what it says...
    stop_instance $inst

    if {$serial != $lserial} {
        return 0
    }

    if {$isdiff && ![commitinview $nullid $curview]} {
        # add the line for the local diff to the graph
        set hl [mc "Local uncommitted changes, not checked in to index"]
        set commitinfo($nullid) [list  $hl {} {} {} {} "    $hl\n"]
        set commitdata($nullid) "\n    $hl\n"
        if {[commitinview $nullid2 $curview]} {
            set p $nullid2
        } else {
            set p $viewmainheadid($curview)
        }
        insertfakerow $nullid $p
    } elseif {!$isdiff && [commitinview $nullid $curview]} {
        removefakerow $nullid
    }
    return 0
}

proc nextuse {id row} {
    global curview children

    if {[info exists children($curview,$id)]} {
        foreach kid $children($curview,$id) {
            if {![commitinview $kid $curview]} {
                return -1
            }
            if {[rowofcommit $kid] > $row} {
                return [rowofcommit $kid]
            }
        }
    }
    if {[commitinview $id $curview]} {
        return [rowofcommit $id]
    }
    return -1
}

proc prevuse {id row} {
    global curview children

    set ret -1
    if {[info exists children($curview,$id)]} {
        foreach kid $children($curview,$id) {
            if {![commitinview $kid $curview]} break
            if {[rowofcommit $kid] < $row} {
                set ret [rowofcommit $kid]
            }
        }
    }
    return $ret
}

proc make_idlist {row} {
    global displayorder parentlist uparrowlen downarrowlen mingaplen
    global commitidx curview children

    set r [expr {$row - $mingaplen - $downarrowlen - 1}]
    if {$r < 0} {
        set r 0
    }
    set ra [expr {$row - $downarrowlen}]
    if {$ra < 0} {
        set ra 0
    }
    set rb [expr {$row + $uparrowlen}]
    if {$rb > $commitidx($curview)} {
        set rb $commitidx($curview)
    }
    make_disporder $r [expr {$rb + 1}]
    set ids {}
    for {} {$r < $ra} {incr r} {
        set nextid [lindex $displayorder [expr {$r + 1}]]
        foreach p [lindex $parentlist $r] {
            if {$p eq $nextid} continue
            set rn [nextuse $p $r]
            if {$rn >= $row &&
                $rn <= $r + $downarrowlen + $mingaplen + $uparrowlen} {
                lappend ids [list [ordertoken $p] $p]
            }
        }
    }
    for {} {$r < $row} {incr r} {
        set nextid [lindex $displayorder [expr {$r + 1}]]
        foreach p [lindex $parentlist $r] {
            if {$p eq $nextid} continue
            set rn [nextuse $p $r]
            if {$rn < 0 || $rn >= $row} {
                lappend ids [list [ordertoken $p] $p]
            }
        }
    }
    set id [lindex $displayorder $row]
    lappend ids [list [ordertoken $id] $id]
    while {$r < $rb} {
        foreach p [lindex $parentlist $r] {
            set firstkid [lindex $children($curview,$p) 0]
            if {[rowofcommit $firstkid] < $row} {
                lappend ids [list [ordertoken $p] $p]
            }
        }
        incr r
        set id [lindex $displayorder $r]
        if {$id ne {}} {
            set firstkid [lindex $children($curview,$id) 0]
            if {$firstkid ne {} && [rowofcommit $firstkid] < $row} {
                lappend ids [list [ordertoken $id] $id]
            }
        }
    }
    set idlist {}
    foreach idx [lsort -unique $ids] {
        lappend idlist [lindex $idx 1]
    }
    return $idlist
}

proc rowsequal {a b} {
    while {[set i [lsearch -exact $a {}]] >= 0} {
        set a [lreplace $a $i $i]
    }
    while {[set i [lsearch -exact $b {}]] >= 0} {
        set b [lreplace $b $i $i]
    }
    return [expr {$a eq $b}]
}

proc makeupline {id row rend col} {
    global rowidlist uparrowlen downarrowlen mingaplen

    for {set r $rend} {1} {set r $rstart} {
        set rstart [prevuse $id $r]
        if {$rstart < 0} return
        if {$rstart < $row} break
    }
    if {$rstart + $uparrowlen + $mingaplen + $downarrowlen < $rend} {
        set rstart [expr {$rend - $uparrowlen - 1}]
    }
    for {set r $rstart} {[incr r] <= $row} {} {
        set idlist [lindex $rowidlist $r]
        if {$idlist ne {} && [lsearch -exact $idlist $id] < 0} {
            set col [idcol $idlist $id $col]
            lset rowidlist $r [linsert $idlist $col $id]
            changedrow $r
        }
    }
}

proc layoutrows {row endrow} {
    global rowidlist rowisopt rowfinal displayorder
    global uparrowlen downarrowlen maxwidth mingaplen
    global children parentlist
    global commitidx viewcomplete curview

    make_disporder [expr {$row - 1}] [expr {$endrow + $uparrowlen}]
    set idlist {}
    if {$row > 0} {
        set rm1 [expr {$row - 1}]
        foreach id [lindex $rowidlist $rm1] {
            if {$id ne {}} {
                lappend idlist $id
            }
        }
        set final [lindex $rowfinal $rm1]
    }
    for {} {$row < $endrow} {incr row} {
        set rm1 [expr {$row - 1}]
        if {$rm1 < 0 || $idlist eq {}} {
            set idlist [make_idlist $row]
            set final 1
        } else {
            set id [lindex $displayorder $rm1]
            set col [lsearch -exact $idlist $id]
            set idlist [lreplace $idlist $col $col]
            foreach p [lindex $parentlist $rm1] {
                if {[lsearch -exact $idlist $p] < 0} {
                    set col [idcol $idlist $p $col]
                    set idlist [linsert $idlist $col $p]
                    # if not the first child, we have to insert a line going up
                    if {$id ne [lindex $children($curview,$p) 0]} {
                        makeupline $p $rm1 $row $col
                    }
                }
            }
            set id [lindex $displayorder $row]
            if {$row > $downarrowlen} {
                set termrow [expr {$row - $downarrowlen - 1}]
                foreach p [lindex $parentlist $termrow] {
                    set i [lsearch -exact $idlist $p]
                    if {$i < 0} continue
                    set nr [nextuse $p $termrow]
                    if {$nr < 0 || $nr >= $row + $mingaplen + $uparrowlen} {
                        set idlist [lreplace $idlist $i $i]
                    }
                }
            }
            set col [lsearch -exact $idlist $id]
            if {$col < 0} {
                set col [idcol $idlist $id]
                set idlist [linsert $idlist $col $id]
                if {$children($curview,$id) ne {}} {
                    makeupline $id $rm1 $row $col
                }
            }
            set r [expr {$row + $uparrowlen - 1}]
            if {$r < $commitidx($curview)} {
                set x $col
                foreach p [lindex $parentlist $r] {
                    if {[lsearch -exact $idlist $p] >= 0} continue
                    set fk [lindex $children($curview,$p) 0]
                    if {[rowofcommit $fk] < $row} {
                        set x [idcol $idlist $p $x]
                        set idlist [linsert $idlist $x $p]
                    }
                }
                if {[incr r] < $commitidx($curview)} {
                    set p [lindex $displayorder $r]
                    if {[lsearch -exact $idlist $p] < 0} {
                        set fk [lindex $children($curview,$p) 0]
                        if {$fk ne {} && [rowofcommit $fk] < $row} {
                            set x [idcol $idlist $p $x]
                            set idlist [linsert $idlist $x $p]
                        }
                    }
                }
            }
        }
        if {$final && !$viewcomplete($curview) &&
            $row + $uparrowlen + $mingaplen + $downarrowlen
                >= $commitidx($curview)} {
            set final 0
        }
        set l [llength $rowidlist]
        if {$row == $l} {
            lappend rowidlist $idlist
            lappend rowisopt 0
            lappend rowfinal $final
        } elseif {$row < $l} {
            if {![rowsequal $idlist [lindex $rowidlist $row]]} {
                lset rowidlist $row $idlist
                changedrow $row
            }
            lset rowfinal $row $final
        } else {
            set pad [ntimes [expr {$row - $l}] {}]
            set rowidlist [concat $rowidlist $pad]
            lappend rowidlist $idlist
            set rowfinal [concat $rowfinal $pad]
            lappend rowfinal $final
            set rowisopt [concat $rowisopt [ntimes [expr {$row - $l + 1}] 0]]
        }
    }
    return $row
}

proc changedrow {row} {
    global displayorder iddrawn rowisopt need_redisplay

    set l [llength $rowisopt]
    if {$row < $l} {
        lset rowisopt $row 0
        if {$row + 1 < $l} {
            lset rowisopt [expr {$row + 1}] 0
            if {$row + 2 < $l} {
                lset rowisopt [expr {$row + 2}] 0
            }
        }
    }
    set id [lindex $displayorder $row]
    if {[info exists iddrawn($id)]} {
        set need_redisplay 1
    }
}

proc insert_pad {row col npad} {
    global rowidlist

    set pad [ntimes $npad {}]
    set idlist [lindex $rowidlist $row]
    set bef [lrange $idlist 0 [expr {$col - 1}]]
    set aft [lrange $idlist $col end]
    set i [lsearch -exact $aft {}]
    if {$i > 0} {
        set aft [lreplace $aft $i $i]
    }
    lset rowidlist $row [concat $bef $pad $aft]
    changedrow $row
}

proc optimize_rows {row col endrow} {
    global rowidlist rowisopt displayorder curview children

    if {$row < 1} {
        set row 1
    }
    for {} {$row < $endrow} {incr row; set col 0} {
        if {[lindex $rowisopt $row]} continue
        set haspad 0
        set y0 [expr {$row - 1}]
        set ym [expr {$row - 2}]
        set idlist [lindex $rowidlist $row]
        set previdlist [lindex $rowidlist $y0]
        if {$idlist eq {} || $previdlist eq {}} continue
        if {$ym >= 0} {
            set pprevidlist [lindex $rowidlist $ym]
            if {$pprevidlist eq {}} continue
        } else {
            set pprevidlist {}
        }
        set x0 -1
        set xm -1
        for {} {$col < [llength $idlist]} {incr col} {
            set id [lindex $idlist $col]
            if {[lindex $previdlist $col] eq $id} continue
            if {$id eq {}} {
                set haspad 1
                continue
            }
            set x0 [lsearch -exact $previdlist $id]
            if {$x0 < 0} continue
            set z [expr {$x0 - $col}]
            set isarrow 0
            set z0 {}
            if {$ym >= 0} {
                set xm [lsearch -exact $pprevidlist $id]
                if {$xm >= 0} {
                    set z0 [expr {$xm - $x0}]
                }
            }
            if {$z0 eq {}} {
                # if row y0 is the first child of $id then it's not an arrow
                if {[lindex $children($curview,$id) 0] ne
                    [lindex $displayorder $y0]} {
                    set isarrow 1
                }
            }
            if {!$isarrow && $id ne [lindex $displayorder $row] &&
                [lsearch -exact [lindex $rowidlist [expr {$row+1}]] $id] < 0} {
                set isarrow 1
            }
            # Looking at lines from this row to the previous row,
            # make them go straight up if they end in an arrow on
            # the previous row; otherwise make them go straight up
            # or at 45 degrees.
            if {$z < -1 || ($z < 0 && $isarrow)} {
                # Line currently goes left too much;
                # insert pads in the previous row, then optimize it
                set npad [expr {-1 - $z + $isarrow}]
                insert_pad $y0 $x0 $npad
                if {$y0 > 0} {
                    optimize_rows $y0 $x0 $row
                }
                set previdlist [lindex $rowidlist $y0]
                set x0 [lsearch -exact $previdlist $id]
                set z [expr {$x0 - $col}]
                if {$z0 ne {}} {
                    set pprevidlist [lindex $rowidlist $ym]
                    set xm [lsearch -exact $pprevidlist $id]
                    set z0 [expr {$xm - $x0}]
                }
            } elseif {$z > 1 || ($z > 0 && $isarrow)} {
                # Line currently goes right too much;
                # insert pads in this line
                set npad [expr {$z - 1 + $isarrow}]
                insert_pad $row $col $npad
                set idlist [lindex $rowidlist $row]
                incr col $npad
                set z [expr {$x0 - $col}]
                set haspad 1
            }
            if {$z0 eq {} && !$isarrow && $ym >= 0} {
                # this line links to its first child on row $row-2
                set id [lindex $displayorder $ym]
                set xc [lsearch -exact $pprevidlist $id]
                if {$xc >= 0} {
                    set z0 [expr {$xc - $x0}]
                }
            }
            # avoid lines jigging left then immediately right
            if {$z0 ne {} && $z < 0 && $z0 > 0} {
                insert_pad $y0 $x0 1
                incr x0
                optimize_rows $y0 $x0 $row
                set previdlist [lindex $rowidlist $y0]
            }
        }
        if {!$haspad} {
            # Find the first column that doesn't have a line going right
            for {set col [llength $idlist]} {[incr col -1] >= 0} {} {
                set id [lindex $idlist $col]
                if {$id eq {}} break
                set x0 [lsearch -exact $previdlist $id]
                if {$x0 < 0} {
                    # check if this is the link to the first child
                    set kid [lindex $displayorder $y0]
                    if {[lindex $children($curview,$id) 0] eq $kid} {
                        # it is, work out offset to child
                        set x0 [lsearch -exact $previdlist $kid]
                    }
                }
                if {$x0 <= $col} break
            }
            # Insert a pad at that column as long as it has a line and
            # isn't the last column
            if {$x0 >= 0 && [incr col] < [llength $idlist]} {
                set idlist [linsert $idlist $col {}]
                lset rowidlist $row $idlist
                changedrow $row
            }
        }
    }
}

proc xc {row col} {
    global canvx0 linespc
    return [expr {$canvx0 + $col * $linespc}]
}

proc yc {row} {
    global canvy0 linespc
    return [expr {$canvy0 + $row * $linespc}]
}

proc linewidth {id} {
    global thickerline lthickness

    set wid $lthickness
    if {[info exists thickerline] && $id eq $thickerline} {
        set wid [expr {2 * $lthickness}]
    }
    return $wid
}

proc rowranges {id} {
    global curview children uparrowlen downarrowlen
    global rowidlist

    set kids $children($curview,$id)
    if {$kids eq {}} {
        return {}
    }
    set ret {}
    lappend kids $id
    foreach child $kids {
        if {![commitinview $child $curview]} break
        set row [rowofcommit $child]
        if {![info exists prev]} {
            lappend ret [expr {$row + 1}]
        } else {
            if {$row <= $prevrow} {
                puts "oops children of [shortids $id] out of order [shortids $child] $row <= [shortids $prev] $prevrow"
            }
            # see if the line extends the whole way from prevrow to row
            if {$row > $prevrow + $uparrowlen + $downarrowlen &&
                [lsearch -exact [lindex $rowidlist \
                            [expr {int(($row + $prevrow) / 2)}]] $id] < 0} {
                # it doesn't, see where it ends
                set r [expr {$prevrow + $downarrowlen}]
                if {[lsearch -exact [lindex $rowidlist $r] $id] < 0} {
                    while {[incr r -1] > $prevrow &&
                           [lsearch -exact [lindex $rowidlist $r] $id] < 0} {}
                } else {
                    while {[incr r] <= $row &&
                           [lsearch -exact [lindex $rowidlist $r] $id] >= 0} {}
                    incr r -1
                }
                lappend ret $r
                # see where it starts up again
                set r [expr {$row - $uparrowlen}]
                if {[lsearch -exact [lindex $rowidlist $r] $id] < 0} {
                    while {[incr r] < $row &&
                           [lsearch -exact [lindex $rowidlist $r] $id] < 0} {}
                } else {
                    while {[incr r -1] >= $prevrow &&
                           [lsearch -exact [lindex $rowidlist $r] $id] >= 0} {}
                    incr r
                }
                lappend ret $r
            }
        }
        if {$child eq $id} {
            lappend ret $row
        }
        set prev $child
        set prevrow $row
    }
    return $ret
}

proc drawlineseg {id row endrow arrowlow} {
    global rowidlist displayorder iddrawn linesegs
    global canv colormap linespc curview maxlinelen parentlist

    set cols [list [lsearch -exact [lindex $rowidlist $row] $id]]
    set le [expr {$row + 1}]
    set arrowhigh 1
    while {1} {
        set c [lsearch -exact [lindex $rowidlist $le] $id]
        if {$c < 0} {
            incr le -1
            break
        }
        lappend cols $c
        set x [lindex $displayorder $le]
        if {$x eq $id} {
            set arrowhigh 0
            break
        }
        if {[info exists iddrawn($x)] || $le == $endrow} {
            set c [lsearch -exact [lindex $rowidlist [expr {$le+1}]] $id]
            if {$c >= 0} {
                lappend cols $c
                set arrowhigh 0
            }
            break
        }
        incr le
    }
    if {$le <= $row} {
        return $row
    }

    set lines {}
    set i 0
    set joinhigh 0
    if {[info exists linesegs($id)]} {
        set lines $linesegs($id)
        foreach li $lines {
            set r0 [lindex $li 0]
            if {$r0 > $row} {
                if {$r0 == $le && [lindex $li 1] - $row <= $maxlinelen} {
                    set joinhigh 1
                }
                break
            }
            incr i
        }
    }
    set joinlow 0
    if {$i > 0} {
        set li [lindex $lines [expr {$i-1}]]
        set r1 [lindex $li 1]
        if {$r1 == $row && $le - [lindex $li 0] <= $maxlinelen} {
            set joinlow 1
        }
    }

    set x [lindex $cols [expr {$le - $row}]]
    set xp [lindex $cols [expr {$le - 1 - $row}]]
    set dir [expr {$xp - $x}]
    if {$joinhigh} {
        set ith [lindex $lines $i 2]
        set coords [$canv coords $ith]
        set ah [$canv itemcget $ith -arrow]
        set arrowhigh [expr {$ah eq "first" || $ah eq "both"}]
        set x2 [lindex $cols [expr {$le + 1 - $row}]]
        if {$x2 ne {} && $x - $x2 == $dir} {
            set coords [lrange $coords 0 end-2]
        }
    } else {
        set coords [list [xc $le $x] [yc $le]]
    }
    if {$joinlow} {
        set itl [lindex $lines [expr {$i-1}] 2]
        set al [$canv itemcget $itl -arrow]
        set arrowlow [expr {$al eq "last" || $al eq "both"}]
    } elseif {$arrowlow} {
        if {[lsearch -exact [lindex $rowidlist [expr {$row-1}]] $id] >= 0 ||
            [lsearch -exact [lindex $parentlist [expr {$row-1}]] $id] >= 0} {
            set arrowlow 0
        }
    }
    set arrow [lindex {none first last both} [expr {$arrowhigh + 2*$arrowlow}]]
    for {set y $le} {[incr y -1] > $row} {} {
        set x $xp
        set xp [lindex $cols [expr {$y - 1 - $row}]]
        set ndir [expr {$xp - $x}]
        if {$dir != $ndir || $xp < 0} {
            lappend coords [xc $y $x] [yc $y]
        }
        set dir $ndir
    }
    if {!$joinlow} {
        if {$xp < 0} {
            # join parent line to first child
            set ch [lindex $displayorder $row]
            set xc [lsearch -exact [lindex $rowidlist $row] $ch]
            if {$xc < 0} {
                puts "oops: drawlineseg: child $ch not on row $row"
            } elseif {$xc != $x} {
                if {($arrowhigh && $le == $row + 1) || $dir == 0} {
                    set d [expr {int(0.5 * $linespc)}]
                    set x1 [xc $row $x]
                    if {$xc < $x} {
                        set x2 [expr {$x1 - $d}]
                    } else {
                        set x2 [expr {$x1 + $d}]
                    }
                    set y2 [yc $row]
                    set y1 [expr {$y2 + $d}]
                    lappend coords $x1 $y1 $x2 $y2
                } elseif {$xc < $x - 1} {
                    lappend coords [xc $row [expr {$x-1}]] [yc $row]
                } elseif {$xc > $x + 1} {
                    lappend coords [xc $row [expr {$x+1}]] [yc $row]
                }
                set x $xc
            }
            lappend coords [xc $row $x] [yc $row]
        } else {
            set xn [xc $row $xp]
            set yn [yc $row]
            lappend coords $xn $yn
        }
        if {!$joinhigh} {
            assigncolor $id
            set t [$canv create line $coords -width [linewidth $id] \
                       -fill $colormap($id) -tags lines.$id -arrow $arrow]
            $canv lower $t
            bindline $t $id
            set lines [linsert $lines $i [list $row $le $t]]
        } else {
            $canv coords $ith $coords
            if {$arrow ne $ah} {
                $canv itemconf $ith -arrow $arrow
            }
            lset lines $i 0 $row
        }
    } else {
        set xo [lsearch -exact [lindex $rowidlist [expr {$row - 1}]] $id]
        set ndir [expr {$xo - $xp}]
        set clow [$canv coords $itl]
        if {$dir == $ndir} {
            set clow [lrange $clow 2 end]
        }
        set coords [concat $coords $clow]
        if {!$joinhigh} {
            lset lines [expr {$i-1}] 1 $le
        } else {
            # coalesce two pieces
            $canv delete $ith
            set b [lindex $lines [expr {$i-1}] 0]
            set e [lindex $lines $i 1]
            set lines [lreplace $lines [expr {$i-1}] $i [list $b $e $itl]]
        }
        $canv coords $itl $coords
        if {$arrow ne $al} {
            $canv itemconf $itl -arrow $arrow
        }
    }

    set linesegs($id) $lines
    return $le
}

proc drawparentlinks {id row} {
    global rowidlist canv colormap curview parentlist
    global idpos linespc

    set rowids [lindex $rowidlist $row]
    set col [lsearch -exact $rowids $id]
    if {$col < 0} return
    set olds [lindex $parentlist $row]
    set row2 [expr {$row + 1}]
    set x [xc $row $col]
    set y [yc $row]
    set y2 [yc $row2]
    set d [expr {int(0.5 * $linespc)}]
    set ymid [expr {$y + $d}]
    set ids [lindex $rowidlist $row2]
    # rmx = right-most X coord used
    set rmx 0
    foreach p $olds {
        set i [lsearch -exact $ids $p]
        if {$i < 0} {
            puts "oops, parent $p of $id not in list"
            continue
        }
        set x2 [xc $row2 $i]
        if {$x2 > $rmx} {
            set rmx $x2
        }
        set j [lsearch -exact $rowids $p]
        if {$j < 0} {
            # drawlineseg will do this one for us
            continue
        }
        assigncolor $p
        # should handle duplicated parents here...
        set coords [list $x $y]
        if {$i != $col} {
            # if attaching to a vertical segment, draw a smaller
            # slant for visual distinctness
            if {$i == $j} {
                if {$i < $col} {
                    lappend coords [expr {$x2 + $d}] $y $x2 $ymid
                } else {
                    lappend coords [expr {$x2 - $d}] $y $x2 $ymid
                }
            } elseif {$i < $col && $i < $j} {
                # segment slants towards us already
                lappend coords [xc $row $j] $y
            } else {
                if {$i < $col - 1} {
                    lappend coords [expr {$x2 + $linespc}] $y
                } elseif {$i > $col + 1} {
                    lappend coords [expr {$x2 - $linespc}] $y
                }
                lappend coords $x2 $y2
            }
        } else {
            lappend coords $x2 $y2
        }
        set t [$canv create line $coords -width [linewidth $p] \
                   -fill $colormap($p) -tags lines.$p]
        $canv lower $t
        bindline $t $p
    }
    if {$rmx > [lindex $idpos($id) 1]} {
        lset idpos($id) 1 $rmx
        redrawtags $id
    }
}

proc drawlines {id} {
    global canv

    $canv itemconf lines.$id -width [linewidth $id]
}

proc drawcmittext {id row col} {
    global linespc canv canv2 canv3 fgcolor curview
    global cmitlisted commitinfo rowidlist parentlist
    global rowtextx idpos idtags idheads idotherrefs
    global linehtag linentag linedtag selectedline
    global canvxmax boldids boldnameids fgcolor markedid
    global mainheadid nullid nullid2 circleitem circlecolors ctxbut
    global mainheadcirclecolor workingfilescirclecolor indexcirclecolor
    global circleoutlinecolor

    # listed is 0 for boundary, 1 for normal, 2 for negative, 3 for left, 4 for right
    set listed $cmitlisted($curview,$id)
    if {$id eq $nullid} {
        set ofill $workingfilescirclecolor
    } elseif {$id eq $nullid2} {
        set ofill $indexcirclecolor
    } elseif {$id eq $mainheadid} {
        set ofill $mainheadcirclecolor
    } else {
        set ofill [lindex $circlecolors $listed]
    }
    set x [xc $row $col]
    set y [yc $row]
    set orad [expr {$linespc / 3}]
    if {$listed <= 2} {
        set t [$canv create oval [expr {$x - $orad}] [expr {$y - $orad}] \
                   [expr {$x + $orad - 1}] [expr {$y + $orad - 1}] \
                   -fill $ofill -outline $circleoutlinecolor -width 1 -tags circle]
    } elseif {$listed == 3} {
        # triangle pointing left for left-side commits
        set t [$canv create polygon \
                   [expr {$x - $orad}] $y \
                   [expr {$x + $orad - 1}] [expr {$y - $orad}] \
                   [expr {$x + $orad - 1}] [expr {$y + $orad - 1}] \
                   -fill $ofill -outline $circleoutlinecolor -width 1 -tags circle]
    } else {
        # triangle pointing right for right-side commits
        set t [$canv create polygon \
                   [expr {$x + $orad - 1}] $y \
                   [expr {$x - $orad}] [expr {$y - $orad}] \
                   [expr {$x - $orad}] [expr {$y + $orad - 1}] \
                   -fill $ofill -outline $circleoutlinecolor -width 1 -tags circle]
    }
    set circleitem($row) $t
    $canv raise $t
    $canv bind $t <1> {selcanvline {} %x %y}
    set rmx [llength [lindex $rowidlist $row]]
    set olds [lindex $parentlist $row]
    if {$olds ne {}} {
        set nextids [lindex $rowidlist [expr {$row + 1}]]
        foreach p $olds {
            set i [lsearch -exact $nextids $p]
            if {$i > $rmx} {
                set rmx $i
            }
        }
    }
    set xt [xc $row $rmx]
    set rowtextx($row) $xt
    set idpos($id) [list $x $xt $y]
    if {[info exists idtags($id)] || [info exists idheads($id)]
        || [info exists idotherrefs($id)]} {
        set xt [drawtags $id $x $xt $y]
    }
    if {[lindex $commitinfo($id) 6] > 0} {
        set xt [drawnotesign $xt $y]
    }
    set headline [lindex $commitinfo($id) 0]
    set name [lindex $commitinfo($id) 1]
    set date [lindex $commitinfo($id) 2]
    set date [formatdate $date]
    set font mainfont
    set nfont mainfont
    set isbold [ishighlighted $id]
    if {$isbold > 0} {
        lappend boldids $id
        set font mainfontbold
        if {$isbold > 1} {
            lappend boldnameids $id
            set nfont mainfontbold
        }
    }
    set linehtag($id) [$canv create text $xt $y -anchor w -fill $fgcolor \
                           -text $headline -font $font -tags text]
    $canv bind $linehtag($id) $ctxbut "rowmenu %X %Y $id"
    set linentag($id) [$canv2 create text 3 $y -anchor w -fill $fgcolor \
                           -text $name -font $nfont -tags text]
    set linedtag($id) [$canv3 create text 3 $y -anchor w -fill $fgcolor \
                           -text $date -font mainfont -tags text]
    if {$selectedline == $row} {
        make_secsel $id
    }
    if {[info exists markedid] && $markedid eq $id} {
        make_idmark $id
    }
    set xr [expr {$xt + [font measure $font $headline]}]
    if {$xr > $canvxmax} {
        set canvxmax $xr
        setcanvscroll
    }
}

proc drawcmitrow {row} {
    global displayorder rowidlist nrows_drawn
    global iddrawn markingmatches
    global commitinfo numcommits
    global filehighlight fhighlights findpattern nhighlights
    global hlview vhighlights
    global highlight_related rhighlights

    if {$row >= $numcommits} return

    set id [lindex $displayorder $row]
    if {[info exists hlview] && ![info exists vhighlights($id)]} {
        askvhighlight $row $id
    }
    if {[info exists filehighlight] && ![info exists fhighlights($id)]} {
        askfilehighlight $row $id
    }
    if {$findpattern ne {} && ![info exists nhighlights($id)]} {
        askfindhighlight $row $id
    }
    if {$highlight_related ne [mc "None"] && ![info exists rhighlights($id)]} {
        askrelhighlight $row $id
    }
    if {![info exists iddrawn($id)]} {
        set col [lsearch -exact [lindex $rowidlist $row] $id]
        if {$col < 0} {
            puts "oops, row $row id $id not in list"
            return
        }
        if {![info exists commitinfo($id)]} {
            getcommit $id
        }
        assigncolor $id
        drawcmittext $id $row $col
        set iddrawn($id) 1
        incr nrows_drawn
    }
    if {$markingmatches} {
        markrowmatches $row $id
    }
}

proc drawcommits {row {endrow {}}} {
    global numcommits iddrawn displayorder curview need_redisplay
    global parentlist rowidlist rowfinal uparrowlen downarrowlen nrows_drawn

    if {$row < 0} {
        set row 0
    }
    if {$endrow eq {}} {
        set endrow $row
    }
    if {$endrow >= $numcommits} {
        set endrow [expr {$numcommits - 1}]
    }

    set rl1 [expr {$row - $downarrowlen - 3}]
    if {$rl1 < 0} {
        set rl1 0
    }
    set ro1 [expr {$row - 3}]
    if {$ro1 < 0} {
        set ro1 0
    }
    set r2 [expr {$endrow + $uparrowlen + 3}]
    if {$r2 > $numcommits} {
        set r2 $numcommits
    }
    for {set r $rl1} {$r < $r2} {incr r} {
        if {[lindex $rowidlist $r] ne {} && [lindex $rowfinal $r]} {
            if {$rl1 < $r} {
                layoutrows $rl1 $r
            }
            set rl1 [expr {$r + 1}]
        }
    }
    if {$rl1 < $r} {
        layoutrows $rl1 $r
    }
    optimize_rows $ro1 0 $r2
    if {$need_redisplay || $nrows_drawn > 2000} {
        clear_display
    }

    # make the lines join to already-drawn rows either side
    set r [expr {$row - 1}]
    if {$r < 0 || ![info exists iddrawn([lindex $displayorder $r])]} {
        set r $row
    }
    set er [expr {$endrow + 1}]
    if {$er >= $numcommits ||
        ![info exists iddrawn([lindex $displayorder $er])]} {
        set er $endrow
    }
    for {} {$r <= $er} {incr r} {
        set id [lindex $displayorder $r]
        set wasdrawn [info exists iddrawn($id)]
        drawcmitrow $r
        if {$r == $er} break
        set nextid [lindex $displayorder [expr {$r + 1}]]
        if {$wasdrawn && [info exists iddrawn($nextid)]} continue
        drawparentlinks $id $r

        set rowids [lindex $rowidlist $r]
        foreach lid $rowids {
            if {$lid eq {}} continue
            if {[info exists lineend($lid)] && $lineend($lid) > $r} continue
            if {$lid eq $id} {
                # see if this is the first child of any of its parents
                foreach p [lindex $parentlist $r] {
                    if {[lsearch -exact $rowids $p] < 0} {
                        # make this line extend up to the child
                        set lineend($p) [drawlineseg $p $r $er 0]
                    }
                }
            } else {
                set lineend($lid) [drawlineseg $lid $r $er 1]
            }
        }
    }
}

proc undolayout {row} {
    global uparrowlen mingaplen downarrowlen
    global rowidlist rowisopt rowfinal need_redisplay

    set r [expr {$row - ($uparrowlen + $mingaplen + $downarrowlen)}]
    if {$r < 0} {
        set r 0
    }
    if {[llength $rowidlist] > $r} {
        incr r -1
        set rowidlist [lrange $rowidlist 0 $r]
        set rowfinal [lrange $rowfinal 0 $r]
        set rowisopt [lrange $rowisopt 0 $r]
        set need_redisplay 1
        run drawvisible
    }
}

proc drawvisible {} {
    global canv linespc curview vrowmod selectedline targetrow targetid
    global need_redisplay cscroll numcommits

    set fs [$canv yview]
    set ymax [lindex [$canv cget -scrollregion] 3]
    if {$ymax eq {} || $ymax == 0 || $numcommits == 0} return
    set f0 [lindex $fs 0]
    set f1 [lindex $fs 1]
    set y0 [expr {int($f0 * $ymax)}]
    set y1 [expr {int($f1 * $ymax)}]

    if {[info exists targetid]} {
        if {[commitinview $targetid $curview]} {
            set r [rowofcommit $targetid]
            if {$r != $targetrow} {
                # Fix up the scrollregion and change the scrolling position
                # now that our target row has moved.
                set diff [expr {($r - $targetrow) * $linespc}]
                set targetrow $r
                setcanvscroll
                set ymax [lindex [$canv cget -scrollregion] 3]
                incr y0 $diff
                incr y1 $diff
                set f0 [expr {$y0 / $ymax}]
                set f1 [expr {$y1 / $ymax}]
                allcanvs yview moveto $f0
                $cscroll set $f0 $f1
                set need_redisplay 1
            }
        } else {
            unset targetid
        }
    }

    set row [expr {int(($y0 - 3) / $linespc) - 1}]
    set endrow [expr {int(($y1 - 3) / $linespc) + 1}]
    if {$endrow >= $vrowmod($curview)} {
        update_arcrows $curview
    }
    if {$selectedline ne {} &&
        $row <= $selectedline && $selectedline <= $endrow} {
        set targetrow $selectedline
    } elseif {[info exists targetid]} {
        set targetrow [expr {int(($row + $endrow) / 2)}]
    }
    if {[info exists targetrow]} {
        if {$targetrow >= $numcommits} {
            set targetrow [expr {$numcommits - 1}]
        }
        set targetid [commitonrow $targetrow]
    }
    drawcommits $row $endrow
}

proc clear_display {} {
    global iddrawn linesegs need_redisplay nrows_drawn
    global vhighlights fhighlights nhighlights rhighlights
    global linehtag linentag linedtag boldids boldnameids

    allcanvs delete all
    unset -nocomplain iddrawn
    unset -nocomplain linesegs
    unset -nocomplain linehtag
    unset -nocomplain linentag
    unset -nocomplain linedtag
    set boldids {}
    set boldnameids {}
    unset -nocomplain vhighlights
    unset -nocomplain fhighlights
    unset -nocomplain nhighlights
    unset -nocomplain rhighlights
    set need_redisplay 0
    set nrows_drawn 0
}

proc findcrossings {id} {
    global rowidlist parentlist numcommits displayorder

    set cross {}
    set ccross {}
    foreach {s e} [rowranges $id] {
        if {$e >= $numcommits} {
            set e [expr {$numcommits - 1}]
        }
        if {$e <= $s} continue
        for {set row $e} {[incr row -1] >= $s} {} {
            set x [lsearch -exact [lindex $rowidlist $row] $id]
            if {$x < 0} break
            set olds [lindex $parentlist $row]
            set kid [lindex $displayorder $row]
            set kidx [lsearch -exact [lindex $rowidlist $row] $kid]
            if {$kidx < 0} continue
            set nextrow [lindex $rowidlist [expr {$row + 1}]]
            foreach p $olds {
                set px [lsearch -exact $nextrow $p]
                if {$px < 0} continue
                if {($kidx < $x && $x < $px) || ($px < $x && $x < $kidx)} {
                    if {[lsearch -exact $ccross $p] >= 0} continue
                    if {$x == $px + ($kidx < $px? -1: 1)} {
                        lappend ccross $p
                    } elseif {[lsearch -exact $cross $p] < 0} {
                        lappend cross $p
                    }
                }
            }
        }
    }
    return [concat $ccross {{}} $cross]
}

proc assigncolor {id} {
    global colormap colors nextcolor
    global parents children children curview

    if {[info exists colormap($id)]} return
    set ncolors [llength $colors]
    if {[info exists children($curview,$id)]} {
        set kids $children($curview,$id)
    } else {
        set kids {}
    }
    if {[llength $kids] == 1} {
        set child [lindex $kids 0]
        if {[info exists colormap($child)]
            && [llength $parents($curview,$child)] == 1} {
            set colormap($id) $colormap($child)
            return
        }
    }
    set badcolors {}
    set origbad {}
    foreach x [findcrossings $id] {
        if {$x eq {}} {
            # delimiter between corner crossings and other crossings
            if {[llength $badcolors] >= $ncolors - 1} break
            set origbad $badcolors
        }
        if {[info exists colormap($x)]
            && [lsearch -exact $badcolors $colormap($x)] < 0} {
            lappend badcolors $colormap($x)
        }
    }
    if {[llength $badcolors] >= $ncolors} {
        set badcolors $origbad
    }
    set origbad $badcolors
    if {[llength $badcolors] < $ncolors - 1} {
        foreach child $kids {
            if {[info exists colormap($child)]
                && [lsearch -exact $badcolors $colormap($child)] < 0} {
                lappend badcolors $colormap($child)
            }
            foreach p $parents($curview,$child) {
                if {[info exists colormap($p)]
                    && [lsearch -exact $badcolors $colormap($p)] < 0} {
                    lappend badcolors $colormap($p)
                }
            }
        }
        if {[llength $badcolors] >= $ncolors} {
            set badcolors $origbad
        }
    }
    for {set i 0} {$i <= $ncolors} {incr i} {
        set c [lindex $colors $nextcolor]
        if {[incr nextcolor] >= $ncolors} {
            set nextcolor 0
        }
        if {[lsearch -exact $badcolors $c]} break
    }
    set colormap($id) $c
}

proc bindline {t id} {
    global canv

    $canv bind $t <Enter> "lineenter %x %y $id"
    $canv bind $t <Motion> "linemotion %x %y $id"
    $canv bind $t <Leave> "lineleave $id"
    $canv bind $t <Button-1> "lineclick %x %y $id 1"
}

proc graph_pane_width {} {
    set g [.tf.histframe.pwclist sashpos 0]
    return [lindex $g 0]
}

proc totalwidth {l font extra} {
    set tot 0
    foreach str $l {
        set tot [expr {$tot + [font measure $font $str] + $extra}]
    }
    return $tot
}

proc drawtags {id x xt y1} {
    global idtags idheads idotherrefs mainhead
    global linespc lthickness
    global canv rowtextx curview fgcolor bgcolor ctxbut
    global headbgcolor headfgcolor headoutlinecolor remotebgcolor
    global tagbgcolor tagfgcolor tagoutlinecolor
    global reflinecolor

    set marks {}
    set ntags 0
    set nheads 0
    set singletag 0
    set maxtags 3
    set maxtagpct 25
    set maxwidth [expr {[graph_pane_width] * $maxtagpct / 100}]
    set delta [expr {int(0.5 * ($linespc - $lthickness))}]
    set extra [expr {$delta + $lthickness + $linespc}]

    if {[info exists idtags($id)]} {
        set marks $idtags($id)
        set ntags [llength $marks]
        if {$ntags > $maxtags ||
            [totalwidth $marks mainfont $extra] > $maxwidth} {
            # show just a single "n tags..." tag
            set singletag 1
            if {$ntags == 1} {
                set marks [list "tag..."]
            } else {
                set marks [list [format "%d tags..." $ntags]]
            }
            set ntags 1
        }
    }
    if {[info exists idheads($id)]} {
        set marks [concat $marks $idheads($id)]
        set nheads [llength $idheads($id)]
    }
    if {[info exists idotherrefs($id)]} {
        set marks [concat $marks $idotherrefs($id)]
    }
    if {$marks eq {}} {
        return $xt
    }

    set yt [expr {$y1 - 0.5 * $linespc}]
    set yb [expr {$yt + $linespc - 1}]
    set xvals {}
    set wvals {}
    set i -1
    foreach tag $marks {
        incr i
        if {$i >= $ntags && $i < $ntags + $nheads && $tag eq $mainhead} {
            set wid [font measure mainfontbold $tag]
        } else {
            set wid [font measure mainfont $tag]
        }
        lappend xvals $xt
        lappend wvals $wid
        set xt [expr {$xt + $wid + $extra}]
    }
    set t [$canv create line $x $y1 [lindex $xvals end] $y1 \
               -width $lthickness -fill $reflinecolor -tags tag.$id]
    $canv lower $t
    foreach tag $marks x $xvals wid $wvals {
        set tag_quoted [string map {% %%} $tag]
        set xl [expr {$x + $delta}]
        set xr [expr {$x + $delta + $wid + $lthickness}]
        set font mainfont
        if {[incr ntags -1] >= 0} {
            # draw a tag
            set t [$canv create polygon $x [expr {$yt + $delta}] $xl $yt \
                       $xr $yt $xr $yb $xl $yb $x [expr {$yb - $delta}] \
                       -width 1 -outline $tagoutlinecolor -fill $tagbgcolor \
                       -tags tag.$id]
            if {$singletag} {
                set tagclick [list showtags $id 1]
            } else {
                set tagclick [list showtag $tag_quoted 1]
            }
            $canv bind $t <1> $tagclick
            set rowtextx([rowofcommit $id]) [expr {$xr + $linespc}]
        } else {
            # draw a head or other ref
            if {[incr nheads -1] >= 0} {
                set col $headbgcolor
                if {$tag eq $mainhead} {
                    set font mainfontbold
                }
            } else {
                set col "#ddddff"
            }
            set xl [expr {$xl - $delta/2}]
            $canv create polygon $x $yt $xr $yt $xr $yb $x $yb \
                -width 1 -outline black -fill $col -tags tag.$id
            if {[regexp {^(remotes/.*/|remotes/)} $tag match remoteprefix]} {
                set rwid [font measure mainfont $remoteprefix]
                set xi [expr {$x + 1}]
                set yti [expr {$yt + 1}]
                set xri [expr {$x + $rwid}]
                $canv create polygon $xi $yti $xri $yti $xri $yb $xi $yb \
                        -width 0 -fill $remotebgcolor -tags tag.$id
            }
        }
        set t [$canv create text $xl $y1 -anchor w -text $tag -fill $headfgcolor \
                   -font $font -tags [list tag.$id text]]
        if {$ntags >= 0} {
            $canv bind $t <1> $tagclick
        } elseif {$nheads >= 0} {
            $canv bind $t $ctxbut [list headmenu %X %Y $id $tag_quoted]
        }
    }
    return $xt
}

proc drawnotesign {xt y} {
    global linespc canv fgcolor

    set orad [expr {$linespc / 3}]
    set t [$canv create rectangle [expr {$xt - $orad}] [expr {$y - $orad}] \
               [expr {$xt + $orad - 1}] [expr {$y + $orad - 1}] \
               -fill yellow -outline $fgcolor -width 1 -tags circle]
    set xt [expr {$xt + $orad * 3}]
    return $xt
}

proc xcoord {i level ln} {
    global canvx0 xspc1 xspc2

    set x [expr {$canvx0 + $i * $xspc1($ln)}]
    if {$i > 0 && $i == $level} {
        set x [expr {$x + 0.5 * ($xspc2 - $xspc1($ln))}]
    } elseif {$i > $level} {
        set x [expr {$x + $xspc2 - $xspc1($ln)}]
    }
    return $x
}

proc show_status {msg} {
    global canv fgcolor

    clear_display
    set_window_title
    $canv create text 3 3 -anchor nw -text $msg -font mainfont \
        -tags text -fill $fgcolor
}

# Don't change the text pane cursor if it is currently the hand cursor,
# showing that we are over a sha1 ID link.
proc settextcursor {c} {
    global ctext curtextcursor

    if {[$ctext cget -cursor] == $curtextcursor} {
        $ctext config -cursor $c
    }
    set curtextcursor $c
}

proc nowbusy {what {name {}}} {
    global isbusy busyname statusw

    if {[array names isbusy] eq {}} {
        . config -cursor watch
        settextcursor watch
    }
    set isbusy($what) 1
    set busyname($what) $name
    if {$name ne {}} {
        $statusw conf -text $name
    }
}

proc notbusy {what} {
    global isbusy maincursor textcursor busyname statusw

    catch {
        unset isbusy($what)
        if {$busyname($what) ne {} &&
            [$statusw cget -text] eq $busyname($what)} {
            $statusw conf -text {}
        }
    }
    if {[array names isbusy] eq {}} {
        . config -cursor $maincursor
        settextcursor $textcursor
    }
}

proc findmatches {f} {
    global findtype findstring
    if {$findtype == [mc "Regexp"]} {
        set matches [regexp -indices -all -inline $findstring $f]
    } else {
        set fs $findstring
        if {$findtype == [mc "IgnCase"]} {
            set f [string tolower $f]
            set fs [string tolower $fs]
        }
        set matches {}
        set i 0
        set l [string length $fs]
        while {[set j [string first $fs $f $i]] >= 0} {
            lappend matches [list $j [expr {$j+$l-1}]]
            set i [expr {$j + $l}]
        }
    }
    return $matches
}

proc dofind {{dirn 1} {wrap 1}} {
    global findstring findstartline findcurline selectedline numcommits
    global gdttype filehighlight fh_serial find_dirn findallowwrap

    if {[info exists find_dirn]} {
        if {$find_dirn == $dirn} return
        stopfinding
    }
    focus .
    if {$findstring eq {} || $numcommits == 0} return
    if {$selectedline eq {}} {
        set findstartline [lindex [visiblerows] [expr {$dirn < 0}]]
    } else {
        set findstartline $selectedline
    }
    set findcurline $findstartline
    nowbusy finding [mc "Searching"]
    if {$gdttype ne [mc "containing:"] && ![info exists filehighlight]} {
        after cancel do_file_hl $fh_serial
        do_file_hl $fh_serial
    }
    set find_dirn $dirn
    set findallowwrap $wrap
    run findmore
}

proc stopfinding {} {
    global find_dirn findcurline fprogcoord

    if {[info exists find_dirn]} {
        unset find_dirn
        unset findcurline
        notbusy finding
        set fprogcoord 0
        adjustprogress
    }
    stopblaming
}

proc findmore {} {
    global commitdata commitinfo numcommits findpattern findloc
    global findstartline findcurline findallowwrap
    global find_dirn gdttype fhighlights fprogcoord
    global curview varcorder vrownum varccommits vrowmod

    if {![info exists find_dirn]} {
        return 0
    }
    set fldtypes [list [mc "Headline"] [mc "Author"] "" [mc "Committer"] "" [mc "Comments"]]
    set l $findcurline
    set moretodo 0
    if {$find_dirn > 0} {
        incr l
        if {$l >= $numcommits} {
            set l 0
        }
        if {$l <= $findstartline} {
            set lim [expr {$findstartline + 1}]
        } else {
            set lim $numcommits
            set moretodo $findallowwrap
        }
    } else {
        if {$l == 0} {
            set l $numcommits
        }
        incr l -1
        if {$l >= $findstartline} {
            set lim [expr {$findstartline - 1}]
        } else {
            set lim -1
            set moretodo $findallowwrap
        }
    }
    set n [expr {($lim - $l) * $find_dirn}]
    if {$n > 500} {
        set n 500
        set moretodo 1
    }
    if {$l + ($find_dirn > 0? $n: 1) > $vrowmod($curview)} {
        update_arcrows $curview
    }
    set found 0
    set domore 1
    set ai [bsearch $vrownum($curview) $l]
    set a [lindex $varcorder($curview) $ai]
    set arow [lindex $vrownum($curview) $ai]
    set ids [lindex $varccommits($curview,$a)]
    set arowend [expr {$arow + [llength $ids]}]
    if {$gdttype eq [mc "containing:"]} {
        for {} {$n > 0} {incr n -1; incr l $find_dirn} {
            if {$l < $arow || $l >= $arowend} {
                incr ai $find_dirn
                set a [lindex $varcorder($curview) $ai]
                set arow [lindex $vrownum($curview) $ai]
                set ids [lindex $varccommits($curview,$a)]
                set arowend [expr {$arow + [llength $ids]}]
            }
            set id [lindex $ids [expr {$l - $arow}]]
            # shouldn't happen unless git log doesn't give all the commits...
            if {![info exists commitdata($id)] ||
                ![doesmatch $commitdata($id)]} {
                continue
            }
            if {![info exists commitinfo($id)]} {
                getcommit $id
            }
            set info $commitinfo($id)
            foreach f $info ty $fldtypes {
                if {$ty eq ""} continue
                if {($findloc eq [mc "All fields"] || $findloc eq $ty) &&
                    [doesmatch $f]} {
                    set found 1
                    break
                }
            }
            if {$found} break
        }
    } else {
        for {} {$n > 0} {incr n -1; incr l $find_dirn} {
            if {$l < $arow || $l >= $arowend} {
                incr ai $find_dirn
                set a [lindex $varcorder($curview) $ai]
                set arow [lindex $vrownum($curview) $ai]
                set ids [lindex $varccommits($curview,$a)]
                set arowend [expr {$arow + [llength $ids]}]
            }
            set id [lindex $ids [expr {$l - $arow}]]
            if {![info exists fhighlights($id)]} {
                # this sets fhighlights($id) to -1
                askfilehighlight $l $id
            }
            if {$fhighlights($id) > 0} {
                set found $domore
                break
            }
            if {$fhighlights($id) < 0} {
                if {$domore} {
                    set domore 0
                    set findcurline [expr {$l - $find_dirn}]
                }
            }
        }
    }
    if {$found || ($domore && !$moretodo)} {
        unset findcurline
        unset find_dirn
        notbusy finding
        set fprogcoord 0
        adjustprogress
        if {$found} {
            findselectline $l
        } else {
            bell
        }
        return 0
    }
    if {!$domore} {
        flushhighlights
    } else {
        set findcurline [expr {$l - $find_dirn}]
    }
    set n [expr {($findcurline - $findstartline) * $find_dirn - 1}]
    if {$n < 0} {
        incr n $numcommits
    }
    set fprogcoord [expr {$n * 1.0 / $numcommits}]
    adjustprogress
    return $domore
}

proc findselectline {l} {
    global findloc commentend ctext findcurline markingmatches gdttype

    set markingmatches [expr {$gdttype eq [mc "containing:"]}]
    set findcurline $l
    selectline $l 1
    if {$markingmatches &&
        ($findloc eq [mc "All fields"] || $findloc eq [mc "Comments"])} {
        # highlight the matches in the comments
        set f [$ctext get 1.0 $commentend]
        set matches [findmatches $f]
        foreach match $matches {
            set start [lindex $match 0]
            set end [expr {[lindex $match 1] + 1}]
            $ctext tag add found "1.0 + $start c" "1.0 + $end c"
        }
    }
    drawvisible
}

# mark the bits of a headline or author that match a find string
proc markmatches {canv l str tag matches font row} {
    global selectedline foundbgcolor

    set bbox [$canv bbox $tag]
    set x0 [lindex $bbox 0]
    set y0 [lindex $bbox 1]
    set y1 [lindex $bbox 3]
    foreach match $matches {
        set start [lindex $match 0]
        set end [lindex $match 1]
        if {$start > $end} continue
        set xoff [font measure $font [string range $str 0 [expr {$start-1}]]]
        set xlen [font measure $font [string range $str 0 [expr {$end}]]]
        set t [$canv create rect [expr {$x0+$xoff}] $y0 \
                   [expr {$x0+$xlen+2}] $y1 \
                   -outline {} -tags [list match$l matches] -fill $foundbgcolor]
        $canv lower $t
        if {$row == $selectedline} {
            $canv raise $t secsel
        }
    }
}

proc unmarkmatches {} {
    global markingmatches

    allcanvs delete matches
    set markingmatches 0
    stopfinding
}

proc selcanvline {w x y} {
    global canv canvy0 ctext linespc
    global rowtextx
    set ymax [lindex [$canv cget -scrollregion] 3]
    if {$ymax == {}} return
    set yfrac [lindex [$canv yview] 0]
    set y [expr {$y + $yfrac * $ymax}]
    set l [expr {int(($y - $canvy0) / $linespc + 0.5)}]
    if {$l < 0} {
        set l 0
    }
    if {$w eq $canv} {
        set xmax [lindex [$canv cget -scrollregion] 2]
        set xleft [expr {[lindex [$canv xview] 0] * $xmax}]
        if {![info exists rowtextx($l)] || $xleft + $x < $rowtextx($l)} return
    }
    unmarkmatches
    selectline $l 1
}

proc commit_descriptor {p} {
    global commitinfo
    if {![info exists commitinfo($p)]} {
        getcommit $p
    }
    set l "..."
    if {[llength $commitinfo($p)] > 1} {
        set l [lindex $commitinfo($p) 0]
    }
    return "$p ($l)\n"
}

# append some text to the ctext widget, and make any SHA1 ID
# that we know about be a clickable link.
# Also look for URLs of the form "http[s]://..." and make them web links.
proc appendwithlinks {text tags} {
    global ctext linknum curview
    global hashlength

    set start [$ctext index "end - 1c"]
    $ctext insert end $text $tags
    set links [regexp -indices -all -inline [string map "@@ $hashlength" {(?:\m|-g)[0-9a-f]{6,@@}\M}] $text]
    foreach l $links {
        set s [lindex $l 0]
        set e [lindex $l 1]
        set linkid [string range $text $s $e]
        incr e
        $ctext tag delete link$linknum
        $ctext tag add link$linknum "$start + $s c" "$start + $e c"
        setlink $linkid link$linknum
        incr linknum
    }
    set wlinks [regexp -indices -all -inline -line \
                    {https?://[^[:space:]]+} $text]
    foreach l $wlinks {
        set s2 [lindex $l 0]
        set e2 [lindex $l 1]
        set url [string range $text $s2 $e2]
        incr e2
        $ctext tag delete link$linknum
        $ctext tag add link$linknum "$start + $s2 c" "$start + $e2 c"
        setwlink $url link$linknum
        incr linknum
    }
}

proc setlink {id lk} {
    global curview ctext pendinglinks
    global linkfgcolor
    global hashlength

    if {[string range $id 0 1] eq "-g"} {
      set id [string range $id 2 end]
    }

    set known 0
    if {[string length $id] < $hashlength} {
        set matches [longid $id]
        if {[llength $matches] > 0} {
            if {[llength $matches] > 1} return
            set known 1
            set id [lindex $matches 0]
        }
    } else {
        set known [commitinview $id $curview]
    }
    if {$known} {
        $ctext tag conf $lk -foreground $linkfgcolor -underline 1
        $ctext tag bind $lk <1> [list selbyid $id]
        $ctext tag bind $lk <Enter> {linkcursor %W 1}
        $ctext tag bind $lk <Leave> {linkcursor %W -1}
    } else {
        lappend pendinglinks($id) $lk
        interestedin $id {makelink %P}
    }
}

proc setwlink {url lk} {
    global ctext
    global linkfgcolor
    global web_browser

    if {$web_browser eq {}} return
    $ctext tag conf $lk -foreground $linkfgcolor -underline 1
    $ctext tag bind $lk <1> [list browseweb $url]
    $ctext tag bind $lk <Enter> {linkcursor %W 1}
    $ctext tag bind $lk <Leave> {linkcursor %W -1}
}

proc appendshortlink {id {pre {}} {post {}}} {
    global ctext linknum

    $ctext insert end $pre
    $ctext tag delete link$linknum
    $ctext insert end [string range $id 0 7] link$linknum
    $ctext insert end $post
    setlink $id link$linknum
    incr linknum
}

proc makelink {id} {
    global pendinglinks

    if {![info exists pendinglinks($id)]} return
    foreach lk $pendinglinks($id) {
        setlink $id $lk
    }
    unset pendinglinks($id)
}

proc linkcursor {w inc} {
    global linkentercount curtextcursor

    if {[incr linkentercount $inc] > 0} {
        $w configure -cursor hand2
    } else {
        $w configure -cursor $curtextcursor
        if {$linkentercount < 0} {
            set linkentercount 0
        }
    }
}

proc browseweb {url} {
    global web_browser

    if {$web_browser eq {}} return
    # Use concat here in case $web_browser is a command plus some arguments
    if {[catch {safe_exec_redirect [concat $web_browser [list $url]] [list &]} err]} {
        error_popup "[mc "Error starting web browser:"] $err"
    }
}

proc viewnextline {dir} {
    global canv linespc

    $canv delete hover
    set ymax [lindex [$canv cget -scrollregion] 3]
    set wnow [$canv yview]
    set wtop [expr {[lindex $wnow 0] * $ymax}]
    set newtop [expr {$wtop + $dir * $linespc}]
    if {$newtop < 0} {
        set newtop 0
    } elseif {$newtop > $ymax} {
        set newtop $ymax
    }
    allcanvs yview moveto [expr {$newtop * 1.0 / $ymax}]
}

# add a list of tag or branch names at position pos
# returns the number of names inserted
proc appendrefs {pos ids var} {
    global ctext linknum curview $var maxrefs visiblerefs mainheadid

    if {[catch {$ctext index $pos}]} {
        return 0
    }
    $ctext conf -state normal
    $ctext delete $pos "$pos lineend"
    set tags {}
    foreach id $ids {
        foreach tag [set $var\($id\)] {
            lappend tags [list $tag $id]
        }
    }

    set sep {}
    set tags [lsort -index 0 -decreasing $tags]
    set nutags 0

    if {[llength $tags] > $maxrefs} {
        # If we are displaying heads, and there are too many,
        # see if there are some important heads to display.
        # Currently that are the current head and heads listed in $visiblerefs option
        set itags {}
        if {$var eq "idheads"} {
            set utags {}
            foreach ti $tags {
                set hname [lindex $ti 0]
                set id [lindex $ti 1]
                if {([lsearch -exact $visiblerefs $hname] != -1 || $id eq $mainheadid) &&
                    [llength $itags] < $maxrefs} {
                    lappend itags $ti
                } else {
                    lappend utags $ti
                }
            }
            set tags $utags
        }
        if {$itags ne {}} {
            set str [mc "and many more"]
            set sep " "
        } else {
            set str [mc "many"]
        }
        $ctext insert $pos "$str ([llength $tags])"
        set nutags [llength $tags]
        set tags $itags
    }

    foreach ti $tags {
        set id [lindex $ti 1]
        set lk link$linknum
        incr linknum
        $ctext tag delete $lk
        $ctext insert $pos $sep
        $ctext insert $pos [lindex $ti 0] $lk
        setlink $id $lk
        set sep ", "
    }
    $ctext tag add wwrap "$pos linestart" "$pos lineend"
    $ctext conf -state disabled
    return [expr {[llength $tags] + $nutags}]
}

# called when we have finished computing the nearby tags
proc dispneartags {delay} {
    global selectedline currentid showneartags tagphase

    if {$selectedline eq {} || !$showneartags} return
    after cancel dispnexttag
    if {$delay} {
        after 200 dispnexttag
        set tagphase -1
    } else {
        after idle dispnexttag
        set tagphase 0
    }
}

proc dispnexttag {} {
    global selectedline currentid showneartags tagphase ctext

    if {$selectedline eq {} || !$showneartags} return
    switch -- $tagphase {
        0 {
            set dtags [desctags $currentid]
            if {$dtags ne {}} {
                appendrefs precedes $dtags idtags
            }
        }
        1 {
            set atags [anctags $currentid]
            if {$atags ne {}} {
                appendrefs follows $atags idtags
            }
        }
        2 {
            set dheads [descheads $currentid]
            if {$dheads ne {}} {
                if {[appendrefs branch $dheads idheads] > 1
                    && [$ctext get "branch -3c"] eq "h"} {
                    # turn "Branch" into "Branches"
                    $ctext conf -state normal
                    $ctext insert "branch -2c" "es"
                    $ctext conf -state disabled
                }
            }
        }
    }
    if {[incr tagphase] <= 2} {
        after idle dispnexttag
    }
}

proc make_secsel {id} {
    global linehtag linentag linedtag canv canv2 canv3

    if {![info exists linehtag($id)]} return
    $canv delete secsel
    set t [eval $canv create rect [$canv bbox $linehtag($id)] -outline {{}} \
               -tags secsel -fill [$canv cget -selectbackground]]
    $canv lower $t
    $canv2 delete secsel
    set t [eval $canv2 create rect [$canv2 bbox $linentag($id)] -outline {{}} \
               -tags secsel -fill [$canv2 cget -selectbackground]]
    $canv2 lower $t
    $canv3 delete secsel
    set t [eval $canv3 create rect [$canv3 bbox $linedtag($id)] -outline {{}} \
               -tags secsel -fill [$canv3 cget -selectbackground]]
    $canv3 lower $t
}

proc make_idmark {id} {
    global linehtag canv fgcolor

    if {![info exists linehtag($id)]} return
    $canv delete markid
    set t [eval $canv create rect [$canv bbox $linehtag($id)] \
               -tags markid -outline $fgcolor]
    $canv raise $t
}

proc selectline {l isnew {desired_loc {}} {switch_to_patch 0}} {
    global canv ctext commitinfo selectedline
    global canvy0 linespc parents children curview
    global currentid sha1entry
    global commentend idtags linknum
    global mergemax numcommits pending_select
    global cmitmode showneartags allcommits
    global targetrow targetid lastscrollrows
    global autocopy autoselect autosellen jump_to_here
    global vinlinediff

    unset -nocomplain pending_select
    $canv delete hover
    normalline
    unsel_reflist
    stopfinding
    if {$l < 0 || $l >= $numcommits} return
    set id [commitonrow $l]
    set targetid $id
    set targetrow $l
    set selectedline $l
    set currentid $id
    if {$lastscrollrows < $numcommits} {
        setcanvscroll
    }

    if {$cmitmode ne "patch" && $switch_to_patch} {
        set cmitmode "patch"
    }

    set y [expr {$canvy0 + $l * $linespc}]
    set ymax [lindex [$canv cget -scrollregion] 3]
    set ytop [expr {$y - $linespc - 1}]
    set ybot [expr {$y + $linespc + 1}]
    set wnow [$canv yview]
    set wtop [expr {[lindex $wnow 0] * $ymax}]
    set wbot [expr {[lindex $wnow 1] * $ymax}]
    set wh [expr {$wbot - $wtop}]
    set newtop $wtop
    if {$ytop < $wtop} {
        if {$ybot < $wtop} {
            set newtop [expr {$y - $wh / 2.0}]
        } else {
            set newtop $ytop
            if {$newtop > $wtop - $linespc} {
                set newtop [expr {$wtop - $linespc}]
            }
        }
    } elseif {$ybot > $wbot} {
        if {$ytop > $wbot} {
            set newtop [expr {$y - $wh / 2.0}]
        } else {
            set newtop [expr {$ybot - $wh}]
            if {$newtop < $wtop + $linespc} {
                set newtop [expr {$wtop + $linespc}]
            }
        }
    }
    if {$newtop != $wtop} {
        if {$newtop < 0} {
            set newtop 0
        }
        allcanvs yview moveto [expr {$newtop * 1.0 / $ymax}]
        drawvisible
    }

    make_secsel $id

    if {$isnew} {
        addtohistory [list selbyid $id 0] savecmitpos
    }

    $sha1entry delete 0 end
    $sha1entry insert 0 $id
    if {$autoselect && [haveselectionclipboard]} {
        $sha1entry selection range 0 $autosellen
    }
    if {$autocopy} {
        clipboard clear
        clipboard append [string range $id 0 [expr $autosellen - 1]]
    }
    rhighlight_sel $id

    $ctext conf -state normal
    clear_ctext
    set linknum 0
    if {![info exists commitinfo($id)]} {
        getcommit $id
    }
    set info $commitinfo($id)
    set date [formatdate [lindex $info 2]]
    $ctext insert end "[mc "Author"]: [lindex $info 1]  $date\n"
    set date [formatdate [lindex $info 4]]
    $ctext insert end "[mc "Committer"]: [lindex $info 3]  $date\n"
    if {[info exists idtags($id)]} {
        $ctext insert end [mc "Tags:"]
        foreach tag $idtags($id) {
            $ctext insert end " $tag"
        }
        $ctext insert end "\n"
    }

    set headers {}
    set olds $parents($curview,$id)
    if {[llength $olds] > 1} {
        set np 0
        foreach p $olds {
            if {$np >= $mergemax} {
                set tag mmax
            } else {
                set tag m$np
            }
            $ctext insert end "[mc "Parent"]: " $tag
            appendwithlinks [commit_descriptor $p] {}
            incr np
        }
    } else {
        foreach p $olds {
            append headers "[mc "Parent"]: [commit_descriptor $p]"
        }
    }

    foreach c $children($curview,$id) {
        append headers "[mc "Child"]:  [commit_descriptor $c]"
    }

    # make anything that looks like a SHA1 ID be a clickable link
    appendwithlinks $headers {}
    if {$showneartags} {
        if {![info exists allcommits]} {
            getallcommits
        }
        $ctext insert end "[mc "Branch"]: "
        $ctext mark set branch "end -1c"
        $ctext mark gravity branch left
        $ctext insert end "\n[mc "Follows"]: "
        $ctext mark set follows "end -1c"
        $ctext mark gravity follows left
        $ctext insert end "\n[mc "Precedes"]: "
        $ctext mark set precedes "end -1c"
        $ctext mark gravity precedes left
        $ctext insert end "\n"
        dispneartags 1
    }
    $ctext insert end "\n"
    set comment [lindex $info 5]
    if {[string first "\r" $comment] >= 0} {
        set comment [string map {"\r" "\n    "} $comment]
    }
    appendwithlinks $comment {comment}

    $ctext tag remove found 1.0 end
    $ctext conf -state disabled
    set commentend [$ctext index "end - 1c"]

    set jump_to_here $desired_loc
    init_flist [mc "Comments"]
    if {$cmitmode eq "tree"} {
        gettree $id
    } elseif {$vinlinediff($curview) == 1} {
        showinlinediff $id
    } elseif {[llength $olds] <= 1} {
        startdiff $id
    } else {
        mergediff $id
    }
}

proc selfirstline {} {
    unmarkmatches
    selectline 0 1
}

proc sellastline {} {
    global numcommits
    unmarkmatches
    set l [expr {$numcommits - 1}]
    selectline $l 1
}

proc selnextline {dir} {
    global selectedline
    focus .
    if {$selectedline eq {}} return
    set l [expr {$selectedline + $dir}]
    unmarkmatches
    selectline $l 1
}

proc selnextpage {dir} {
    global canv linespc selectedline numcommits

    set lpp [expr {([winfo height $canv] - 2) / $linespc}]
    if {$lpp < 1} {
        set lpp 1
    }
    allcanvs yview scroll [expr {$dir * $lpp}] units
    drawvisible
    if {$selectedline eq {}} return
    set l [expr {$selectedline + $dir * $lpp}]
    if {$l < 0} {
        set l 0
    } elseif {$l >= $numcommits} {
        set l [expr $numcommits - 1]
    }
    unmarkmatches
    selectline $l 1
}

proc unselectline {} {
    global selectedline currentid

    set selectedline {}
    unset -nocomplain currentid
    allcanvs delete secsel
    rhighlight_none
}

proc reselectline {} {
    global selectedline

    if {$selectedline ne {}} {
        selectline $selectedline 0
    }
}

proc addtohistory {cmd {saveproc {}}} {
    global history historyindex curview

    unset_posvars
    save_position
    set elt [list $curview $cmd $saveproc {}]
    if {$historyindex > 0
        && [lindex $history [expr {$historyindex - 1}]] == $elt} {
        return
    }

    if {$historyindex < [llength $history]} {
        set history [lreplace $history $historyindex end $elt]
    } else {
        lappend history $elt
    }
    incr historyindex
    if {$historyindex > 1} {
        .tf.bar.leftbut conf -state normal
    } else {
        .tf.bar.leftbut conf -state disabled
    }
    .tf.bar.rightbut conf -state disabled
}

# save the scrolling position of the diff display pane
proc save_position {} {
    global historyindex history

    if {$historyindex < 1} return
    set hi [expr {$historyindex - 1}]
    set fn [lindex $history $hi 2]
    if {$fn ne {}} {
        lset history $hi 3 [eval $fn]
    }
}

proc unset_posvars {} {
    global last_posvars

    if {[info exists last_posvars]} {
        foreach {var val} $last_posvars {
            global $var
            unset -nocomplain $var
        }
        unset last_posvars
    }
}

proc godo {elt} {
    global curview last_posvars

    set view [lindex $elt 0]
    set cmd [lindex $elt 1]
    set pv [lindex $elt 3]
    if {$curview != $view} {
        showview $view
    }
    unset_posvars
    foreach {var val} $pv {
        global $var
        set $var $val
    }
    set last_posvars $pv
    eval $cmd
}

proc goback {} {
    global history historyindex
    focus .

    if {$historyindex > 1} {
        save_position
        incr historyindex -1
        godo [lindex $history [expr {$historyindex - 1}]]
        .tf.bar.rightbut conf -state normal
    }
    if {$historyindex <= 1} {
        .tf.bar.leftbut conf -state disabled
    }
}

proc goforw {} {
    global history historyindex
    focus .

    if {$historyindex < [llength $history]} {
        save_position
        set cmd [lindex $history $historyindex]
        incr historyindex
        godo $cmd
        .tf.bar.leftbut conf -state normal
    }
    if {$historyindex >= [llength $history]} {
        .tf.bar.rightbut conf -state disabled
    }
}

proc go_to_parent {i} {
    global parents curview targetid
    set ps $parents($curview,$targetid)
    if {[llength $ps] >= $i} {
        selbyid [lindex $ps [expr $i - 1]]
    }
}

proc gettree {id} {
    global treefilelist treeidlist diffids diffmergeid treepending
    global nullid nullid2

    set diffids $id
    unset -nocomplain diffmergeid
    if {![info exists treefilelist($id)]} {
        if {![info exists treepending]} {
            if {$id eq $nullid} {
                set cmd [list git ls-files]
            } elseif {$id eq $nullid2} {
                set cmd [list git ls-files --stage -t]
            } else {
                set cmd [list git ls-tree -r $id]
            }
            if {[catch {set gtf [safe_open_command $cmd]}]} {
                return
            }
            set treepending $id
            set treefilelist($id) {}
            set treeidlist($id) {}
            fconfigure $gtf -blocking 0 -encoding binary
            filerun $gtf [list gettreeline $gtf $id]
        }
    } else {
        setfilelist $id
    }
}

proc gettreeline {gtf id} {
    global treefilelist treeidlist treepending cmitmode diffids nullid nullid2

    set nl 0
    while {[incr nl] <= 1000 && [gets $gtf line] >= 0} {
        if {$diffids eq $nullid} {
            set fname $line
        } else {
            set i [string first "\t" $line]
            if {$i < 0} continue
            set fname [string range $line [expr {$i+1}] end]
            set line [string range $line 0 [expr {$i-1}]]
            if {$diffids ne $nullid2 && [lindex $line 1] ne "blob"} continue
            set sha1 [lindex $line 2]
            lappend treeidlist($id) $sha1
        }
        if {[string index $fname 0] eq "\""} {
            set fname [lindex $fname 0]
        }
        set fname [encoding convertfrom utf-8 $fname]
        lappend treefilelist($id) $fname
    }
    if {![eof $gtf]} {
        return [expr {$nl >= 1000? 2: 1}]
    }
    close $gtf
    unset treepending
    if {$cmitmode ne "tree"} {
        if {![info exists diffmergeid]} {
            gettreediffs $diffids
        }
    } elseif {$id ne $diffids} {
        gettree $diffids
    } else {
        setfilelist $id
    }
    return 0
}

proc showfile {f} {
    global treefilelist treeidlist diffids nullid nullid2
    global ctext_file_names ctext_file_lines
    global ctext commentend

    set i [lsearch -exact $treefilelist($diffids) $f]
    if {$i < 0} {
        puts "oops, $f not in list for id $diffids"
        return
    }
    if {$diffids eq $nullid} {
        if {[catch {set bf [safe_open_file $f r]} err]} {
            puts "oops, can't read $f: $err"
            return
        }
    } else {
        set blob [lindex $treeidlist($diffids) $i]
        if {[catch {set bf [safe_open_command [concat git cat-file blob $blob]]} err]} {
            puts "oops, error reading blob $blob: $err"
            return
        }
    }
    fconfigure $bf -blocking 0 -encoding [get_path_encoding $f]
    filerun $bf [list getblobline $bf $diffids]
    $ctext config -state normal
    clear_ctext $commentend
    lappend ctext_file_names $f
    lappend ctext_file_lines [lindex [split $commentend "."] 0]
    $ctext insert end "\n"
    $ctext insert end "$f\n" filesep
    $ctext config -state disabled
    $ctext yview $commentend
    settabs 0
}

proc getblobline {bf id} {
    global diffids cmitmode ctext

    if {$id ne $diffids || $cmitmode ne "tree"} {
        catch {close $bf}
        return 0
    }
    $ctext config -state normal
    set nl 0
    while {[incr nl] <= 1000 && [gets $bf line] >= 0} {
        $ctext insert end "$line\n"
    }
    if {[eof $bf]} {
        global jump_to_here ctext_file_names commentend

        # delete last newline
        $ctext delete "end - 2c" "end - 1c"
        close $bf
        if {$jump_to_here ne {} &&
            [lindex $jump_to_here 0] eq [lindex $ctext_file_names 0]} {
            set lnum [expr {[lindex $jump_to_here 1] +
                            [lindex [split $commentend .] 0]}]
            mark_ctext_line $lnum
        }
        $ctext config -state disabled
        return 0
    }
    $ctext config -state disabled
    return [expr {$nl >= 1000? 2: 1}]
}

proc mark_ctext_line {lnum} {
    global ctext markbgcolor

    $ctext tag delete omark
    $ctext tag add omark $lnum.0 "$lnum.0 + 1 line"
    $ctext tag conf omark -background $markbgcolor
    $ctext see $lnum.0
}

proc mergediff {id} {
    global diffmergeid
    global diffids treediffs
    global parents curview

    set diffmergeid $id
    set diffids $id
    set treediffs($id) {}
    set np [llength $parents($curview,$id)]
    settabs $np
    getblobdiffs $id
}

proc startdiff {ids} {
    global treediffs diffids treepending diffmergeid nullid nullid2

    settabs 1
    set diffids $ids
    unset -nocomplain diffmergeid
    if {![info exists treediffs($ids)] ||
        [lsearch -exact $ids $nullid] >= 0 ||
        [lsearch -exact $ids $nullid2] >= 0} {
        if {![info exists treepending]} {
            gettreediffs $ids
        }
    } else {
        addtocflist $ids
    }
}

proc showinlinediff {ids} {
    global commitinfo commitdata ctext
    global treediffs

    set info $commitinfo($ids)
    set diff [lindex $info 7]
    set difflines [split $diff "\n"]

    initblobdiffvars
    set treediff {}

    set inhdr 0
    foreach line $difflines {
        if {![string compare -length 5 "diff " $line]} {
            set inhdr 1
        } elseif {$inhdr && ![string compare -length 4 "+++ " $line]} {
            # offset also accounts for the b/ prefix
            lappend treediff [string range $line 6 end]
            set inhdr 0
        }
    }

    set treediffs($ids) $treediff
    add_flist $treediff

    $ctext conf -state normal
    foreach line $difflines {
        parseblobdiffline $ids $line
    }
    maybe_scroll_ctext 1
    $ctext conf -state disabled
}

# If the filename (name) is under any of the passed filter paths
# then return true to include the file in the listing.
proc path_filter {filter name} {
    set worktree [gitworktree]
    foreach p $filter {
        set fq_p [file normalize $p]
        set fq_n [file normalize [file join $worktree $name]]
        if {[string match [file normalize $fq_p]* $fq_n]} {
            return 1
        }
    }
    return 0
}

proc addtocflist {ids} {
    global treediffs

    add_flist $treediffs($ids)
    getblobdiffs $ids
}

proc diffcmd {ids flags} {
    global log_showroot nullid nullid2

    set i [lsearch -exact $ids $nullid]
    set j [lsearch -exact $ids $nullid2]
    if {$i >= 0} {
        if {[llength $ids] > 1 && $j < 0} {
            # comparing working directory with some specific revision
            set cmd [concat git diff-index $flags]
            if {$i == 0} {
                lappend cmd -R [lindex $ids 1]
            } else {
                lappend cmd [lindex $ids 0]
            }
        } else {
            # comparing working directory with index
            set cmd [concat git diff-files $flags]
            if {$j == 1} {
                lappend cmd -R
            }
        }
    } elseif {$j >= 0} {
        set flags "$flags --ignore-submodules=dirty"
        set cmd [concat git diff-index --cached $flags]
        if {[llength $ids] > 1} {
            # comparing index with specific revision
            if {$j == 0} {
                lappend cmd -R [lindex $ids 1]
            } else {
                lappend cmd [lindex $ids 0]
            }
        } else {
            # comparing index with HEAD
            lappend cmd HEAD
        }
    } else {
        if {$log_showroot} {
            lappend flags --root
        }
        set cmd [concat git diff-tree -r $flags $ids]
    }
    return $cmd
}

proc gettreediffs {ids} {
    global treediff treepending limitdiffs vfilelimit curview

    set cmd [diffcmd $ids {--no-commit-id}]
    if {$limitdiffs && $vfilelimit($curview) ne {}} {
            set cmd [concat $cmd -- $vfilelimit($curview)]
    }
    if {[catch {set gdtf [safe_open_command $cmd]}]} return

    set treepending $ids
    set treediff {}
    fconfigure $gdtf -blocking 0 -encoding binary
    filerun $gdtf [list gettreediffline $gdtf $ids]
}

proc gettreediffline {gdtf ids} {
    global treediff treediffs treepending diffids diffmergeid
    global cmitmode vfilelimit curview limitdiffs perfile_attrs

    set nr 0
    set sublist {}
    set max 1000
    if {$perfile_attrs} {
        # cache_gitattr is slow, and even slower on win32 where we
        # have to invoke it for only about 30 paths at a time
        set max 500
        if {[tk windowingsystem] == "win32"} {
            set max 120
        }
    }
    while {[incr nr] <= $max && [gets $gdtf line] >= 0} {
        set i [string first "\t" $line]
        if {$i >= 0} {
            set file [string range $line [expr {$i+1}] end]
            if {[string index $file 0] eq "\""} {
                set file [lindex $file 0]
            }
            set file [encoding convertfrom utf-8 $file]
            if {$file ne [lindex $treediff end]} {
                lappend treediff $file
                lappend sublist $file
            }
        }
    }
    if {$perfile_attrs} {
        cache_gitattr encoding $sublist
    }
    if {![eof $gdtf]} {
        return [expr {$nr >= $max? 2: 1}]
    }
    close $gdtf
    set treediffs($ids) $treediff
    unset treepending
    if {$cmitmode eq "tree" && [llength $diffids] == 1} {
        gettree $diffids
    } elseif {$ids != $diffids} {
        if {![info exists diffmergeid]} {
            gettreediffs $diffids
        }
    } else {
        addtocflist $ids
    }
    return 0
}

# empty string or positive integer
proc diffcontextvalidate {v} {
    return [regexp {^(|[1-9][0-9]*)$} $v]
}

proc diffcontextchange {n1 n2 op} {
    global diffcontextstring diffcontext

    if {[string is integer -strict $diffcontextstring]} {
        if {$diffcontextstring >= 0} {
            set diffcontext $diffcontextstring
            reselectline
        }
    }
}

proc changeignorespace {} {
    reselectline
}

proc changeworddiff {name ix op} {
    reselectline
}

proc initblobdiffvars {} {
    global diffencoding targetline diffnparents
    global diffinhdr currdiffsubmod diffseehere
    set targetline {}
    set diffnparents 0
    set diffinhdr 0
    set diffencoding [get_path_encoding {}]
    set currdiffsubmod ""
    set diffseehere -1
}

proc getblobdiffs {ids} {
    global blobdifffd diffids env
    global treediffs
    global diffcontext
    global ignorespace
    global worddiff
    global limitdiffs vfilelimit curview

    set cmd [diffcmd $ids "-p --textconv --submodule -C --cc --no-commit-id -U$diffcontext"]
    if {$ignorespace} {
        append cmd " -w"
    }
    if {$worddiff ne [mc "Line diff"]} {
        append cmd " --word-diff=porcelain"
    }
    if {$limitdiffs && $vfilelimit($curview) ne {}} {
        set cmd [concat $cmd -- $vfilelimit($curview)]
    }
    if {[catch {set bdf [safe_open_command $cmd]} err]} {
        error_popup [mc "Error getting diffs: %s" $err]
        return
    }
    fconfigure $bdf -blocking 0 -encoding binary -eofchar {}
    set blobdifffd($ids) $bdf
    initblobdiffvars
    filerun $bdf [list getblobdiffline $bdf $diffids]
}

proc savecmitpos {} {
    global ctext cmitmode

    if {$cmitmode eq "tree"} {
        return {}
    }
    return [list target_scrollpos [$ctext index @0,0]]
}

proc savectextpos {} {
    global ctext

    return [list target_scrollpos [$ctext index @0,0]]
}

proc maybe_scroll_ctext {ateof} {
    global ctext target_scrollpos

    if {![info exists target_scrollpos]} return
    if {!$ateof} {
        set nlines [expr {[winfo height $ctext]
                          / [font metrics textfont -linespace]}]
        if {[$ctext compare "$target_scrollpos + $nlines lines" <= end]} return
    }
    $ctext yview $target_scrollpos
    unset target_scrollpos
}

proc setinlist {var i val} {
    global $var

    while {[llength [set $var]] < $i} {
        lappend $var {}
    }
    if {[llength [set $var]] == $i} {
        lappend $var $val
    } else {
        lset $var $i $val
    }
}

proc makediffhdr {fname ids} {
    global ctext curdiffstart treediffs diffencoding
    global ctext_file_names jump_to_here targetline diffline

    set fname [encoding convertfrom utf-8 $fname]
    set diffencoding [get_path_encoding $fname]
    set i [lsearch -exact $treediffs($ids) $fname]
    if {$i >= 0} {
        setinlist difffilestart $i $curdiffstart
    }
    lset ctext_file_names end $fname
    set l [expr {(78 - [string length $fname]) / 2}]
    set pad [string range "----------------------------------------" 1 $l]
    $ctext insert $curdiffstart "$pad $fname $pad" filesep
    set targetline {}
    if {$jump_to_here ne {} && [lindex $jump_to_here 0] eq $fname} {
        set targetline [lindex $jump_to_here 1]
    }
    set diffline 0
}

proc blobdiffmaybeseehere {ateof} {
    global diffseehere
    if {$diffseehere >= 0} {
        mark_ctext_line [lindex [split $diffseehere .] 0]
    }
    maybe_scroll_ctext $ateof
}

proc getblobdiffline {bdf ids} {
    global diffids blobdifffd
    global ctext

    set nr 0
    $ctext conf -state normal
    while {[incr nr] <= 1000 && [gets $bdf line] >= 0} {
        if {$ids != $diffids || $bdf != $blobdifffd($ids)} {
            # Older diff read. Abort it.
            catch {close $bdf}
            if {$ids != $diffids} {
                array unset blobdifffd $ids
            }
            return 0
        }
        parseblobdiffline $ids $line
    }
    $ctext conf -state disabled
    blobdiffmaybeseehere [eof $bdf]
    if {[eof $bdf]} {
        catch {close $bdf}
        array unset blobdifffd $ids
        return 0
    }
    return [expr {$nr >= 1000? 2: 1}]
}

proc parseblobdiffline {ids line} {
    global ctext curdiffstart
    global diffnexthead diffnextnote difffilestart
    global ctext_file_names ctext_file_lines
    global diffinhdr treediffs mergemax diffnparents
    global diffencoding jump_to_here targetline diffline currdiffsubmod
    global worddiff diffseehere

    if {![string compare -length 5 "diff " $line]} {
        if {![regexp {^diff (--cc|--git) } $line m type]} {
            set line [encoding convertfrom utf-8 $line]
            $ctext insert end "$line\n" hunksep
            continue
        }
        # start of a new file
        set diffinhdr 1
        set currdiffsubmod ""

        $ctext insert end "\n"
        set curdiffstart [$ctext index "end - 1c"]
        lappend ctext_file_names ""
        lappend ctext_file_lines [lindex [split $curdiffstart "."] 0]
        $ctext insert end "\n" filesep

        if {$type eq "--cc"} {
            # start of a new file in a merge diff
            set fname [string range $line 10 end]
            if {[lsearch -exact $treediffs($ids) $fname] < 0} {
                lappend treediffs($ids) $fname
                add_flist [list $fname]
            }

        } else {
            set line [string range $line 11 end]
            # If the name hasn't changed the length will be odd,
            # the middle char will be a space, and the two bits either
            # side will be a/name and b/name, or "a/name" and "b/name".
            # If the name has changed we'll get "rename from" and
            # "rename to" or "copy from" and "copy to" lines following
            # this, and we'll use them to get the filenames.
            # This complexity is necessary because spaces in the
            # filename(s) don't get escaped.
            set l [string length $line]
            set i [expr {$l / 2}]
            if {!(($l & 1) && [string index $line $i] eq " " &&
                  [string range $line 2 [expr {$i - 1}]] eq \
                      [string range $line [expr {$i + 3}] end])} {
                return
            }
            # unescape if quoted and chop off the a/ from the front
            if {[string index $line 0] eq "\""} {
                set fname [string range [lindex $line 0] 2 end]
            } else {
                set fname [string range $line 2 [expr {$i - 1}]]
            }
        }
        makediffhdr $fname $ids

    } elseif {![string compare -length 16 "* Unmerged path " $line]} {
        set fname [encoding convertfrom utf-8 [string range $line 16 end]]
        $ctext insert end "\n"
        set curdiffstart [$ctext index "end - 1c"]
        lappend ctext_file_names $fname
        lappend ctext_file_lines [lindex [split $curdiffstart "."] 0]
        $ctext insert end "$line\n" filesep
        set i [lsearch -exact $treediffs($ids) $fname]
        if {$i >= 0} {
            setinlist difffilestart $i $curdiffstart
        }

    } elseif {![string compare -length 2 "@@" $line]} {
        regexp {^@@+} $line ats
        set line [encoding convertfrom $diffencoding $line]
        $ctext insert end "$line\n" hunksep
        if {[regexp { \+(\d+),\d+ @@} $line m nl]} {
            set diffline $nl
        }
        set diffnparents [expr {[string length $ats] - 1}]
        set diffinhdr 0

    } elseif {![string compare -length 10 "Submodule " $line]} {
        # start of a new submodule
        if {[regexp -indices "\[0-9a-f\]+\\.\\." $line nameend]} {
            set fname [string range $line 10 [expr [lindex $nameend 0] - 2]]
        } else {
            set fname [string range $line 10 [expr [string first "contains " $line] - 2]]
        }
        if {$currdiffsubmod != $fname} {
            $ctext insert end "\n";     # Add newline after commit message
        }
        if {$currdiffsubmod != $fname} {
            set curdiffstart [$ctext index "end - 1c"]
            lappend ctext_file_names ""
            lappend ctext_file_lines [lindex [split $curdiffstart "."] 0]
            makediffhdr $fname $ids
            set currdiffsubmod $fname
            $ctext insert end "\n$line\n" filesep
        } else {
            $ctext insert end "$line\n" filesep
        }
    } elseif {$currdiffsubmod != "" && ![string compare -length 3 "  >" $line]} {
        set line [encoding convertfrom $diffencoding $line]
        $ctext insert end "$line\n" dresult
    } elseif {$currdiffsubmod != "" && ![string compare -length 3 "  <" $line]} {
        set line [encoding convertfrom $diffencoding $line]
        $ctext insert end "$line\n" d0
    } elseif {$diffinhdr} {
        if {![string compare -length 12 "rename from " $line]} {
            set fname [string range $line [expr 6 + [string first " from " $line] ] end]
            if {[string index $fname 0] eq "\""} {
                set fname [lindex $fname 0]
            }
            set fname [encoding convertfrom utf-8 $fname]
            set i [lsearch -exact $treediffs($ids) $fname]
            if {$i >= 0} {
                setinlist difffilestart $i $curdiffstart
            }
        } elseif {![string compare -length 10 $line "rename to "] ||
                  ![string compare -length 8 $line "copy to "]} {
            set fname [string range $line [expr 4 + [string first " to " $line] ] end]
            if {[string index $fname 0] eq "\""} {
                set fname [lindex $fname 0]
            }
            makediffhdr $fname $ids
        } elseif {[string compare -length 3 $line "---"] == 0} {
            # do nothing
            return
        } elseif {[string compare -length 3 $line "+++"] == 0} {
            set diffinhdr 0
            return
        }
        set line [encoding convertfrom utf-8 $line]
        $ctext insert end "$line\n" filesep

    } else {
        set line [string map {\x1A ^Z} \
                      [encoding convertfrom $diffencoding $line]]
        # parse the prefix - one ' ', '-' or '+' for each parent
        set prefix [string range $line 0 [expr {$diffnparents - 1}]]
        set tag [expr {$diffnparents > 1? "m": "d"}]
        set dowords [expr {$worddiff ne [mc "Line diff"] && $diffnparents == 1}]
        set words_pre_markup ""
        set words_post_markup ""
        if {[string trim $prefix " -+"] eq {}} {
            # prefix only has " ", "-" and "+" in it: normal diff line
            set num [string first "-" $prefix]
            if {$dowords} {
                set line [string range $line 1 end]
            }
            if {$num >= 0} {
                # removed line, first parent with line is $num
                if {$num >= $mergemax} {
                    set num "max"
                }
                if {$dowords && $worddiff eq [mc "Markup words"]} {
                    $ctext insert end "\[-$line-\]" $tag$num
                } else {
                    $ctext insert end "$line" $tag$num
                }
                if {!$dowords} {
                    $ctext insert end "\n" $tag$num
                }
            } else {
                set tags {}
                if {[string first "+" $prefix] >= 0} {
                    # added line
                    lappend tags ${tag}result
                    if {$diffnparents > 1} {
                        set num [string first " " $prefix]
                        if {$num >= 0} {
                            if {$num >= $mergemax} {
                                set num "max"
                            }
                            lappend tags m$num
                        }
                    }
                    set words_pre_markup "{+"
                    set words_post_markup "+}"
                }
                if {$targetline ne {}} {
                    if {$diffline == $targetline} {
                        set diffseehere [$ctext index "end - 1 chars"]
                        set targetline {}
                    } else {
                        incr diffline
                    }
                }
                if {$dowords && $worddiff eq [mc "Markup words"]} {
                    $ctext insert end "$words_pre_markup$line$words_post_markup" $tags
                } else {
                    $ctext insert end "$line" $tags
                }
                if {!$dowords} {
                    $ctext insert end "\n" $tags
                }
            }
        } elseif {$dowords && $prefix eq "~"} {
            $ctext insert end "\n" {}
        } else {
            # "\ No newline at end of file",
            # or something else we don't recognize
            $ctext insert end "$line\n" hunksep
        }
    }
}

proc changediffdisp {} {
    global ctext diffelide

    $ctext tag conf d0 -elide [lindex $diffelide 0]
    $ctext tag conf dresult -elide [lindex $diffelide 1]
}

proc highlightfile {cline} {
    global cflist cflist_top

    if {![info exists cflist_top]} return

    $cflist tag remove highlight $cflist_top.0 "$cflist_top.0 lineend"
    $cflist tag add highlight $cline.0 "$cline.0 lineend"
    $cflist see $cline.0
    set cflist_top $cline
}

proc highlightfile_for_scrollpos {topidx} {
    global cmitmode difffilestart

    if {$cmitmode eq "tree"} return
    if {![info exists difffilestart]} return

    set top [lindex [split $topidx .] 0]
    if {$difffilestart eq {} || $top < [lindex $difffilestart 0]} {
        highlightfile 0
    } else {
        highlightfile [expr {[bsearch $difffilestart $top] + 2}]
    }
}

proc prevfile {} {
    global difffilestart ctext cmitmode

    if {$cmitmode eq "tree"} return
    set prev 0.0
    set here [$ctext index @0,0]
    foreach loc $difffilestart {
        if {[$ctext compare $loc >= $here]} {
            $ctext yview $prev
            return
        }
        set prev $loc
    }
    $ctext yview $prev
}

proc nextfile {} {
    global difffilestart ctext cmitmode

    if {$cmitmode eq "tree"} return
    set here [$ctext index @0,0]
    foreach loc $difffilestart {
        if {[$ctext compare $loc > $here]} {
            $ctext yview $loc
            return
        }
    }
}

proc clear_ctext {{first 1.0}} {
    global ctext smarktop smarkbot
    global ctext_file_names ctext_file_lines
    global pendinglinks

    set l [lindex [split $first .] 0]
    if {![info exists smarktop] || [$ctext compare $first < $smarktop.0]} {
        set smarktop $l
    }
    if {![info exists smarkbot] || [$ctext compare $first < $smarkbot.0]} {
        set smarkbot $l
    }
    $ctext delete $first end
    if {$first eq "1.0"} {
        unset -nocomplain pendinglinks
    }
    set ctext_file_names {}
    set ctext_file_lines {}
}

proc settabs {{firstab {}}} {
    global firsttabstop tabstop ctext

    if {$firstab ne {}} {
        set firsttabstop $firstab
    }
    set w [font measure textfont "0"]
    if {$firsttabstop != 0} {
        $ctext conf -tabs [list [expr {($firsttabstop + $tabstop) * $w}] \
                               [expr {($firsttabstop + 2 * $tabstop) * $w}]]
    } else {
        $ctext conf -tabs [expr {$tabstop * $w}]
    }
}

proc incrsearch {name ix op} {
    global ctext searchstring searchdirn

    if {[catch {$ctext index anchor}]} {
        # no anchor set, use start of selection, or of visible area
        set sel [$ctext tag ranges sel]
        if {$sel ne {}} {
            $ctext mark set anchor [lindex $sel 0]
        } elseif {$searchdirn eq "-forwards"} {
            $ctext mark set anchor @0,0
        } else {
            $ctext mark set anchor @0,[winfo height $ctext]
        }
    }
    if {$searchstring ne {}} {
        set here [$ctext search -count mlen $searchdirn -- $searchstring anchor]
        if {$here ne {}} {
            $ctext see $here
            set mend "$here + $mlen c"
            $ctext tag remove sel 1.0 end
            $ctext tag add sel $here $mend
            suppress_highlighting_file_for_current_scrollpos
            highlightfile_for_scrollpos $here
        }
    }
    rehighlight_search_results
}

proc dosearch {} {
    global sstring ctext searchstring searchdirn

    focus $sstring
    $sstring icursor end
    set searchdirn -forwards
    if {$searchstring ne {}} {
        set sel [$ctext tag ranges sel]
        if {$sel ne {}} {
            set start "[lindex $sel 0] + 1c"
        } elseif {[catch {set start [$ctext index anchor]}]} {
            set start "@0,0"
        }
        set match [$ctext search -count mlen -- $searchstring $start]
        $ctext tag remove sel 1.0 end
        if {$match eq {}} {
            bell
            return
        }
        $ctext see $match
        suppress_highlighting_file_for_current_scrollpos
        highlightfile_for_scrollpos $match
        set mend "$match + $mlen c"
        $ctext tag add sel $match $mend
        $ctext mark unset anchor
        rehighlight_search_results
    }
}

proc dosearchback {} {
    global sstring ctext searchstring searchdirn

    focus $sstring
    $sstring icursor end
    set searchdirn -backwards
    if {$searchstring ne {}} {
        set sel [$ctext tag ranges sel]
        if {$sel ne {}} {
            set start [lindex $sel 0]
        } elseif {[catch {set start [$ctext index anchor]}]} {
            set start @0,[winfo height $ctext]
        }
        set match [$ctext search -backwards -count ml -- $searchstring $start]
        $ctext tag remove sel 1.0 end
        if {$match eq {}} {
            bell
            return
        }
        $ctext see $match
        suppress_highlighting_file_for_current_scrollpos
        highlightfile_for_scrollpos $match
        set mend "$match + $ml c"
        $ctext tag add sel $match $mend
        $ctext mark unset anchor
        rehighlight_search_results
    }
}

proc rehighlight_search_results {} {
    global ctext searchstring

    $ctext tag remove found 1.0 end
    $ctext tag remove currentsearchhit 1.0 end

    if {$searchstring ne {}} {
        searchmarkvisible 1
    }
}

proc searchmark {first last} {
    global ctext searchstring

    set sel [$ctext tag ranges sel]

    set mend $first.0
    while {1} {
        set match [$ctext search -count mlen -- $searchstring $mend $last.end]
        if {$match eq {}} break
        set mend "$match + $mlen c"
        if {$sel ne {} && [$ctext compare $match == [lindex $sel 0]]} {
            $ctext tag add currentsearchhit $match $mend
        } else {
            $ctext tag add found $match $mend
        }
    }
}

proc searchmarkvisible {doall} {
    global ctext smarktop smarkbot

    set topline [lindex [split [$ctext index @0,0] .] 0]
    set botline [lindex [split [$ctext index @0,[winfo height $ctext]] .] 0]
    if {$doall || $botline < $smarktop || $topline > $smarkbot} {
        # no overlap with previous
        searchmark $topline $botline
        set smarktop $topline
        set smarkbot $botline
    } else {
        if {$topline < $smarktop} {
            searchmark $topline [expr {$smarktop-1}]
            set smarktop $topline
        }
        if {$botline > $smarkbot} {
            searchmark [expr {$smarkbot+1}] $botline
            set smarkbot $botline
        }
    }
}

proc suppress_highlighting_file_for_current_scrollpos {} {
    global ctext suppress_highlighting_file_for_this_scrollpos

    set suppress_highlighting_file_for_this_scrollpos [$ctext index @0,0]
}

proc scrolltext {f0 f1} {
    global searchstring cmitmode ctext
    global suppress_highlighting_file_for_this_scrollpos

    set topidx [$ctext index @0,0]
    if {![info exists suppress_highlighting_file_for_this_scrollpos]
        || $topidx ne $suppress_highlighting_file_for_this_scrollpos} {
        highlightfile_for_scrollpos $topidx
    }

    unset -nocomplain suppress_highlighting_file_for_this_scrollpos

    .bleft.bottom.sb set $f0 $f1
    if {$searchstring ne {}} {
        searchmarkvisible 0
    }
}

proc setcoords {} {
    global linespc charspc canvx0 canvy0
    global xspc1 xspc2 lthickness

    set linespc [font metrics mainfont -linespace]
    set charspc [font measure mainfont "m"]
    set canvy0 [expr {int(3 + 0.5 * $linespc)}]
    set canvx0 [expr {int(3 + 0.5 * $linespc)}]
    set lthickness [expr {int($linespc / 9) + 1}]
    set xspc1(0) $linespc
    set xspc2 $linespc
}

proc redisplay {} {
    global canv
    global selectedline

    set ymax [lindex [$canv cget -scrollregion] 3]
    if {$ymax eq {} || $ymax == 0} return
    set span [$canv yview]
    clear_display
    setcanvscroll
    allcanvs yview moveto [lindex $span 0]
    drawvisible
    if {$selectedline ne {}} {
        selectline $selectedline 0
        allcanvs yview moveto [lindex $span 0]
    }
}

proc parsefont {f n} {
    global fontattr

    set fontattr($f,family) [lindex $n 0]
    set s [lindex $n 1]
    if {$s eq {} || $s == 0} {
        set s 10
    } elseif {$s < 0} {
        set s [expr {int(-$s / [winfo fpixels . 1p] + 0.5)}]
    }
    set fontattr($f,size) $s
    set fontattr($f,weight) normal
    set fontattr($f,slant) roman
    foreach style [lrange $n 2 end] {
        switch -- $style {
            "normal" -
            "bold"   {set fontattr($f,weight) $style}
            "roman" -
            "italic" {set fontattr($f,slant) $style}
        }
    }
}

proc fontflags {f {isbold 0}} {
    global fontattr

    return [list -family $fontattr($f,family) -size $fontattr($f,size) \
                -weight [expr {$isbold? "bold": $fontattr($f,weight)}] \
                -slant $fontattr($f,slant)]
}

proc fontname {f} {
    global fontattr

    set n [list $fontattr($f,family) $fontattr($f,size)]
    if {$fontattr($f,weight) eq "bold"} {
        lappend n "bold"
    }
    if {$fontattr($f,slant) eq "italic"} {
        lappend n "italic"
    }
    return $n
}

proc incrfont {inc} {
    global mainfont textfont ctext canv cflist showrefstop
    global stopped entries fontattr

    unmarkmatches
    set s $fontattr(mainfont,size)
    incr s $inc
    if {$s < 1} {
        set s 1
    }
    set fontattr(mainfont,size) $s
    font config mainfont -size $s
    font config mainfontbold -size $s
    set mainfont [fontname mainfont]
    set s $fontattr(textfont,size)
    incr s $inc
    if {$s < 1} {
        set s 1
    }
    set fontattr(textfont,size) $s
    font config textfont -size $s
    font config textfontbold -size $s
    set textfont [fontname textfont]
    setcoords
    settabs
    redisplay
}

proc clearsha1 {} {
    global sha1entry sha1string
    global hashlength

    if {[string length $sha1string] == $hashlength} {
        $sha1entry delete 0 end
    }
}

proc sha1change {n1 n2 op} {
    global sha1string currentid sha1but

    if {$sha1string == {}
        || ([info exists currentid] && $sha1string == $currentid)} {
        set state disabled
    } else {
        set state normal
    }
    if {[$sha1but cget -state] == $state} return
    if {$state == "normal"} {
        $sha1but conf -state normal -relief raised -text "[mc "Goto:"] "
    } else {
        $sha1but conf -state disabled -relief flat -text "[mc "Commit ID:"] "
    }
}

proc gotocommit {} {
    global sha1string tagids headids curview varcid
    global hashlength

    if {$sha1string == {}
        || ([info exists currentid] && $sha1string == $currentid)} return
    if {[info exists tagids($sha1string)]} {
        set id $tagids($sha1string)
    } elseif {[info exists headids($sha1string)]} {
        set id $headids($sha1string)
    } else {
        set id [string tolower $sha1string]
        if {[regexp {^[0-9a-f]{4,63}$} $id]} {
            set matches [longid $id]
            if {$matches ne {}} {
                if {[llength $matches] > 1} {
                    error_popup [mc "Short commit ID %s is ambiguous" $id]
                    return
                }
                set id [lindex $matches 0]
            }
        } else {
            if {[catch {set id [safe_exec [list git rev-parse --verify $sha1string]]}]} {
                error_popup [mc "Revision %s is not known" $sha1string]
                return
            }
        }
    }
    if {[commitinview $id $curview]} {
        selectline [rowofcommit $id] 1
        return
    }
    if {[regexp {^[0-9a-fA-F]{4,}$} $sha1string]} {
        set msg [mc "Commit ID %s is not known" $sha1string]
    } else {
        set msg [mc "Revision %s is not in the current view" $sha1string]
    }
    error_popup $msg
}

proc lineenter {x y id} {
    global hoverx hovery hoverid hovertimer
    global commitinfo canv

    if {![info exists commitinfo($id)] && ![getcommit $id]} return
    set hoverx $x
    set hovery $y
    set hoverid $id
    if {[info exists hovertimer]} {
        after cancel $hovertimer
    }
    set hovertimer [after 500 linehover]
    $canv delete hover
}

proc linemotion {x y id} {
    global hoverx hovery hoverid hovertimer

    if {[info exists hoverid] && $id == $hoverid} {
        set hoverx $x
        set hovery $y
        if {[info exists hovertimer]} {
            after cancel $hovertimer
        }
        set hovertimer [after 500 linehover]
    }
}

proc lineleave {id} {
    global hoverid hovertimer canv

    if {[info exists hoverid] && $id == $hoverid} {
        $canv delete hover
        if {[info exists hovertimer]} {
            after cancel $hovertimer
            unset hovertimer
        }
        unset hoverid
    }
}

proc linehover {} {
    global hoverx hovery hoverid hovertimer
    global canv linespc lthickness
    global linehoverbgcolor linehoverfgcolor linehoveroutlinecolor

    global commitinfo

    set text [lindex $commitinfo($hoverid) 0]
    set ymax [lindex [$canv cget -scrollregion] 3]
    if {$ymax == {}} return
    set yfrac [lindex [$canv yview] 0]
    set x [expr {$hoverx + 2 * $linespc}]
    set y [expr {$hovery + $yfrac * $ymax - $linespc / 2}]
    set x0 [expr {$x - 2 * $lthickness}]
    set y0 [expr {$y - 2 * $lthickness}]
    set x1 [expr {$x + [font measure mainfont $text] + 2 * $lthickness}]
    set y1 [expr {$y + $linespc + 2 * $lthickness}]
    set t [$canv create rectangle $x0 $y0 $x1 $y1 \
               -fill $linehoverbgcolor -outline $linehoveroutlinecolor \
               -width 1 -tags hover]
    $canv raise $t
    set t [$canv create text $x $y -anchor nw -text $text -tags hover \
               -font mainfont -fill $linehoverfgcolor]
    $canv raise $t
}

proc clickisonarrow {id y} {
    global lthickness

    set ranges [rowranges $id]
    set thresh [expr {2 * $lthickness + 6}]
    set n [expr {[llength $ranges] - 1}]
    for {set i 1} {$i < $n} {incr i} {
        set row [lindex $ranges $i]
        if {abs([yc $row] - $y) < $thresh} {
            return $i
        }
    }
    return {}
}

proc arrowjump {id n y} {
    global canv

    # 1 <-> 2, 3 <-> 4, etc...
    set n [expr {(($n - 1) ^ 1) + 1}]
    set row [lindex [rowranges $id] $n]
    set yt [yc $row]
    set ymax [lindex [$canv cget -scrollregion] 3]
    if {$ymax eq {} || $ymax <= 0} return
    set view [$canv yview]
    set yspan [expr {[lindex $view 1] - [lindex $view 0]}]
    set yfrac [expr {$yt / $ymax - $yspan / 2}]
    if {$yfrac < 0} {
        set yfrac 0
    }
    allcanvs yview moveto $yfrac
}

proc lineclick {x y id isnew} {
    global ctext commitinfo children canv thickerline curview

    if {![info exists commitinfo($id)] && ![getcommit $id]} return
    unmarkmatches
    unselectline
    normalline
    $canv delete hover
    # draw this line thicker than normal
    set thickerline $id
    drawlines $id
    if {$isnew} {
        set ymax [lindex [$canv cget -scrollregion] 3]
        if {$ymax eq {}} return
        set yfrac [lindex [$canv yview] 0]
        set y [expr {$y + $yfrac * $ymax}]
    }
    set dirn [clickisonarrow $id $y]
    if {$dirn ne {}} {
        arrowjump $id $dirn $y
        return
    }

    if {$isnew} {
        addtohistory [list lineclick $x $y $id 0] savectextpos
    }
    # fill the details pane with info about this line
    $ctext conf -state normal
    clear_ctext
    settabs 0
    $ctext insert end "[mc "Parent"]:\t"
    $ctext insert end $id link0
    setlink $id link0
    set info $commitinfo($id)
    $ctext insert end "\n\t[lindex $info 0]\n"
    $ctext insert end "\t[mc "Author"]:\t[lindex $info 1]\n"
    set date [formatdate [lindex $info 2]]
    $ctext insert end "\t[mc "Date"]:\t$date\n"
    set kids $children($curview,$id)
    if {$kids ne {}} {
        $ctext insert end "\n[mc "Children"]:"
        set i 0
        foreach child $kids {
            incr i
            if {![info exists commitinfo($child)] && ![getcommit $child]} continue
            set info $commitinfo($child)
            $ctext insert end "\n\t"
            $ctext insert end $child link$i
            setlink $child link$i
            $ctext insert end "\n\t[lindex $info 0]"
            $ctext insert end "\n\t[mc "Author"]:\t[lindex $info 1]"
            set date [formatdate [lindex $info 2]]
            $ctext insert end "\n\t[mc "Date"]:\t$date\n"
        }
    }
    maybe_scroll_ctext 1
    $ctext conf -state disabled
    init_flist {}
}

proc normalline {} {
    global thickerline
    if {[info exists thickerline]} {
        set id $thickerline
        unset thickerline
        drawlines $id
    }
}

proc selbyid {id {isnew 1}} {
    global curview
    if {[commitinview $id $curview]} {
        selectline [rowofcommit $id] $isnew
    }
}

proc mstime {} {
    global startmstime
    if {![info exists startmstime]} {
        set startmstime [clock clicks -milliseconds]
    }
    return [format "%.3f" [expr {([clock click -milliseconds] - $startmstime) / 1000.0}]]
}

proc rowmenu {x y id} {
    global rowctxmenu selectedline rowmenuid curview
    global nullid nullid2 fakerowmenu mainhead markedid

    stopfinding
    set rowmenuid $id
    if {$selectedline eq {} || [rowofcommit $id] eq $selectedline} {
        set state disabled
    } else {
        set state normal
    }
    if {[info exists markedid] && $markedid ne $id} {
        set mstate normal
    } else {
        set mstate disabled
    }
    if {$id ne $nullid && $id ne $nullid2} {
        set menu $rowctxmenu
        if {$mainhead ne {}} {
            $menu entryconfigure 8 -label [mc "Reset %s branch to here" $mainhead] -state normal
        } else {
            $menu entryconfigure 8 -label [mc "Detached head: can't reset" $mainhead] -state disabled
        }
        $menu entryconfigure 10 -state $mstate
        $menu entryconfigure 11 -state $mstate
        $menu entryconfigure 12 -state $mstate
    } else {
        set menu $fakerowmenu
    }
    $menu entryconfigure [mca "Diff this -> selected"] -state $state
    $menu entryconfigure [mca "Diff selected -> this"] -state $state
    $menu entryconfigure [mca "Make patch"] -state $state
    $menu entryconfigure [mca "Diff this -> marked commit"] -state $mstate
    $menu entryconfigure [mca "Diff marked commit -> this"] -state $mstate
    tk_popup $menu $x $y
}

proc markhere {} {
    global rowmenuid markedid canv

    set markedid $rowmenuid
    make_idmark $markedid
}

proc gotomark {} {
    global markedid

    if {[info exists markedid]} {
        selbyid $markedid
    }
}

proc replace_by_kids {l r} {
    global curview children

    set id [commitonrow $r]
    set l [lreplace $l 0 0]
    foreach kid $children($curview,$id) {
        lappend l [rowofcommit $kid]
    }
    return [lsort -integer -decreasing -unique $l]
}

proc find_common_desc {} {
    global markedid rowmenuid curview children

    if {![info exists markedid]} return
    if {![commitinview $markedid $curview] ||
        ![commitinview $rowmenuid $curview]} return
    #set t1 [clock clicks -milliseconds]
    set l1 [list [rowofcommit $markedid]]
    set l2 [list [rowofcommit $rowmenuid]]
    while 1 {
        set r1 [lindex $l1 0]
        set r2 [lindex $l2 0]
        if {$r1 eq {} || $r2 eq {}} break
        if {$r1 == $r2} {
            selectline $r1 1
            break
        }
        if {$r1 > $r2} {
            set l1 [replace_by_kids $l1 $r1]
        } else {
            set l2 [replace_by_kids $l2 $r2]
        }
    }
    #set t2 [clock clicks -milliseconds]
    #puts "took [expr {$t2-$t1}]ms"
}

proc compare_commits {} {
    global markedid rowmenuid curview children

    if {![info exists markedid]} return
    if {![commitinview $markedid $curview]} return
    addtohistory [list do_cmp_commits $markedid $rowmenuid]
    do_cmp_commits $markedid $rowmenuid
}

proc getpatchid {id} {
    global patchids

    if {![info exists patchids($id)]} {
        set cmd [diffcmd [list $id] {-p --root}]
        if {[catch {
            set x [safe_exec_redirect $cmd [list | git patch-id]]
            set patchids($id) [lindex $x 0]
        }]} {
            set patchids($id) "error"
        }
    }
    return $patchids($id)
}

proc do_cmp_commits {a b} {
    global ctext curview parents children patchids commitinfo

    $ctext conf -state normal
    clear_ctext
    init_flist {}
    for {set i 0} {$i < 100} {incr i} {
        set skipa 0
        set skipb 0
        if {[llength $parents($curview,$a)] > 1} {
            appendshortlink $a [mc "Skipping merge commit "] "\n"
            set skipa 1
        } else {
            set patcha [getpatchid $a]
        }
        if {[llength $parents($curview,$b)] > 1} {
            appendshortlink $b [mc "Skipping merge commit "] "\n"
            set skipb 1
        } else {
            set patchb [getpatchid $b]
        }
        if {!$skipa && !$skipb} {
            set heada [lindex $commitinfo($a) 0]
            set headb [lindex $commitinfo($b) 0]
            if {$patcha eq "error"} {
                appendshortlink $a [mc "Error getting patch ID for "] \
                    [mc " - stopping\n"]
                break
            }
            if {$patchb eq "error"} {
                appendshortlink $b [mc "Error getting patch ID for "] \
                    [mc " - stopping\n"]
                break
            }
            if {$patcha eq $patchb} {
                if {$heada eq $headb} {
                    appendshortlink $a [mc "Commit "]
                    appendshortlink $b " == " "  $heada\n"
                } else {
                    appendshortlink $a [mc "Commit "] "  $heada\n"
                    appendshortlink $b [mc " is the same patch as\n       "] \
                        "  $headb\n"
                }
                set skipa 1
                set skipb 1
            } else {
                $ctext insert end "\n"
                appendshortlink $a [mc "Commit "] "  $heada\n"
                appendshortlink $b [mc " differs from\n       "] \
                    "  $headb\n"
                $ctext insert end [mc "Diff of commits:\n\n"]
                $ctext conf -state disabled
                update
                diffcommits $a $b
                return
            }
        }
        if {$skipa} {
            set kids [real_children $curview,$a]
            if {[llength $kids] != 1} {
                $ctext insert end "\n"
                appendshortlink $a [mc "Commit "] \
                    [mc " has %s children - stopping\n" [llength $kids]]
                break
            }
            set a [lindex $kids 0]
        }
        if {$skipb} {
            set kids [real_children $curview,$b]
            if {[llength $kids] != 1} {
                appendshortlink $b [mc "Commit "] \
                    [mc " has %s children - stopping\n" [llength $kids]]
                break
            }
            set b [lindex $kids 0]
        }
    }
    $ctext conf -state disabled
}

proc diffcommits {a b} {
    global diffcontext diffids blobdifffd diffinhdr currdiffsubmod

    set tmpdir [gitknewtmpdir]
    set fna [file join $tmpdir "commit-[string range $a 0 7]"]
    set fnb [file join $tmpdir "commit-[string range $b 0 7]"]
    if {[catch {
        safe_exec_redirect [list git diff-tree -p --pretty $a] [list >$fna]
        safe_exec_redirect [list git diff-tree -p --pretty $b] [list >$fnb]
    } err]} {
        error_popup [mc "Error writing commit to file: %s" $err]
        return
    }
    if {[catch {
        set fd [safe_open_command "diff -U$diffcontext $fna $fnb"]
    } err]} {
        error_popup [mc "Error diffing commits: %s" $err]
        return
    }
    set diffids [list commits $a $b]
    set blobdifffd($diffids) $fd
    set diffinhdr 0
    set currdiffsubmod ""
    filerun $fd [list getblobdiffline $fd $diffids]
}

proc diffvssel {dirn} {
    global rowmenuid selectedline

    if {$selectedline eq {}} return
    if {$dirn} {
        set oldid [commitonrow $selectedline]
        set newid $rowmenuid
    } else {
        set oldid $rowmenuid
        set newid [commitonrow $selectedline]
    }
    addtohistory [list doseldiff $oldid $newid] savectextpos
    doseldiff $oldid $newid
}

proc diffvsmark {dirn} {
    global rowmenuid markedid

    if {![info exists markedid]} return
    if {$dirn} {
        set oldid $markedid
        set newid $rowmenuid
    } else {
        set oldid $rowmenuid
        set newid $markedid
    }
    addtohistory [list doseldiff $oldid $newid] savectextpos
    doseldiff $oldid $newid
}

proc doseldiff {oldid newid} {
    global ctext
    global commitinfo

    $ctext conf -state normal
    clear_ctext
    init_flist [mc "Top"]
    $ctext insert end "[mc "From"] "
    $ctext insert end $oldid link0
    setlink $oldid link0
    $ctext insert end "\n     "
    $ctext insert end [lindex $commitinfo($oldid) 0]
    $ctext insert end "\n\n[mc "To"]   "
    $ctext insert end $newid link1
    setlink $newid link1
    $ctext insert end "\n     "
    $ctext insert end [lindex $commitinfo($newid) 0]
    $ctext insert end "\n"
    $ctext conf -state disabled
    $ctext tag remove found 1.0 end
    startdiff [list $oldid $newid]
}

proc mkpatch {} {
<<<<<<< HEAD
    global rowmenuid currentid commitinfo patchtop patchnum NS
    global hashlength
=======
    global rowmenuid currentid commitinfo patchtop patchnum
>>>>>>> 3e431438

    if {![info exists currentid]} return
    set oldid $currentid
    set oldhead [lindex $commitinfo($oldid) 0]
    set newid $rowmenuid
    set newhead [lindex $commitinfo($newid) 0]
    set top .patch
    set patchtop $top
    catch {destroy $top}
    ttk_toplevel $top
    make_transient $top .
    ttk::label $top.title -text [mc "Generate patch"]
    grid $top.title - -pady 10
<<<<<<< HEAD
    ${NS}::label $top.from -text [mc "From:"]
    ${NS}::entry $top.fromsha1 -width $hashlength
=======
    ttk::label $top.from -text [mc "From:"]
    ttk::entry $top.fromsha1 -width 40
>>>>>>> 3e431438
    $top.fromsha1 insert 0 $oldid
    $top.fromsha1 conf -state readonly
    grid $top.from $top.fromsha1 -sticky w
    ttk::entry $top.fromhead -width 60
    $top.fromhead insert 0 $oldhead
    $top.fromhead conf -state readonly
    grid x $top.fromhead -sticky w
<<<<<<< HEAD
    ${NS}::label $top.to -text [mc "To:"]
    ${NS}::entry $top.tosha1 -width $hashlength
=======
    ttk::label $top.to -text [mc "To:"]
    ttk::entry $top.tosha1 -width 40
>>>>>>> 3e431438
    $top.tosha1 insert 0 $newid
    $top.tosha1 conf -state readonly
    grid $top.to $top.tosha1 -sticky w
    ttk::entry $top.tohead -width 60
    $top.tohead insert 0 $newhead
    $top.tohead conf -state readonly
    grid x $top.tohead -sticky w
    ttk::button $top.rev -text [mc "Reverse"] -command mkpatchrev
    grid $top.rev x -pady 10 -padx 5
    ttk::label $top.flab -text [mc "Output file:"]
    ttk::entry $top.fname -width 60
    $top.fname insert 0 [file normalize "patch$patchnum.patch"]
    incr patchnum
    grid $top.flab $top.fname -sticky w
    ttk::frame $top.buts
    ttk::button $top.buts.gen -text [mc "Generate"] -command mkpatchgo
    ttk::button $top.buts.can -text [mc "Cancel"] -command mkpatchcan
    bind $top <Key-Return> mkpatchgo
    bind $top <Key-Escape> mkpatchcan
    grid $top.buts.gen $top.buts.can
    grid columnconfigure $top.buts 0 -weight 1 -uniform a
    grid columnconfigure $top.buts 1 -weight 1 -uniform a
    grid $top.buts - -pady 10 -sticky ew
    focus $top.fname
}

proc mkpatchrev {} {
    global patchtop

    set oldid [$patchtop.fromsha1 get]
    set oldhead [$patchtop.fromhead get]
    set newid [$patchtop.tosha1 get]
    set newhead [$patchtop.tohead get]
    foreach e [list fromsha1 fromhead tosha1 tohead] \
            v [list $newid $newhead $oldid $oldhead] {
        $patchtop.$e conf -state normal
        $patchtop.$e delete 0 end
        $patchtop.$e insert 0 $v
        $patchtop.$e conf -state readonly
    }
}

proc mkpatchgo {} {
    global patchtop nullid nullid2

    set oldid [$patchtop.fromsha1 get]
    set newid [$patchtop.tosha1 get]
    set fname [$patchtop.fname get]
    set cmd [diffcmd [list $oldid $newid] -p]
    if {[catch {safe_exec_redirect $cmd [list >$fname &]} err]} {
        error_popup "[mc "Error creating patch:"] $err" $patchtop
    }
    catch {destroy $patchtop}
    unset patchtop
}

proc mkpatchcan {} {
    global patchtop

    catch {destroy $patchtop}
    unset patchtop
}

proc mktag {} {
<<<<<<< HEAD
    global rowmenuid mktagtop commitinfo NS
    global hashlength
=======
    global rowmenuid mktagtop commitinfo
>>>>>>> 3e431438

    set top .maketag
    set mktagtop $top
    catch {destroy $top}
    ttk_toplevel $top
    make_transient $top .
    ttk::label $top.title -text [mc "Create tag"]
    grid $top.title - -pady 10
<<<<<<< HEAD
    ${NS}::label $top.id -text [mc "ID:"]
    ${NS}::entry $top.sha1 -width $hashlength
=======
    ttk::label $top.id -text [mc "ID:"]
    ttk::entry $top.sha1 -width 40
>>>>>>> 3e431438
    $top.sha1 insert 0 $rowmenuid
    $top.sha1 conf -state readonly
    grid $top.id $top.sha1 -sticky w
    ttk::entry $top.head -width 60
    $top.head insert 0 [lindex $commitinfo($rowmenuid) 0]
    $top.head conf -state readonly
    grid x $top.head -sticky w
    ttk::label $top.tlab -text [mc "Tag name:"]
    ttk::entry $top.tag -width 60
    grid $top.tlab $top.tag -sticky w
    ttk::label $top.op -text [mc "Tag message is optional"]
    grid $top.op -columnspan 2 -sticky we
    ttk::label $top.mlab -text [mc "Tag message:"]
    ttk::entry $top.msg -width 60
    grid $top.mlab $top.msg -sticky w
    ttk::frame $top.buts
    ttk::button $top.buts.gen -text [mc "Create"] -command mktaggo
    ttk::button $top.buts.can -text [mc "Cancel"] -command mktagcan
    bind $top <Key-Return> mktaggo
    bind $top <Key-Escape> mktagcan
    grid $top.buts.gen $top.buts.can
    grid columnconfigure $top.buts 0 -weight 1 -uniform a
    grid columnconfigure $top.buts 1 -weight 1 -uniform a
    grid $top.buts - -pady 10 -sticky ew
    focus $top.tag
}

proc domktag {} {
    global mktagtop env tagids idtags

    set id [$mktagtop.sha1 get]
    set tag [$mktagtop.tag get]
    set msg [$mktagtop.msg get]
    if {$tag == {}} {
        error_popup [mc "No tag name specified"] $mktagtop
        return 0
    }
    if {[info exists tagids($tag)]} {
        error_popup [mc "Tag \"%s\" already exists" $tag] $mktagtop
        return 0
    }
    if {[catch {
        if {$msg != {}} {
            safe_exec [list git tag -a -m $msg $tag $id]
        } else {
            safe_exec [list git tag $tag $id]
        }
    } err]} {
        error_popup "[mc "Error creating tag:"] $err" $mktagtop
        return 0
    }

    set tagids($tag) $id
    lappend idtags($id) $tag
    redrawtags $id
    addedtag $id
    dispneartags 0
    run refill_reflist
    return 1
}

proc redrawtags {id} {
    global canv linehtag idpos currentid curview cmitlisted markedid
    global canvxmax iddrawn circleitem mainheadid circlecolors
    global mainheadcirclecolor

    if {![commitinview $id $curview]} return
    if {![info exists iddrawn($id)]} return
    set row [rowofcommit $id]
    if {$id eq $mainheadid} {
        set ofill $mainheadcirclecolor
    } else {
        set ofill [lindex $circlecolors $cmitlisted($curview,$id)]
    }
    $canv itemconf $circleitem($row) -fill $ofill
    $canv delete tag.$id
    set xt [eval drawtags $id $idpos($id)]
    $canv coords $linehtag($id) $xt [lindex $idpos($id) 2]
    set text [$canv itemcget $linehtag($id) -text]
    set font [$canv itemcget $linehtag($id) -font]
    set xr [expr {$xt + [font measure $font $text]}]
    if {$xr > $canvxmax} {
        set canvxmax $xr
        setcanvscroll
    }
    if {[info exists currentid] && $currentid == $id} {
        make_secsel $id
    }
    if {[info exists markedid] && $markedid eq $id} {
        make_idmark $id
    }
}

proc mktagcan {} {
    global mktagtop

    catch {destroy $mktagtop}
    unset mktagtop
}

proc mktaggo {} {
    if {![domktag]} return
    mktagcan
}

proc copyreference {} {
    global rowmenuid autosellen
    global hashlength

    set format "%h (\"%s\", %ad)"
    set cmd [list git show -s --pretty=format:$format --date=short]
    if {$autosellen < $hashlength} {
        lappend cmd --abbrev=$autosellen
    }
    set reference [safe_exec [concat $cmd $rowmenuid]]

    clipboard clear
    clipboard append $reference
}

proc writecommit {} {
<<<<<<< HEAD
    global rowmenuid wrcomtop commitinfo wrcomcmd NS
    global hashlength
=======
    global rowmenuid wrcomtop commitinfo wrcomcmd
>>>>>>> 3e431438

    set top .writecommit
    set wrcomtop $top
    catch {destroy $top}
    ttk_toplevel $top
    make_transient $top .
    ttk::label $top.title -text [mc "Write commit to file"]
    grid $top.title - -pady 10
<<<<<<< HEAD
    ${NS}::label $top.id -text [mc "ID:"]
    ${NS}::entry $top.sha1 -width $hashlength
=======
    ttk::label $top.id -text [mc "ID:"]
    ttk::entry $top.sha1 -width 40
>>>>>>> 3e431438
    $top.sha1 insert 0 $rowmenuid
    $top.sha1 conf -state readonly
    grid $top.id $top.sha1 -sticky w
    ttk::entry $top.head -width 60
    $top.head insert 0 [lindex $commitinfo($rowmenuid) 0]
    $top.head conf -state readonly
    grid x $top.head -sticky w
    ttk::label $top.clab -text [mc "Command:"]
    ttk::entry $top.cmd -width 60 -textvariable wrcomcmd
    grid $top.clab $top.cmd -sticky w -pady 10
    ttk::label $top.flab -text [mc "Output file:"]
    ttk::entry $top.fname -width 60
    $top.fname insert 0 [file normalize "commit-[string range $rowmenuid 0 6]"]
    grid $top.flab $top.fname -sticky w
    ttk::frame $top.buts
    ttk::button $top.buts.gen -text [mc "Write"] -command wrcomgo
    ttk::button $top.buts.can -text [mc "Cancel"] -command wrcomcan
    bind $top <Key-Return> wrcomgo
    bind $top <Key-Escape> wrcomcan
    grid $top.buts.gen $top.buts.can
    grid columnconfigure $top.buts 0 -weight 1 -uniform a
    grid columnconfigure $top.buts 1 -weight 1 -uniform a
    grid $top.buts - -pady 10 -sticky ew
    focus $top.fname
}

proc wrcomgo {} {
    global wrcomtop

    set id [$wrcomtop.sha1 get]
    set cmd "echo $id | [$wrcomtop.cmd get]"
    set fname [$wrcomtop.fname get]
    if {[catch {safe_exec_redirect [list sh -c $cmd] [list >$fname &]} err]} {
        error_popup "[mc "Error writing commit:"] $err" $wrcomtop
    }
    catch {destroy $wrcomtop}
    unset wrcomtop
}

proc wrcomcan {} {
    global wrcomtop

    catch {destroy $wrcomtop}
    unset wrcomtop
}

proc mkbranch {} {
    global rowmenuid

    set top .branchdialog

    set val(name) ""
    set val(id) $rowmenuid
    set val(command) [list mkbrgo $top]

    set ui(title) [mc "Create branch"]
    set ui(accept) [mc "Create"]

    branchdia $top val ui
}

proc mvbranch {} {
    global headmenuid headmenuhead

    set top .branchdialog

    set val(name) $headmenuhead
    set val(id) $headmenuid
    set val(command) [list mvbrgo $top $headmenuhead]

    set ui(title) [mc "Rename branch %s" $headmenuhead]
    set ui(accept) [mc "Rename"]

    branchdia $top val ui
}

proc branchdia {top valvar uivar} {
<<<<<<< HEAD
    global NS commitinfo
    global hashlength
=======
    global commitinfo
>>>>>>> 3e431438
    upvar $valvar val $uivar ui

    catch {destroy $top}
    ttk_toplevel $top
    make_transient $top .
    ttk::label $top.title -text $ui(title)
    grid $top.title - -pady 10
<<<<<<< HEAD
    ${NS}::label $top.id -text [mc "ID:"]
    ${NS}::entry $top.sha1 -width $hashlength
=======
    ttk::label $top.id -text [mc "ID:"]
    ttk::entry $top.sha1 -width 40
>>>>>>> 3e431438
    $top.sha1 insert 0 $val(id)
    $top.sha1 conf -state readonly
    grid $top.id $top.sha1 -sticky w
    ttk::entry $top.head -width 60
    $top.head insert 0 [lindex $commitinfo($val(id)) 0]
    $top.head conf -state readonly
    grid x $top.head -sticky ew
    grid columnconfigure $top 1 -weight 1
<<<<<<< HEAD
    ${NS}::label $top.nlab -text [mc "Name:"]
    ${NS}::entry $top.name -width $hashlength
=======
    ttk::label $top.nlab -text [mc "Name:"]
    ttk::entry $top.name -width 40
>>>>>>> 3e431438
    $top.name insert 0 $val(name)
    grid $top.nlab $top.name -sticky w
    ttk::frame $top.buts
    ttk::button $top.buts.go -text $ui(accept) -command $val(command)
    ttk::button $top.buts.can -text [mc "Cancel"] -command "catch {destroy $top}"
    bind $top <Key-Return> $val(command)
    bind $top <Key-Escape> "catch {destroy $top}"
    grid $top.buts.go $top.buts.can
    grid columnconfigure $top.buts 0 -weight 1 -uniform a
    grid columnconfigure $top.buts 1 -weight 1 -uniform a
    grid $top.buts - -pady 10 -sticky ew
    focus $top.name
}

proc mkbrgo {top} {
    global headids idheads

    set name [$top.name get]
    set id [$top.sha1 get]
    set cmdargs {}
    set old_id {}
    if {$name eq {}} {
        error_popup [mc "Please specify a name for the new branch"] $top
        return
    }
    if {[info exists headids($name)]} {
        if {![confirm_popup [mc \
                "Branch '%s' already exists. Overwrite?" $name] $top]} {
            return
        }
        set old_id $headids($name)
        lappend cmdargs -f
    }
    catch {destroy $top}
    lappend cmdargs $name $id
    nowbusy newbranch
    update
    if {[catch {
        safe_exec [concat git branch $cmdargs]
    } err]} {
        notbusy newbranch
        error_popup $err
    } else {
        notbusy newbranch
        if {$old_id ne {}} {
            movehead $id $name
            movedhead $id $name
            redrawtags $old_id
            redrawtags $id
        } else {
            set headids($name) $id
            lappend idheads($id) $name
            addedhead $id $name
            redrawtags $id
        }
        dispneartags 0
        run refill_reflist
    }
}

proc mvbrgo {top prevname} {
    global headids idheads mainhead mainheadid

    set name [$top.name get]
    set id [$top.sha1 get]
    set cmdargs {}
    if {$name eq $prevname} {
        catch {destroy $top}
        return
    }
    if {$name eq {}} {
        error_popup [mc "Please specify a new name for the branch"] $top
        return
    }
    catch {destroy $top}
    lappend cmdargs -m $prevname $name
    nowbusy renamebranch
    update
    if {[catch {
        safe_exec [concat git branch $cmdargs]
    } err]} {
        notbusy renamebranch
        error_popup $err
    } else {
        notbusy renamebranch
        removehead $id $prevname
        removedhead $id $prevname
        set headids($name) $id
        lappend idheads($id) $name
        addedhead $id $name
        if {$prevname eq $mainhead} {
            set mainhead $name
            set mainheadid $id
        }
        redrawtags $id
        dispneartags 0
        run refill_reflist
    }
}

proc exec_citool {tool_args {baseid {}}} {
    global commitinfo env

    set save_env [array get env GIT_AUTHOR_*]

    if {$baseid ne {}} {
        if {![info exists commitinfo($baseid)]} {
            getcommit $baseid
        }
        set author [lindex $commitinfo($baseid) 1]
        set date [lindex $commitinfo($baseid) 2]
        if {[regexp {^\s*(\S.*\S|\S)\s*<(.*)>\s*$} \
                    $author author name email]
            && $date ne {}} {
            set env(GIT_AUTHOR_NAME) $name
            set env(GIT_AUTHOR_EMAIL) $email
            set env(GIT_AUTHOR_DATE) $date
        }
    }

    safe_exec_redirect [concat git citool $tool_args] [list &]

    array unset env GIT_AUTHOR_*
    array set env $save_env
}

proc cherrypick {} {
    global rowmenuid curview
    global mainhead mainheadid
    global gitdir

    set oldhead [exec git rev-parse HEAD]
    set dheads [descheads $rowmenuid]
    if {$dheads ne {} && [lsearch -exact $dheads $oldhead] >= 0} {
        set ok [confirm_popup [mc "Commit %s is already\
                included in branch %s -- really re-apply it?" \
                                   [string range $rowmenuid 0 7] $mainhead]]
        if {!$ok} return
    }
    nowbusy cherrypick [mc "Cherry-picking"]
    update
    # Unfortunately git-cherry-pick writes stuff to stderr even when
    # no error occurs, and exec takes that as an indication of error...
    if {[catch {safe_exec [list sh -c "git cherry-pick -r $rowmenuid 2>&1"]} err]} {
        notbusy cherrypick
        if {[regexp -line \
                 {Entry '(.*)' (would be overwritten by merge|not uptodate)} \
                 $err msg fname]} {
            error_popup [mc "Cherry-pick failed because of local changes\
                        to file '%s'.\nPlease commit, reset or stash\
                        your changes and try again." $fname]
        } elseif {[regexp -line \
                       {^(CONFLICT \(.*\):|Automatic cherry-pick failed|error: could not apply)} \
                       $err]} {
            if {[confirm_popup [mc "Cherry-pick failed because of merge\
                        conflict.\nDo you wish to run git citool to\
                        resolve it?"]]} {
                # Force citool to read MERGE_MSG
                file delete [file join $gitdir "GITGUI_MSG"]
                exec_citool {} $rowmenuid
            }
        } else {
            error_popup $err
        }
        run updatecommits
        return
    }
    set newhead [exec git rev-parse HEAD]
    if {$newhead eq $oldhead} {
        notbusy cherrypick
        error_popup [mc "No changes committed"]
        return
    }
    addnewchild $newhead $oldhead
    if {[commitinview $oldhead $curview]} {
        # XXX this isn't right if we have a path limit...
        insertrow $newhead $oldhead $curview
        if {$mainhead ne {}} {
            movehead $newhead $mainhead
            movedhead $newhead $mainhead
        }
        set mainheadid $newhead
        redrawtags $oldhead
        redrawtags $newhead
        selbyid $newhead
    }
    notbusy cherrypick
}

proc revert {} {
    global rowmenuid curview
    global mainhead mainheadid
    global gitdir

    set oldhead [exec git rev-parse HEAD]
    set dheads [descheads $rowmenuid]
    if { $dheads eq {} || [lsearch -exact $dheads $oldhead] == -1 } {
       set ok [confirm_popup [mc "Commit %s is not\
           included in branch %s -- really revert it?" \
                      [string range $rowmenuid 0 7] $mainhead]]
       if {!$ok} return
    }
    nowbusy revert [mc "Reverting"]
    update

    if [catch {safe_exec [list git revert --no-edit $rowmenuid]} err] {
        notbusy revert
        if [regexp {files would be overwritten by merge:(\n(( |\t)+[^\n]+\n)+)}\
                $err match files] {
            regsub {\n( |\t)+} $files "\n" files
            error_popup [mc "Revert failed because of local changes to\
                the following files:%s Please commit, reset or stash \
                your changes and try again." $files]
        } elseif [regexp {error: could not revert} $err] {
            if [confirm_popup [mc "Revert failed because of merge conflict.\n\
                Do you wish to run git citool to resolve it?"]] {
                # Force citool to read MERGE_MSG
                file delete [file join $gitdir "GITGUI_MSG"]
                exec_citool {} $rowmenuid
            }
        } else { error_popup $err }
        run updatecommits
        return
    }

    set newhead [exec git rev-parse HEAD]
    if { $newhead eq $oldhead } {
        notbusy revert
        error_popup [mc "No changes committed"]
        return
    }

    addnewchild $newhead $oldhead

    if [commitinview $oldhead $curview] {
        # XXX this isn't right if we have a path limit...
        insertrow $newhead $oldhead $curview
        if {$mainhead ne {}} {
            movehead $newhead $mainhead
            movedhead $newhead $mainhead
        }
        set mainheadid $newhead
        redrawtags $oldhead
        redrawtags $newhead
        selbyid $newhead
    }

    notbusy revert
}

proc resethead {} {
    global mainhead rowmenuid confirm_ok resettype

    set confirm_ok 0
    set w ".confirmreset"
    ttk_toplevel $w
    make_transient $w .
    wm title $w [mc "Confirm reset"]
    ttk::label $w.m -text \
        [mc "Reset branch %s to %s?" $mainhead [string range $rowmenuid 0 7]]
    pack $w.m -side top -fill x -padx 20 -pady 20
    ttk::labelframe $w.f -text [mc "Reset type:"]
    set resettype mixed
    ttk::radiobutton $w.f.soft -value soft -variable resettype \
        -text [mc "Soft: Leave working tree and index untouched"]
    grid $w.f.soft -sticky w
    ttk::radiobutton $w.f.mixed -value mixed -variable resettype \
        -text [mc "Mixed: Leave working tree untouched, reset index"]
    grid $w.f.mixed -sticky w
    ttk::radiobutton $w.f.hard -value hard -variable resettype \
        -text [mc "Hard: Reset working tree and index\n(discard ALL local changes)"]
    grid $w.f.hard -sticky w
    pack $w.f -side top -fill x -padx 4
    ttk::button $w.ok -text [mc OK] -command "set confirm_ok 1; destroy $w"
    pack $w.ok -side left -fill x -padx 20 -pady 20
    ttk::button $w.cancel -text [mc Cancel] -command "destroy $w"
    bind $w <Key-Escape> [list destroy $w]
    pack $w.cancel -side right -fill x -padx 20 -pady 20
    bind $w <Visibility> "grab $w; focus $w"
    tkwait window $w
    if {!$confirm_ok} return
    if {[catch {set fd [safe_open_command_redirect \
            [list git reset --$resettype $rowmenuid] [list 2>@1]]} err]} {
        error_popup $err
    } else {
        dohidelocalchanges
        filerun $fd [list readresetstat $fd]
        nowbusy reset [mc "Resetting"]
        selbyid $rowmenuid
    }
}

proc readresetstat {fd} {
    global mainhead mainheadid showlocalchanges rprogcoord

    if {[gets $fd line] >= 0} {
        if {[regexp {([0-9]+)% \(([0-9]+)/([0-9]+)\)} $line match p m n]} {
            set rprogcoord [expr {1.0 * $m / $n}]
            adjustprogress
        }
        return 1
    }
    set rprogcoord 0
    adjustprogress
    notbusy reset
    if {[catch {close $fd} err]} {
        error_popup $err
    }
    set oldhead $mainheadid
    set newhead [exec git rev-parse HEAD]
    if {$newhead ne $oldhead} {
        movehead $newhead $mainhead
        movedhead $newhead $mainhead
        set mainheadid $newhead
        redrawtags $oldhead
        redrawtags $newhead
    }
    if {$showlocalchanges} {
        doshowlocalchanges
    }
    return 0
}

# context menu for a head
proc headmenu {x y id head} {
    global headmenuid headmenuhead headctxmenu mainhead headids

    stopfinding
    set headmenuid $id
    set headmenuhead $head
    array set state {0 normal 1 normal 2 normal}
    if {[string match "remotes/*" $head]} {
        set localhead [string range $head [expr [string last / $head] + 1] end]
        if {[info exists headids($localhead)]} {
            set state(0) disabled
        }
        array set state {1 disabled 2 disabled}
    }
    if {$head eq $mainhead} {
        array set state {0 disabled 2 disabled}
    }
    foreach i {0 1 2} {
        $headctxmenu entryconfigure $i -state $state($i)
    }
    tk_popup $headctxmenu $x $y
}

proc cobranch {} {
    global headmenuid headmenuhead headids
    global showlocalchanges

    # check the tree is clean first??
    set newhead $headmenuhead
    set command [list git checkout]
    if {[string match "remotes/*" $newhead]} {
        set remote $newhead
        set newhead [string range $newhead [expr [string last / $newhead] + 1] end]
        # The following check is redundant - the menu option should
        # be disabled to begin with...
        if {[info exists headids($newhead)]} {
            error_popup [mc "A local branch named %s exists already" $newhead]
            return
        }
        lappend command -b $newhead --track $remote
    } else {
        lappend command $newhead
    }
    nowbusy checkout [mc "Checking out"]
    update
    dohidelocalchanges
    if {[catch {
        set fd [safe_open_command_redirect $command [list 2>@1]]
    } err]} {
        notbusy checkout
        error_popup $err
        if {$showlocalchanges} {
            dodiffindex
        }
    } else {
        filerun $fd [list readcheckoutstat $fd $newhead $headmenuid]
    }
}

proc readcheckoutstat {fd newhead newheadid} {
    global mainhead mainheadid headids idheads showlocalchanges progresscoords
    global viewmainheadid curview

    if {[gets $fd line] >= 0} {
        if {[regexp {([0-9]+)% \(([0-9]+)/([0-9]+)\)} $line match p m n]} {
            set progresscoords [list 0 [expr {1.0 * $m / $n}]]
            adjustprogress
        }
        return 1
    }
    set progresscoords {0 0}
    adjustprogress
    notbusy checkout
    if {[catch {close $fd} err]} {
        error_popup $err
        return
    }
    set oldmainid $mainheadid
    if {! [info exists headids($newhead)]} {
        set headids($newhead) $newheadid
        lappend idheads($newheadid) $newhead
        addedhead $newheadid $newhead
    }
    set mainhead $newhead
    set mainheadid $newheadid
    set viewmainheadid($curview) $newheadid
    redrawtags $oldmainid
    redrawtags $newheadid
    selbyid $newheadid
    if {$showlocalchanges} {
        dodiffindex
    }
}

proc rmbranch {} {
    global headmenuid headmenuhead mainhead
    global idheads

    set head $headmenuhead
    set id $headmenuid
    # this check shouldn't be needed any more...
    if {$head eq $mainhead} {
        error_popup [mc "Cannot delete the currently checked-out branch"]
        return
    }
    set dheads [descheads $id]
    if {[llength $dheads] == 1 && $idheads($dheads) eq $head} {
        # the stuff on this branch isn't on any other branch
        if {![confirm_popup [mc "The commits on branch %s aren't on any other\
                        branch.\nReally delete branch %s?" $head $head]]} return
    }
    nowbusy rmbranch
    update
    if {[catch {safe_exec [list git branch -D $head]} err]} {
        notbusy rmbranch
        error_popup $err
        return
    }
    removehead $id $head
    removedhead $id $head
    redrawtags $id
    notbusy rmbranch
    dispneartags 0
    run refill_reflist
}

# Display a list of tags and heads
proc showrefs {} {
    global showrefstop bgcolor fgcolor selectbgcolor
    global bglist fglist reflistfilter reflist maincursor

    set top .showrefs
    set showrefstop $top
    if {[winfo exists $top]} {
        raise $top
        refill_reflist
        return
    }
    ttk_toplevel $top
    wm title $top [mc "Tags and heads: %s" [file tail [pwd]]]
    make_transient $top .
    text $top.list -background $bgcolor -foreground $fgcolor \
        -selectbackground $selectbgcolor -font mainfont \
        -xscrollcommand "$top.xsb set" -yscrollcommand "$top.ysb set" \
        -width 60 -height 20 -cursor $maincursor \
        -spacing1 1 -spacing3 1 -state disabled
    $top.list tag configure highlight -background $selectbgcolor
    if {![lsearch -exact $bglist $top.list]} {
        lappend bglist $top.list
        lappend fglist $top.list
    }
    ttk::scrollbar $top.ysb -command "$top.list yview" -orient vertical
    ttk::scrollbar $top.xsb -command "$top.list xview" -orient horizontal
    grid $top.list $top.ysb -sticky nsew
    grid $top.xsb x -sticky ew
    ttk::frame $top.f
    ttk::label $top.f.l -text "[mc "Filter"]: "
    ttk::entry $top.f.e -width 20 -textvariable reflistfilter
    set reflistfilter "*"
    trace add variable reflistfilter write reflistfilter_change
    pack $top.f.e -side right -fill x -expand 1
    pack $top.f.l -side left
    grid $top.f - -sticky ew -pady 2
<<<<<<< HEAD
    ${NS}::checkbutton $top.sort -text [mc "Sort refs by type"] \
        -variable sortrefsbytype -command {refill_reflist}
    grid $top.sort - -sticky w -pady 2
    ${NS}::button $top.close -command [list destroy $top] -text [mc "Close"]
=======
    ttk::button $top.close -command [list destroy $top] -text [mc "Close"]
>>>>>>> 3e431438
    bind $top <Key-Escape> [list destroy $top]
    grid $top.close -
    grid columnconfigure $top 0 -weight 1
    grid rowconfigure $top 0 -weight 1
    bind $top.list <1> {break}
    bind $top.list <B1-Motion> {break}
    bind $top.list <ButtonRelease-1> {sel_reflist %W %x %y; break}
    set reflist {}
    refill_reflist
}

proc sel_reflist {w x y} {
    global showrefstop reflist headids tagids otherrefids

    if {![winfo exists $showrefstop]} return
    set l [lindex [split [$w index "@$x,$y"] "."] 0]
    set ref [lindex $reflist [expr {$l-1}]]
    set n [lindex $ref 0]
    switch -- [lindex $ref 1] {
        "H" {selbyid $headids($n)}
        "R" {selbyid $headids($n)}
        "T" {selbyid $tagids($n)}
        "o" {selbyid $otherrefids($n)}
    }
    $showrefstop.list tag add highlight $l.0 "$l.0 lineend"
}

proc unsel_reflist {} {
    global showrefstop

    if {![info exists showrefstop] || ![winfo exists $showrefstop]} return
    $showrefstop.list tag remove highlight 0.0 end
}

proc reflistfilter_change {n1 n2 op} {
    global reflistfilter

    after cancel refill_reflist
    after 200 refill_reflist
}

proc refill_reflist {} {
    global reflist reflistfilter showrefstop headids tagids otherrefids sortrefsbytype
    global curview upstreamofref

    if {![info exists showrefstop] || ![winfo exists $showrefstop]} return
    set localrefs {}
    set remoterefs {}
    set trackedremoterefs {}
    set tagrefs {}
    set otherrefs {}

    foreach n [array names headids] {
        if {![string match "remotes/*" $n] && [string match $reflistfilter $n]} {
            if {[commitinview $headids($n) $curview]} {
                lappend localrefs [list $n H]
                if {[info exists upstreamofref($n)]} {
                    lappend trackedremoterefs [list $upstreamofref($n) R]
                }
            } else {
                interestedin $headids($n) {run refill_reflist}
            }
        }
    }
    set trackedremoterefs [lsort -index 0 $trackedremoterefs]
    set localrefs [lsort -index 0 $localrefs]

    foreach n [array names headids] {
        if {[string match "remotes/*" $n] && [string match $reflistfilter $n]} {
            if {[commitinview $headids($n) $curview]} {
                if {[lsearch -exact $trackedremoterefs [list $n R]] < 0} {
                    lappend remoterefs [list $n R]
                }
            } else {
                interestedin $headids($n) {run refill_reflist}
            }
        }
    }
    set remoterefs [lsort -index 0 $remoterefs]

    foreach n [array names tagids] {
        if {[string match $reflistfilter $n]} {
            if {[commitinview $tagids($n) $curview]} {
                lappend tagrefs [list $n T]
            } else {
                interestedin $tagids($n) {run refill_reflist}
            }
        }
    }
    set tagrefs [lsort -index 0 $tagrefs]

    foreach n [array names otherrefids] {
        if {[string match $reflistfilter $n]} {
            if {[commitinview $otherrefids($n) $curview]} {
                lappend otherrefs [list "$n" o]
            } else {
                interestedin $otherrefids($n) {run refill_reflist}
            }
        }
    }
    set otherrefs [lsort -index 0 $otherrefs]

    set refs [concat $localrefs $trackedremoterefs $remoterefs $tagrefs $otherrefs]
    if {!$sortrefsbytype} {
        set refs [lsort -index 0 $refs]
    }

    if {$refs eq $reflist} return

    # Update the contents of $showrefstop.list according to the
    # differences between $reflist (old) and $refs (new)
    $showrefstop.list conf -state normal
    $showrefstop.list insert end "\n"
    set i 0
    set j 0
    while {$i < [llength $reflist] || $j < [llength $refs]} {
        if {$i < [llength $reflist]} {
            if {$j < [llength $refs]} {
                set cmp [string compare [lindex $reflist $i 0] \
                             [lindex $refs $j 0]]
                if {$cmp == 0} {
                    set cmp [string compare [lindex $reflist $i 1] \
                                 [lindex $refs $j 1]]
                }
            } else {
                set cmp -1
            }
        } else {
            set cmp 1
        }
        switch -- $cmp {
            -1 {
                $showrefstop.list delete "[expr {$j+1}].0" "[expr {$j+2}].0"
                incr i
            }
            0 {
                incr i
                incr j
            }
            1 {
                set l [expr {$j + 1}]
                $showrefstop.list image create $l.0 -align baseline \
                    -image reficon-[lindex $refs $j 1] -padx 2
                $showrefstop.list insert $l.1 "[lindex $refs $j 0]\n"
                incr j
            }
        }
    }
    set reflist $refs
    # delete last newline
    $showrefstop.list delete end-2c end-1c
    $showrefstop.list conf -state disabled
}

# Stuff for finding nearby tags
proc getallcommits {} {
    global allcommits nextarc seeds allccache allcwait cachedarcs allcupdate
    global idheads idtags idotherrefs allparents tagobjid
    global gitdir

    if {![info exists allcommits]} {
        set nextarc 0
        set allcommits 0
        set seeds {}
        set allcwait 0
        set cachedarcs 0
        set allccache [file join $gitdir "gitk.cache"]
        if {![catch {
            set f [safe_open_file $allccache r]
            set allcwait 1
            getcache $f
        }]} return
    }

    if {$allcwait} {
        return
    }
    set cmd [list git rev-list --parents]
    set allcupdate [expr {$seeds ne {}}]
    if {!$allcupdate} {
        set ids "--all"
    } else {
        set refs [concat [array names idheads] [array names idtags] \
                      [array names idotherrefs]]
        set ids {}
        set tagobjs {}
        foreach name [array names tagobjid] {
            lappend tagobjs $tagobjid($name)
        }
        foreach id [lsort -unique $refs] {
            if {![info exists allparents($id)] &&
                [lsearch -exact $tagobjs $id] < 0} {
                lappend ids $id
            }
        }
        if {$ids ne {}} {
            foreach id $seeds {
                lappend ids "^$id"
            }
            lappend ids "--"
        }
    }
    if {$ids ne {}} {
        if {$ids eq "--all"} {
            set cmd [concat $cmd "--all"]
            set fd [safe_open_command $cmd]
        } else {
            set cmd [concat $cmd --stdin]
            set fd [safe_open_command_redirect $cmd [list "<<[join $ids "\n"]"]]
        }
        fconfigure $fd -blocking 0
        incr allcommits
        nowbusy allcommits
        filerun $fd [list getallclines $fd]
    } else {
        dispneartags 0
    }
}

# Since most commits have 1 parent and 1 child, we group strings of
# such commits into "arcs" joining branch/merge points (BMPs), which
# are commits that either don't have 1 parent or don't have 1 child.
#
# arcnos(id) - incoming arcs for BMP, arc we're on for other nodes
# arcout(id) - outgoing arcs for BMP
# arcids(a) - list of IDs on arc including end but not start
# arcstart(a) - BMP ID at start of arc
# arcend(a) - BMP ID at end of arc
# growing(a) - arc a is still growing
# arctags(a) - IDs out of arcids (excluding end) that have tags
# archeads(a) - IDs out of arcids (excluding end) that have heads
# The start of an arc is at the descendent end, so "incoming" means
# coming from descendents, and "outgoing" means going towards ancestors.

proc getallclines {fd} {
    global allparents allchildren idtags idheads nextarc
    global arcnos arcids arctags arcout arcend arcstart archeads growing
    global seeds allcommits cachedarcs allcupdate

    set nid 0
    while {[incr nid] <= 1000 && [gets $fd line] >= 0} {
        set id [lindex $line 0]
        if {[info exists allparents($id)]} {
            # seen it already
            continue
        }
        set cachedarcs 0
        set olds [lrange $line 1 end]
        set allparents($id) $olds
        if {![info exists allchildren($id)]} {
            set allchildren($id) {}
            set arcnos($id) {}
            lappend seeds $id
        } else {
            set a $arcnos($id)
            if {[llength $olds] == 1 && [llength $a] == 1} {
                lappend arcids($a) $id
                if {[info exists idtags($id)]} {
                    lappend arctags($a) $id
                }
                if {[info exists idheads($id)]} {
                    lappend archeads($a) $id
                }
                if {[info exists allparents($olds)]} {
                    # seen parent already
                    if {![info exists arcout($olds)]} {
                        splitarc $olds
                    }
                    lappend arcids($a) $olds
                    set arcend($a) $olds
                    unset growing($a)
                }
                lappend allchildren($olds) $id
                lappend arcnos($olds) $a
                continue
            }
        }
        foreach a $arcnos($id) {
            lappend arcids($a) $id
            set arcend($a) $id
            unset growing($a)
        }

        set ao {}
        foreach p $olds {
            lappend allchildren($p) $id
            set a [incr nextarc]
            set arcstart($a) $id
            set archeads($a) {}
            set arctags($a) {}
            set archeads($a) {}
            set arcids($a) {}
            lappend ao $a
            set growing($a) 1
            if {[info exists allparents($p)]} {
                # seen it already, may need to make a new branch
                if {![info exists arcout($p)]} {
                    splitarc $p
                }
                lappend arcids($a) $p
                set arcend($a) $p
                unset growing($a)
            }
            lappend arcnos($p) $a
        }
        set arcout($id) $ao
    }
    if {$nid > 0} {
        global cached_dheads cached_dtags cached_atags
        unset -nocomplain cached_dheads
        unset -nocomplain cached_dtags
        unset -nocomplain cached_atags
    }
    if {![eof $fd]} {
        return [expr {$nid >= 1000? 2: 1}]
    }
    set cacheok 1
    if {[catch {
        fconfigure $fd -blocking 1
        close $fd
    } err]} {
        # got an error reading the list of commits
        # if we were updating, try rereading the whole thing again
        if {$allcupdate} {
            incr allcommits -1
            dropcache $err
            return
        }
        error_popup "[mc "Error reading commit topology information;\
                branch and preceding/following tag information\
                will be incomplete."]\n($err)"
        set cacheok 0
    }
    if {[incr allcommits -1] == 0} {
        notbusy allcommits
        if {$cacheok} {
            run savecache
        }
    }
    dispneartags 0
    return 0
}

proc recalcarc {a} {
    global arctags archeads arcids idtags idheads

    set at {}
    set ah {}
    foreach id [lrange $arcids($a) 0 end-1] {
        if {[info exists idtags($id)]} {
            lappend at $id
        }
        if {[info exists idheads($id)]} {
            lappend ah $id
        }
    }
    set arctags($a) $at
    set archeads($a) $ah
}

proc splitarc {p} {
    global arcnos arcids nextarc arctags archeads idtags idheads
    global arcstart arcend arcout allparents growing

    set a $arcnos($p)
    if {[llength $a] != 1} {
        puts "oops splitarc called but [llength $a] arcs already"
        return
    }
    set a [lindex $a 0]
    set i [lsearch -exact $arcids($a) $p]
    if {$i < 0} {
        puts "oops splitarc $p not in arc $a"
        return
    }
    set na [incr nextarc]
    if {[info exists arcend($a)]} {
        set arcend($na) $arcend($a)
    } else {
        set l [lindex $allparents([lindex $arcids($a) end]) 0]
        set j [lsearch -exact $arcnos($l) $a]
        set arcnos($l) [lreplace $arcnos($l) $j $j $na]
    }
    set tail [lrange $arcids($a) [expr {$i+1}] end]
    set arcids($a) [lrange $arcids($a) 0 $i]
    set arcend($a) $p
    set arcstart($na) $p
    set arcout($p) $na
    set arcids($na) $tail
    if {[info exists growing($a)]} {
        set growing($na) 1
        unset growing($a)
    }

    foreach id $tail {
        if {[llength $arcnos($id)] == 1} {
            set arcnos($id) $na
        } else {
            set j [lsearch -exact $arcnos($id) $a]
            set arcnos($id) [lreplace $arcnos($id) $j $j $na]
        }
    }

    # reconstruct tags and heads lists
    if {$arctags($a) ne {} || $archeads($a) ne {}} {
        recalcarc $a
        recalcarc $na
    } else {
        set arctags($na) {}
        set archeads($na) {}
    }
}

# Update things for a new commit added that is a child of one
# existing commit.  Used when cherry-picking.
proc addnewchild {id p} {
    global allparents allchildren idtags nextarc
    global arcnos arcids arctags arcout arcend arcstart archeads growing
    global seeds allcommits

    if {![info exists allcommits] || ![info exists arcnos($p)]} return
    set allparents($id) [list $p]
    set allchildren($id) {}
    set arcnos($id) {}
    lappend seeds $id
    lappend allchildren($p) $id
    set a [incr nextarc]
    set arcstart($a) $id
    set archeads($a) {}
    set arctags($a) {}
    set arcids($a) [list $p]
    set arcend($a) $p
    if {![info exists arcout($p)]} {
        splitarc $p
    }
    lappend arcnos($p) $a
    set arcout($id) [list $a]
}

# This implements a cache for the topology information.
# The cache saves, for each arc, the start and end of the arc,
# the ids on the arc, and the outgoing arcs from the end.
proc readcache {f} {
    global arcnos arcids arcout arcstart arcend arctags archeads nextarc
    global idtags idheads allparents cachedarcs possible_seeds seeds growing
    global allcwait

    set a $nextarc
    set lim $cachedarcs
    if {$lim - $a > 500} {
        set lim [expr {$a + 500}]
    }
    if {[catch {
        if {$a == $lim} {
            # finish reading the cache and setting up arctags, etc.
            set line [gets $f]
            if {$line ne "1"} {error "bad final version"}
            close $f
            foreach id [array names idtags] {
                if {[info exists arcnos($id)] && [llength $arcnos($id)] == 1 &&
                    [llength $allparents($id)] == 1} {
                    set a [lindex $arcnos($id) 0]
                    if {$arctags($a) eq {}} {
                        recalcarc $a
                    }
                }
            }
            foreach id [array names idheads] {
                if {[info exists arcnos($id)] && [llength $arcnos($id)] == 1 &&
                    [llength $allparents($id)] == 1} {
                    set a [lindex $arcnos($id) 0]
                    if {$archeads($a) eq {}} {
                        recalcarc $a
                    }
                }
            }
            foreach id [lsort -unique $possible_seeds] {
                if {$arcnos($id) eq {}} {
                    lappend seeds $id
                }
            }
            set allcwait 0
        } else {
            while {[incr a] <= $lim} {
                set line [gets $f]
                if {[llength $line] != 3} {error "bad line"}
                set s [lindex $line 0]
                set arcstart($a) $s
                lappend arcout($s) $a
                if {![info exists arcnos($s)]} {
                    lappend possible_seeds $s
                    set arcnos($s) {}
                }
                set e [lindex $line 1]
                if {$e eq {}} {
                    set growing($a) 1
                } else {
                    set arcend($a) $e
                    if {![info exists arcout($e)]} {
                        set arcout($e) {}
                    }
                }
                set arcids($a) [lindex $line 2]
                foreach id $arcids($a) {
                    lappend allparents($s) $id
                    set s $id
                    lappend arcnos($id) $a
                }
                if {![info exists allparents($s)]} {
                    set allparents($s) {}
                }
                set arctags($a) {}
                set archeads($a) {}
            }
            set nextarc [expr {$a - 1}]
        }
    } err]} {
        dropcache $err
        return 0
    }
    if {!$allcwait} {
        getallcommits
    }
    return $allcwait
}

proc getcache {f} {
    global nextarc cachedarcs possible_seeds

    if {[catch {
        set line [gets $f]
        if {[llength $line] != 2 || [lindex $line 0] ne "1"} {error "bad version"}
        # make sure it's an integer
        set cachedarcs [expr {int([lindex $line 1])}]
        if {$cachedarcs < 0} {error "bad number of arcs"}
        set nextarc 0
        set possible_seeds {}
        run readcache $f
    } err]} {
        dropcache $err
    }
    return 0
}

proc dropcache {err} {
    global allcwait nextarc cachedarcs seeds

    #puts "dropping cache ($err)"
    foreach v {arcnos arcout arcids arcstart arcend growing \
                   arctags archeads allparents allchildren} {
        global $v
        unset -nocomplain $v
    }
    set allcwait 0
    set nextarc 0
    set cachedarcs 0
    set seeds {}
    getallcommits
}

proc writecache {f} {
    global cachearc cachedarcs allccache
    global arcstart arcend arcnos arcids arcout

    set a $cachearc
    set lim $cachedarcs
    if {$lim - $a > 1000} {
        set lim [expr {$a + 1000}]
    }
    if {[catch {
        while {[incr a] <= $lim} {
            if {[info exists arcend($a)]} {
                puts $f [list $arcstart($a) $arcend($a) $arcids($a)]
            } else {
                puts $f [list $arcstart($a) {} $arcids($a)]
            }
        }
    } err]} {
        catch {close $f}
        catch {file delete $allccache}
        #puts "writing cache failed ($err)"
        return 0
    }
    set cachearc [expr {$a - 1}]
    if {$a > $cachedarcs} {
        puts $f "1"
        close $f
        return 0
    }
    return 1
}

proc savecache {} {
    global nextarc cachedarcs cachearc allccache

    if {$nextarc == $cachedarcs} return
    set cachearc 0
    set cachedarcs $nextarc
    catch {
        set f [safe_open_file $allccache w]
        puts $f [list 1 $cachedarcs]
        run writecache $f
    }
}

# Returns 1 if a is an ancestor of b, -1 if b is an ancestor of a,
# or 0 if neither is true.
proc anc_or_desc {a b} {
    global arcout arcstart arcend arcnos cached_isanc

    if {$arcnos($a) eq $arcnos($b)} {
        # Both are on the same arc(s); either both are the same BMP,
        # or if one is not a BMP, the other is also not a BMP or is
        # the BMP at end of the arc (and it only has 1 incoming arc).
        # Or both can be BMPs with no incoming arcs.
        if {$a eq $b || $arcnos($a) eq {}} {
            return 0
        }
        # assert {[llength $arcnos($a)] == 1}
        set arc [lindex $arcnos($a) 0]
        set i [lsearch -exact $arcids($arc) $a]
        set j [lsearch -exact $arcids($arc) $b]
        if {$i < 0 || $i > $j} {
            return 1
        } else {
            return -1
        }
    }

    if {![info exists arcout($a)]} {
        set arc [lindex $arcnos($a) 0]
        if {[info exists arcend($arc)]} {
            set aend $arcend($arc)
        } else {
            set aend {}
        }
        set a $arcstart($arc)
    } else {
        set aend $a
    }
    if {![info exists arcout($b)]} {
        set arc [lindex $arcnos($b) 0]
        if {[info exists arcend($arc)]} {
            set bend $arcend($arc)
        } else {
            set bend {}
        }
        set b $arcstart($arc)
    } else {
        set bend $b
    }
    if {$a eq $bend} {
        return 1
    }
    if {$b eq $aend} {
        return -1
    }
    if {[info exists cached_isanc($a,$bend)]} {
        if {$cached_isanc($a,$bend)} {
            return 1
        }
    }
    if {[info exists cached_isanc($b,$aend)]} {
        if {$cached_isanc($b,$aend)} {
            return -1
        }
        if {[info exists cached_isanc($a,$bend)]} {
            return 0
        }
    }

    set todo [list $a $b]
    set anc($a) a
    set anc($b) b
    for {set i 0} {$i < [llength $todo]} {incr i} {
        set x [lindex $todo $i]
        if {$anc($x) eq {}} {
            continue
        }
        foreach arc $arcnos($x) {
            set xd $arcstart($arc)
            if {$xd eq $bend} {
                set cached_isanc($a,$bend) 1
                set cached_isanc($b,$aend) 0
                return 1
            } elseif {$xd eq $aend} {
                set cached_isanc($b,$aend) 1
                set cached_isanc($a,$bend) 0
                return -1
            }
            if {![info exists anc($xd)]} {
                set anc($xd) $anc($x)
                lappend todo $xd
            } elseif {$anc($xd) ne $anc($x)} {
                set anc($xd) {}
            }
        }
    }
    set cached_isanc($a,$bend) 0
    set cached_isanc($b,$aend) 0
    return 0
}

# This identifies whether $desc has an ancestor that is
# a growing tip of the graph and which is not an ancestor of $anc
# and returns 0 if so and 1 if not.
# If we subsequently discover a tag on such a growing tip, and that
# turns out to be a descendent of $anc (which it could, since we
# don't necessarily see children before parents), then $desc
# isn't a good choice to display as a descendent tag of
# $anc (since it is the descendent of another tag which is
# a descendent of $anc).  Similarly, $anc isn't a good choice to
# display as a ancestor tag of $desc.
#
proc is_certain {desc anc} {
    global arcnos arcout arcstart arcend growing problems

    set certain {}
    if {[llength $arcnos($anc)] == 1} {
        # tags on the same arc are certain
        if {$arcnos($desc) eq $arcnos($anc)} {
            return 1
        }
        if {![info exists arcout($anc)]} {
            # if $anc is partway along an arc, use the start of the arc instead
            set a [lindex $arcnos($anc) 0]
            set anc $arcstart($a)
        }
    }
    if {[llength $arcnos($desc)] > 1 || [info exists arcout($desc)]} {
        set x $desc
    } else {
        set a [lindex $arcnos($desc) 0]
        set x $arcend($a)
    }
    if {$x == $anc} {
        return 1
    }
    set anclist [list $x]
    set dl($x) 1
    set nnh 1
    set ngrowanc 0
    for {set i 0} {$i < [llength $anclist] && ($nnh > 0 || $ngrowanc > 0)} {incr i} {
        set x [lindex $anclist $i]
        if {$dl($x)} {
            incr nnh -1
        }
        set done($x) 1
        foreach a $arcout($x) {
            if {[info exists growing($a)]} {
                if {![info exists growanc($x)] && $dl($x)} {
                    set growanc($x) 1
                    incr ngrowanc
                }
            } else {
                set y $arcend($a)
                if {[info exists dl($y)]} {
                    if {$dl($y)} {
                        if {!$dl($x)} {
                            set dl($y) 0
                            if {![info exists done($y)]} {
                                incr nnh -1
                            }
                            if {[info exists growanc($x)]} {
                                incr ngrowanc -1
                            }
                            set xl [list $y]
                            for {set k 0} {$k < [llength $xl]} {incr k} {
                                set z [lindex $xl $k]
                                foreach c $arcout($z) {
                                    if {[info exists arcend($c)]} {
                                        set v $arcend($c)
                                        if {[info exists dl($v)] && $dl($v)} {
                                            set dl($v) 0
                                            if {![info exists done($v)]} {
                                                incr nnh -1
                                            }
                                            if {[info exists growanc($v)]} {
                                                incr ngrowanc -1
                                            }
                                            lappend xl $v
                                        }
                                    }
                                }
                            }
                        }
                    }
                } elseif {$y eq $anc || !$dl($x)} {
                    set dl($y) 0
                    lappend anclist $y
                } else {
                    set dl($y) 1
                    lappend anclist $y
                    incr nnh
                }
            }
        }
    }
    foreach x [array names growanc] {
        if {$dl($x)} {
            return 0
        }
        return 0
    }
    return 1
}

proc validate_arctags {a} {
    global arctags idtags

    set i -1
    set na $arctags($a)
    foreach id $arctags($a) {
        incr i
        if {![info exists idtags($id)]} {
            set na [lreplace $na $i $i]
            incr i -1
        }
    }
    set arctags($a) $na
}

proc validate_archeads {a} {
    global archeads idheads

    set i -1
    set na $archeads($a)
    foreach id $archeads($a) {
        incr i
        if {![info exists idheads($id)]} {
            set na [lreplace $na $i $i]
            incr i -1
        }
    }
    set archeads($a) $na
}

# Return the list of IDs that have tags that are descendents of id,
# ignoring IDs that are descendents of IDs already reported.
proc desctags {id} {
    global arcnos arcstart arcids arctags idtags allparents
    global growing cached_dtags

    if {![info exists allparents($id)]} {
        return {}
    }
    set t1 [clock clicks -milliseconds]
    set argid $id
    if {[llength $arcnos($id)] == 1 && [llength $allparents($id)] == 1} {
        # part-way along an arc; check that arc first
        set a [lindex $arcnos($id) 0]
        if {$arctags($a) ne {}} {
            validate_arctags $a
            set i [lsearch -exact $arcids($a) $id]
            set tid {}
            foreach t $arctags($a) {
                set j [lsearch -exact $arcids($a) $t]
                if {$j >= $i} break
                set tid $t
            }
            if {$tid ne {}} {
                return $tid
            }
        }
        set id $arcstart($a)
        if {[info exists idtags($id)]} {
            return $id
        }
    }
    if {[info exists cached_dtags($id)]} {
        return $cached_dtags($id)
    }

    set origid $id
    set todo [list $id]
    set queued($id) 1
    set nc 1
    for {set i 0} {$i < [llength $todo] && $nc > 0} {incr i} {
        set id [lindex $todo $i]
        set done($id) 1
        set ta [info exists hastaggedancestor($id)]
        if {!$ta} {
            incr nc -1
        }
        # ignore tags on starting node
        if {!$ta && $i > 0} {
            if {[info exists idtags($id)]} {
                set tagloc($id) $id
                set ta 1
            } elseif {[info exists cached_dtags($id)]} {
                set tagloc($id) $cached_dtags($id)
                set ta 1
            }
        }
        foreach a $arcnos($id) {
            set d $arcstart($a)
            if {!$ta && $arctags($a) ne {}} {
                validate_arctags $a
                if {$arctags($a) ne {}} {
                    lappend tagloc($id) [lindex $arctags($a) end]
                }
            }
            if {$ta || $arctags($a) ne {}} {
                set tomark [list $d]
                for {set j 0} {$j < [llength $tomark]} {incr j} {
                    set dd [lindex $tomark $j]
                    if {![info exists hastaggedancestor($dd)]} {
                        if {[info exists done($dd)]} {
                            foreach b $arcnos($dd) {
                                lappend tomark $arcstart($b)
                            }
                            if {[info exists tagloc($dd)]} {
                                unset tagloc($dd)
                            }
                        } elseif {[info exists queued($dd)]} {
                            incr nc -1
                        }
                        set hastaggedancestor($dd) 1
                    }
                }
            }
            if {![info exists queued($d)]} {
                lappend todo $d
                set queued($d) 1
                if {![info exists hastaggedancestor($d)]} {
                    incr nc
                }
            }
        }
    }
    set tags {}
    foreach id [array names tagloc] {
        if {![info exists hastaggedancestor($id)]} {
            foreach t $tagloc($id) {
                if {[lsearch -exact $tags $t] < 0} {
                    lappend tags $t
                }
            }
        }
    }
    set t2 [clock clicks -milliseconds]
    set loopix $i

    # remove tags that are descendents of other tags
    for {set i 0} {$i < [llength $tags]} {incr i} {
        set a [lindex $tags $i]
        for {set j 0} {$j < $i} {incr j} {
            set b [lindex $tags $j]
            set r [anc_or_desc $a $b]
            if {$r == 1} {
                set tags [lreplace $tags $j $j]
                incr j -1
                incr i -1
            } elseif {$r == -1} {
                set tags [lreplace $tags $i $i]
                incr i -1
                break
            }
        }
    }

    if {[array names growing] ne {}} {
        # graph isn't finished, need to check if any tag could get
        # eclipsed by another tag coming later.  Simply ignore any
        # tags that could later get eclipsed.
        set ctags {}
        foreach t $tags {
            if {[is_certain $t $origid]} {
                lappend ctags $t
            }
        }
        if {$tags eq $ctags} {
            set cached_dtags($origid) $tags
        } else {
            set tags $ctags
        }
    } else {
        set cached_dtags($origid) $tags
    }
    set t3 [clock clicks -milliseconds]
    if {0 && $t3 - $t1 >= 100} {
        puts "iterating descendents ($loopix/[llength $todo] nodes) took\
            [expr {$t2-$t1}]+[expr {$t3-$t2}]ms, $nc candidates left"
    }
    return $tags
}

proc anctags {id} {
    global arcnos arcids arcout arcend arctags idtags allparents
    global growing cached_atags

    if {![info exists allparents($id)]} {
        return {}
    }
    set t1 [clock clicks -milliseconds]
    set argid $id
    if {[llength $arcnos($id)] == 1 && [llength $allparents($id)] == 1} {
        # part-way along an arc; check that arc first
        set a [lindex $arcnos($id) 0]
        if {$arctags($a) ne {}} {
            validate_arctags $a
            set i [lsearch -exact $arcids($a) $id]
            foreach t $arctags($a) {
                set j [lsearch -exact $arcids($a) $t]
                if {$j > $i} {
                    return $t
                }
            }
        }
        if {![info exists arcend($a)]} {
            return {}
        }
        set id $arcend($a)
        if {[info exists idtags($id)]} {
            return $id
        }
    }
    if {[info exists cached_atags($id)]} {
        return $cached_atags($id)
    }

    set origid $id
    set todo [list $id]
    set queued($id) 1
    set taglist {}
    set nc 1
    for {set i 0} {$i < [llength $todo] && $nc > 0} {incr i} {
        set id [lindex $todo $i]
        set done($id) 1
        set td [info exists hastaggeddescendent($id)]
        if {!$td} {
            incr nc -1
        }
        # ignore tags on starting node
        if {!$td && $i > 0} {
            if {[info exists idtags($id)]} {
                set tagloc($id) $id
                set td 1
            } elseif {[info exists cached_atags($id)]} {
                set tagloc($id) $cached_atags($id)
                set td 1
            }
        }
        foreach a $arcout($id) {
            if {!$td && $arctags($a) ne {}} {
                validate_arctags $a
                if {$arctags($a) ne {}} {
                    lappend tagloc($id) [lindex $arctags($a) 0]
                }
            }
            if {![info exists arcend($a)]} continue
            set d $arcend($a)
            if {$td || $arctags($a) ne {}} {
                set tomark [list $d]
                for {set j 0} {$j < [llength $tomark]} {incr j} {
                    set dd [lindex $tomark $j]
                    if {![info exists hastaggeddescendent($dd)]} {
                        if {[info exists done($dd)]} {
                            foreach b $arcout($dd) {
                                if {[info exists arcend($b)]} {
                                    lappend tomark $arcend($b)
                                }
                            }
                            if {[info exists tagloc($dd)]} {
                                unset tagloc($dd)
                            }
                        } elseif {[info exists queued($dd)]} {
                            incr nc -1
                        }
                        set hastaggeddescendent($dd) 1
                    }
                }
            }
            if {![info exists queued($d)]} {
                lappend todo $d
                set queued($d) 1
                if {![info exists hastaggeddescendent($d)]} {
                    incr nc
                }
            }
        }
    }
    set t2 [clock clicks -milliseconds]
    set loopix $i
    set tags {}
    foreach id [array names tagloc] {
        if {![info exists hastaggeddescendent($id)]} {
            foreach t $tagloc($id) {
                if {[lsearch -exact $tags $t] < 0} {
                    lappend tags $t
                }
            }
        }
    }

    # remove tags that are ancestors of other tags
    for {set i 0} {$i < [llength $tags]} {incr i} {
        set a [lindex $tags $i]
        for {set j 0} {$j < $i} {incr j} {
            set b [lindex $tags $j]
            set r [anc_or_desc $a $b]
            if {$r == -1} {
                set tags [lreplace $tags $j $j]
                incr j -1
                incr i -1
            } elseif {$r == 1} {
                set tags [lreplace $tags $i $i]
                incr i -1
                break
            }
        }
    }

    if {[array names growing] ne {}} {
        # graph isn't finished, need to check if any tag could get
        # eclipsed by another tag coming later.  Simply ignore any
        # tags that could later get eclipsed.
        set ctags {}
        foreach t $tags {
            if {[is_certain $origid $t]} {
                lappend ctags $t
            }
        }
        if {$tags eq $ctags} {
            set cached_atags($origid) $tags
        } else {
            set tags $ctags
        }
    } else {
        set cached_atags($origid) $tags
    }
    set t3 [clock clicks -milliseconds]
    if {0 && $t3 - $t1 >= 100} {
        puts "iterating ancestors ($loopix/[llength $todo] nodes) took\
            [expr {$t2-$t1}]+[expr {$t3-$t2}]ms, $nc candidates left"
    }
    return $tags
}

# Return the list of IDs that have heads that are descendents of id,
# including id itself if it has a head.
proc descheads {id} {
    global arcnos arcstart arcids archeads idheads cached_dheads
    global allparents arcout

    if {![info exists allparents($id)]} {
        return {}
    }
    set aret {}
    if {![info exists arcout($id)]} {
        # part-way along an arc; check it first
        set a [lindex $arcnos($id) 0]
        if {$archeads($a) ne {}} {
            validate_archeads $a
            set i [lsearch -exact $arcids($a) $id]
            foreach t $archeads($a) {
                set j [lsearch -exact $arcids($a) $t]
                if {$j > $i} break
                lappend aret $t
            }
        }
        set id $arcstart($a)
    }
    set origid $id
    set todo [list $id]
    set seen($id) 1
    set ret {}
    for {set i 0} {$i < [llength $todo]} {incr i} {
        set id [lindex $todo $i]
        if {[info exists cached_dheads($id)]} {
            set ret [concat $ret $cached_dheads($id)]
        } else {
            if {[info exists idheads($id)]} {
                lappend ret $id
            }
            foreach a $arcnos($id) {
                if {$archeads($a) ne {}} {
                    validate_archeads $a
                    if {$archeads($a) ne {}} {
                        set ret [concat $ret $archeads($a)]
                    }
                }
                set d $arcstart($a)
                if {![info exists seen($d)]} {
                    lappend todo $d
                    set seen($d) 1
                }
            }
        }
    }
    set ret [lsort -unique $ret]
    set cached_dheads($origid) $ret
    return [concat $ret $aret]
}

proc addedtag {id} {
    global arcnos arcout cached_dtags cached_atags

    if {![info exists arcnos($id)]} return
    if {![info exists arcout($id)]} {
        recalcarc [lindex $arcnos($id) 0]
    }
    unset -nocomplain cached_dtags
    unset -nocomplain cached_atags
}

proc addedhead {hid head} {
    global arcnos arcout cached_dheads

    if {![info exists arcnos($hid)]} return
    if {![info exists arcout($hid)]} {
        recalcarc [lindex $arcnos($hid) 0]
    }
    unset -nocomplain cached_dheads
}

proc removedhead {hid head} {
    global cached_dheads

    unset -nocomplain cached_dheads
}

proc movedhead {hid head} {
    global arcnos arcout cached_dheads

    if {![info exists arcnos($hid)]} return
    if {![info exists arcout($hid)]} {
        recalcarc [lindex $arcnos($hid) 0]
    }
    unset -nocomplain cached_dheads
}

proc changedrefs {} {
    global cached_dheads cached_dtags cached_atags cached_tagcontent
    global arctags archeads arcnos arcout idheads idtags

    foreach id [concat [array names idheads] [array names idtags]] {
        if {[info exists arcnos($id)] && ![info exists arcout($id)]} {
            set a [lindex $arcnos($id) 0]
            if {![info exists donearc($a)]} {
                recalcarc $a
                set donearc($a) 1
            }
        }
    }
    unset -nocomplain cached_tagcontent
    unset -nocomplain cached_dtags
    unset -nocomplain cached_atags
    unset -nocomplain cached_dheads
}

proc rereadrefs {} {
    global idtags idheads idotherrefs mainheadid

    set refids [concat [array names idtags] \
                    [array names idheads] [array names idotherrefs]]
    foreach id $refids {
        if {![info exists ref($id)]} {
            set ref($id) [listrefs $id]
        }
    }
    set oldmainhead $mainheadid
    readrefs
    changedrefs
    set refids [lsort -unique [concat $refids [array names idtags] \
                        [array names idheads] [array names idotherrefs]]]
    foreach id $refids {
        set v [listrefs $id]
        if {![info exists ref($id)] || $ref($id) != $v} {
            redrawtags $id
        }
    }
    if {$oldmainhead ne $mainheadid} {
        redrawtags $oldmainhead
        redrawtags $mainheadid
    }
    run refill_reflist
}

proc listrefs {id} {
    global idtags idheads idotherrefs

    set x {}
    if {[info exists idtags($id)]} {
        set x $idtags($id)
    }
    set y {}
    if {[info exists idheads($id)]} {
        set y $idheads($id)
    }
    set z {}
    if {[info exists idotherrefs($id)]} {
        set z $idotherrefs($id)
    }
    return [list $x $y $z]
}

proc add_tag_ctext {tag} {
    global ctext cached_tagcontent tagids

    if {![info exists cached_tagcontent($tag)]} {
        catch {
            set cached_tagcontent($tag) [safe_exec [list git cat-file -p $tag]]
        }
    }
    $ctext insert end "[mc "Tag"]: $tag\n" bold
    if {[info exists cached_tagcontent($tag)]} {
        set text $cached_tagcontent($tag)
    } else {
        set text "[mc "Id"]:  $tagids($tag)"
    }
    appendwithlinks $text {}
}

proc showtag {tag isnew} {
    global ctext cached_tagcontent tagids linknum tagobjid

    if {$isnew} {
        addtohistory [list showtag $tag 0] savectextpos
    }
    $ctext conf -state normal
    clear_ctext
    settabs 0
    set linknum 0
    add_tag_ctext $tag
    maybe_scroll_ctext 1
    $ctext conf -state disabled
    init_flist {}
}

proc showtags {id isnew} {
    global idtags ctext linknum

    if {$isnew} {
        addtohistory [list showtags $id 0] savectextpos
    }
    $ctext conf -state normal
    clear_ctext
    settabs 0
    set linknum 0
    set sep {}
    foreach tag $idtags($id) {
        $ctext insert end $sep
        add_tag_ctext $tag
        set sep "\n\n"
    }
    maybe_scroll_ctext 1
    $ctext conf -state disabled
    init_flist {}
}

proc doquit {} {
    global stopped
    global gitktmpdir

    set stopped 100
    savestuff .
    destroy .

    if {[info exists gitktmpdir]} {
        catch {file delete -force $gitktmpdir}
    }
}

proc mkfontdisp {font top which} {
    global fontattr fontpref $font

    set fontpref($font) [set $font]
    ttk::button $top.${font}but -text $which \
        -command [list choosefont $font $which]
    ttk::label $top.$font -relief flat -font $font \
        -text $fontattr($font,family) -justify left
    grid x $top.${font}but $top.$font -sticky w
}

proc centertext {w} {
    $w coords text [expr {[winfo width $w] / 2}] [expr {[winfo height $w] / 2}]
}

proc fontok {} {
    global fontparam fontpref prefstop

    set f $fontparam(font)
    set fontpref($f) [list $fontparam(family) $fontparam(size)]
    if {$fontparam(weight) eq "bold"} {
        lappend fontpref($f) "bold"
    }
    if {$fontparam(slant) eq "italic"} {
        lappend fontpref($f) "italic"
    }
    set w $prefstop.notebook.fonts.$f
    $w conf -text $fontparam(family) -font $fontpref($f)

    fontcan
}

proc fontcan {} {
    global fonttop fontparam

    if {[info exists fonttop]} {
        catch {destroy $fonttop}
        catch {font delete sample}
        unset fonttop
        unset fontparam
    }
}

<<<<<<< HEAD
if {[package vsatisfies [package provide Tk] 8.6]} {
    # In Tk 8.6 we have a native font chooser dialog. Overwrite the above
    # function to make use of it.
    proc choosefont {font which} {
        tk fontchooser configure -title $which -font $font \
            -command [list on_choosefont $font $which]
        tk fontchooser show
    }
    proc on_choosefont {font which newfont} {
        global fontparam
        array set f [font actual $newfont]
        set fontparam(which) $which
        set fontparam(font) $font
        set fontparam(family) $f(-family)
        set fontparam(size) $f(-size)
        set fontparam(weight) $f(-weight)
        set fontparam(slant) $f(-slant)
        fontok
    }
=======
proc choosefont {font which} {
    tk fontchooser configure -title $which -font $font \
        -command [list on_choosefont $font $which]
    tk fontchooser show
}
proc on_choosefont {font which newfont} {
    global fontparam
    puts stderr "$font $newfont"
    array set f [font actual $newfont]
    set fontparam(which) $which
    set fontparam(font) $font
    set fontparam(family) $f(-family)
    set fontparam(size) $f(-size)
    set fontparam(weight) $f(-weight)
    set fontparam(slant) $f(-slant)
    fontok
>>>>>>> 3e431438
}

proc selfontfam {} {
    global fonttop fontparam

    set i [$fonttop.f.fam curselection]
    if {$i ne {}} {
        set fontparam(family) [$fonttop.f.fam get $i]
    }
}

proc chg_fontparam {v sub op} {
    global fontparam

    font config sample -$sub $fontparam($sub)
}

# Create a property sheet tab page
proc create_prefs_page {w} {
    ttk::frame $w
}

proc prefspage_general {notebook} {
<<<<<<< HEAD
    global NS maxwidth maxgraphpct showneartags showlocalchanges
    global tabstop wrapcomment wrapdefault limitdiffs
    global autocopy autoselect autosellen extdifftool perfile_attrs
    global hideremotes want_ttk have_ttk maxrefs web_browser
    global hashlength
=======
    global {*}$::config_variables
>>>>>>> 3e431438

    set page [create_prefs_page $notebook.general]

    ttk::label $page.ldisp -text [mc "Commit list display options"] -font mainfontbold
    grid $page.ldisp - -sticky w -pady 10
    ttk::label $page.spacer -text " "
    ttk::label $page.maxwidthl -text [mc "Maximum graph width (lines)"]
    spinbox $page.maxwidth -from 0 -to 100 -width 4 -textvariable maxwidth
    grid $page.spacer $page.maxwidthl $page.maxwidth -sticky w
                                         #xgettext:no-tcl-format
    ttk::label $page.maxpctl -text [mc "Maximum graph width (% of pane)"]
    spinbox $page.maxpct -from 1 -to 100 -width 4 -textvariable maxgraphpct
    grid x $page.maxpctl $page.maxpct -sticky w
    ttk::checkbutton $page.showlocal -text [mc "Show local changes"] \
        -variable showlocalchanges
    grid x $page.showlocal -sticky w
    ttk::checkbutton $page.hideremotes -text [mc "Hide remote refs"] \
        -variable hideremotes
    grid x $page.hideremotes -sticky w

    ttk::checkbutton $page.autocopy -text [mc "Copy commit ID to clipboard"] \
        -variable autocopy
    grid x $page.autocopy -sticky w
    if {[haveselectionclipboard]} {
        ttk::checkbutton $page.autoselect -text [mc "Copy commit ID to X11 selection"] \
            -variable autoselect
        grid x $page.autoselect -sticky w
    }
<<<<<<< HEAD

    spinbox $page.autosellen -from 1 -to $hashlength -width 4 -textvariable autosellen
    ${NS}::label $page.autosellenl -text [mc "Length of commit ID to copy"]
=======
    spinbox $page.autosellen -from 1 -to 40 -width 4 -textvariable autosellen
    ttk::label $page.autosellenl -text [mc "Length of commit ID to copy"]
>>>>>>> 3e431438
    grid x $page.autosellenl $page.autosellen -sticky w
    ttk::label $page.kscroll1 -text [mc "Wheel scrolling multiplier"]
    spinbox $page.kscroll -from 1 -to 20 -width 4 -textvariable kscroll
    grid x $page.kscroll1 $page.kscroll -sticky w

    ttk::label $page.ddisp -text [mc "Diff display options"] -font mainfontbold
    grid $page.ddisp - -sticky w -pady 10
    ttk::label $page.tabstopl -text [mc "Tab spacing"]
    spinbox $page.tabstop -from 1 -to 20 -width 4 -textvariable tabstop
    grid x $page.tabstopl $page.tabstop -sticky w

    ttk::label $page.wrapcommentl -text [mc "Wrap comment text"]
    makedroplist $page.wrapcomment wrapcomment none char word
    grid x $page.wrapcommentl $page.wrapcomment -sticky w

    ttk::label $page.wrapdefaultl -text [mc "Wrap other text"]
    makedroplist $page.wrapdefault wrapdefault none char word
    grid x $page.wrapdefaultl $page.wrapdefault -sticky w

    ttk::checkbutton $page.ntag -text [mc "Display nearby tags/heads"] \
        -variable showneartags
    grid x $page.ntag -sticky w
    ttk::label $page.maxrefsl -text [mc "Maximum # tags/heads to show"]
    spinbox $page.maxrefs -from 1 -to 1000 -width 4 -textvariable maxrefs
    grid x $page.maxrefsl $page.maxrefs -sticky w
    ttk::checkbutton $page.ldiff -text [mc "Limit diffs to listed paths"] \
        -variable limitdiffs
    grid x $page.ldiff -sticky w
    ttk::checkbutton $page.lattr -text [mc "Support per-file encodings"] \
        -variable perfile_attrs
    grid x $page.lattr -sticky w

    ttk::entry $page.extdifft -textvariable extdifftool
    ttk::frame $page.extdifff
    ttk::label $page.extdifff.l -text [mc "External diff tool" ]
    ttk::button $page.extdifff.b -text [mc "Choose..."] -command choose_extdiff
    pack $page.extdifff.l $page.extdifff.b -side left
    pack configure $page.extdifff.l -padx 10
    grid x $page.extdifff $page.extdifft -sticky ew

    ttk::entry $page.webbrowser -textvariable web_browser
    ttk::frame $page.webbrowserf
    ttk::label $page.webbrowserf.l -text [mc "Web browser" ]
    pack $page.webbrowserf.l -side left
    pack configure $page.webbrowserf.l -padx 10
    grid x $page.webbrowserf $page.webbrowser -sticky ew

    ttk::label $page.lgen -text [mc "General options"] -font mainfontbold
    grid $page.lgen - -sticky w -pady 10
    return $page
}

proc prefspage_colors {notebook} {
    global uicolor bgcolor fgcolor ctext diffcolors selectbgcolor markbgcolor
    global diffbgcolors

    set page [create_prefs_page $notebook.colors]

    ttk::label $page.cdisp -text [mc "Colors: press to choose"] -font mainfontbold
    grid $page.cdisp - -sticky w -pady 10
    label $page.ui -padx 40 -relief sunk -background $uicolor
    ttk::button $page.uibut -text [mc "Interface"] \
       -command [list choosecolor uicolor {} $page.ui [mc "interface"] setui]
    grid x $page.uibut $page.ui -sticky w
    label $page.bg -padx 40 -relief sunk -background $bgcolor
    ttk::button $page.bgbut -text [mc "Background"] \
        -command [list choosecolor bgcolor {} $page.bg [mc "background"] setbg]
    grid x $page.bgbut $page.bg -sticky w
    label $page.fg -padx 40 -relief sunk -background $fgcolor
    ttk::button $page.fgbut -text [mc "Foreground"] \
        -command [list choosecolor fgcolor {} $page.fg [mc "foreground"] setfg]
    grid x $page.fgbut $page.fg -sticky w
    label $page.diffold -padx 40 -relief sunk -background [lindex $diffcolors 0]
    ttk::button $page.diffoldbut -text [mc "Diff: old lines"] \
        -command [list choosecolor diffcolors 0 $page.diffold [mc "diff old lines"] \
                      [list $ctext tag conf d0 -foreground]]
    grid x $page.diffoldbut $page.diffold -sticky w
    label $page.diffoldbg -padx 40 -relief sunk -background [lindex $diffbgcolors 0]
    ttk::button $page.diffoldbgbut -text [mc "Diff: old lines bg"] \
        -command [list choosecolor diffbgcolors 0 $page.diffoldbg \
                      [mc "diff old lines bg"] \
                      [list $ctext tag conf d0 -background]]
    grid x $page.diffoldbgbut $page.diffoldbg -sticky w
    label $page.diffnew -padx 40 -relief sunk -background [lindex $diffcolors 1]
    ttk::button $page.diffnewbut -text [mc "Diff: new lines"] \
        -command [list choosecolor diffcolors 1 $page.diffnew [mc "diff new lines"] \
                      [list $ctext tag conf dresult -foreground]]
    grid x $page.diffnewbut $page.diffnew -sticky w
    label $page.diffnewbg -padx 40 -relief sunk -background [lindex $diffbgcolors 1]
    ttk::button $page.diffnewbgbut -text [mc "Diff: new lines bg"] \
        -command [list choosecolor diffbgcolors 1 $page.diffnewbg \
                      [mc "diff new lines bg"] \
                      [list $ctext tag conf dresult -background]]
    grid x $page.diffnewbgbut $page.diffnewbg -sticky w
    label $page.hunksep -padx 40 -relief sunk -background [lindex $diffcolors 2]
    ttk::button $page.hunksepbut -text [mc "Diff: hunk header"] \
        -command [list choosecolor diffcolors 2 $page.hunksep \
                      [mc "diff hunk header"] \
                      [list $ctext tag conf hunksep -foreground]]
    grid x $page.hunksepbut $page.hunksep -sticky w
    label $page.markbgsep -padx 40 -relief sunk -background $markbgcolor
    ttk::button $page.markbgbut -text [mc "Marked line bg"] \
        -command [list choosecolor markbgcolor {} $page.markbgsep \
                      [mc "marked line background"] \
                      [list $ctext tag conf omark -background]]
    grid x $page.markbgbut $page.markbgsep -sticky w
    label $page.selbgsep -padx 40 -relief sunk -background $selectbgcolor
    ttk::button $page.selbgbut -text [mc "Select bg"] \
        -command [list choosecolor selectbgcolor {} $page.selbgsep [mc "background"] setselbg]
    grid x $page.selbgbut $page.selbgsep -sticky w
    return $page
}

proc prefspage_fonts {notebook} {
    set page [create_prefs_page $notebook.fonts]
    ttk::label $page.cfont -text [mc "Fonts: press to choose"] -font mainfontbold
    grid $page.cfont - -sticky w -pady 10
    mkfontdisp mainfont $page [mc "Main font"]
    mkfontdisp textfont $page [mc "Diff display font"]
    mkfontdisp uifont $page [mc "User interface font"]
    return $page
}

proc doprefs {} {
    global oldprefs prefstop
    global {*}$::config_variables

    set top .gitkprefs
    set prefstop $top
    if {[winfo exists $top]} {
        raise $top
        return
    }
    foreach v $::config_variables {
        set oldprefs($v) [set $v]
    }
    ttk_toplevel $top
    wm title $top [mc "Gitk preferences"]
    make_transient $top .

    set notebook [ttk::notebook $top.notebook]

    lappend pages [prefspage_general $notebook] [mc "General"]
    lappend pages [prefspage_colors $notebook] [mc "Colors"]
    lappend pages [prefspage_fonts $notebook] [mc "Fonts"]
    set col 0
    foreach {page title} $pages {
        $notebook add $page -text $title
    }

    grid columnconfigure $notebook 0 -weight 1
    grid rowconfigure $notebook 1 -weight 1
    raise [lindex $pages 0]

    grid $notebook -sticky news -padx 2 -pady 2
    grid rowconfigure $top 0 -weight 1
    grid columnconfigure $top 0 -weight 1

    ttk::frame $top.buts
    ttk::button $top.buts.ok -text [mc "OK"] -command prefsok -default active
    ttk::button $top.buts.can -text [mc "Cancel"] -command prefscan -default normal
    bind $top <Key-Return> prefsok
    bind $top <Key-Escape> prefscan
    grid $top.buts.ok $top.buts.can
    grid columnconfigure $top.buts 0 -weight 1 -uniform a
    grid columnconfigure $top.buts 1 -weight 1 -uniform a
    grid $top.buts - - -pady 10 -sticky ew
    grid columnconfigure $top 2 -weight 1
    bind $top <Visibility> [list focus $top.buts.ok]
}

proc choose_extdiff {} {
    global extdifftool

    set prog [tk_getOpenFile -title [mc "External diff tool"] -multiple false]
    if {$prog ne {}} {
        set extdifftool $prog
    }
}

proc choosecolor {v vi w x cmd} {
    global $v

    set c [tk_chooseColor -initialcolor [lindex [set $v] $vi] \
               -title [mc "Gitk: choose color for %s" $x]]
    if {$c eq {}} return
    $w conf -background $c
    lset $v $vi $c
    eval $cmd $c
}

proc setselbg {c} {
    global bglist cflist
    foreach w $bglist {
        if {[winfo exists $w]} {
            $w configure -selectbackground $c
        }
    }
    $cflist tag configure highlight \
        -background [$cflist cget -selectbackground]
    allcanvs itemconf secsel -fill $c
}

# This sets the background color and the color scheme for the whole UI.
# For some reason, tk_setPalette chooses a nasty dark red for selectColor
# if we don't specify one ourselves, which makes the checkbuttons and
# radiobuttons look bad.  This chooses white for selectColor if the
# background color is light, or black if it is dark.
proc setui {c} {
    if {[tk windowingsystem] eq "win32"} { return }
    set bg [winfo rgb . $c]
    set selc black
    if {[lindex $bg 0] + 1.5 * [lindex $bg 1] + 0.5 * [lindex $bg 2] > 100000} {
        set selc white
    }
    tk_setPalette background $c selectColor $selc
}

proc setbg {c} {
    global bglist

    foreach w $bglist {
        if {[winfo exists $w]} {
            $w conf -background $c
        }
    }
}

proc setfg {c} {
    global fglist canv

    foreach w $fglist {
        if {[winfo exists $w]} {
            $w conf -foreground $c
        }
    }
    allcanvs itemconf text -fill $c
    $canv itemconf circle -outline $c
    $canv itemconf markid -outline $c
}

proc prefscan {} {
    global oldprefs prefstop
    global {*}$::config_variables

    foreach v $::config_variables {
        set $v $oldprefs($v)
    }
    catch {destroy $prefstop}
    unset prefstop
    fontcan
}

proc prefsok {} {
    global oldprefs prefstop fontpref treediffs
    global {*}$::config_variables
    global ctext

    catch {destroy $prefstop}
    unset prefstop
    fontcan
    set fontchanged 0
    if {$mainfont ne $fontpref(mainfont)} {
        set mainfont $fontpref(mainfont)
        parsefont mainfont $mainfont
        eval font configure mainfont [fontflags mainfont]
        eval font configure mainfontbold [fontflags mainfont 1]
        setcoords
        set fontchanged 1
    }
    if {$textfont ne $fontpref(textfont)} {
        set textfont $fontpref(textfont)
        parsefont textfont $textfont
        eval font configure textfont [fontflags textfont]
        eval font configure textfontbold [fontflags textfont 1]
    }
    if {$uifont ne $fontpref(uifont)} {
        set uifont $fontpref(uifont)
        parsefont uifont $uifont
        eval font configure uifont [fontflags uifont]
    }
    settabs
    if {$showlocalchanges != $oldprefs(showlocalchanges)} {
        if {$showlocalchanges} {
            doshowlocalchanges
        } else {
            dohidelocalchanges
        }
    }
    if {$limitdiffs != $oldprefs(limitdiffs) ||
        ($perfile_attrs && !$oldprefs(perfile_attrs))} {
        # treediffs elements are limited by path;
        # won't have encodings cached if perfile_attrs was just turned on
        unset -nocomplain treediffs
    }
    if {$fontchanged || $maxwidth != $oldprefs(maxwidth)
        || $maxgraphpct != $oldprefs(maxgraphpct)} {
        redisplay
    } elseif {$showneartags != $oldprefs(showneartags) ||
          $limitdiffs != $oldprefs(limitdiffs)} {
        reselectline
    }
    if {$hideremotes != $oldprefs(hideremotes)} {
        rereadrefs
    }
    if {$wrapcomment != $oldprefs(wrapcomment)} {
        $ctext tag conf comment -wrap $wrapcomment
    }
    if {$wrapdefault != $oldprefs(wrapdefault)} {
        $ctext configure -wrap $wrapdefault
    }
}

proc formatdate {d} {
    global datetimeformat
    if {$d ne {}} {
        # If $datetimeformat includes a timezone, display in the
        # timezone of the argument.  Otherwise, display in local time.
        if {[string match {*%[zZ]*} $datetimeformat]} {
            if {[catch {set d [clock format [lindex $d 0] -timezone [lindex $d 1] -format $datetimeformat]}]} {
                # Tcl < 8.5 does not support -timezone.  Emulate it by
                # setting TZ (e.g. TZ=<-0430>+04:30).
                global env
                if {[info exists env(TZ)]} {
                    set savedTZ $env(TZ)
                }
                set zone [lindex $d 1]
                set sign [string map {+ - - +} [string index $zone 0]]
                set env(TZ) <$zone>$sign[string range $zone 1 2]:[string range $zone 3 4]
                set d [clock format [lindex $d 0] -format $datetimeformat]
                if {[info exists savedTZ]} {
                    set env(TZ) $savedTZ
                } else {
                    unset env(TZ)
                }
            }
        } else {
            set d [clock format [lindex $d 0] -format $datetimeformat]
        }
    }
    return $d
}

# This list of encoding names and aliases is distilled from
# https://www.iana.org/assignments/character-sets.
# Not all of them are supported by Tcl.
set encoding_aliases {
    { ANSI_X3.4-1968 iso-ir-6 ANSI_X3.4-1986 ISO_646.irv:1991 ASCII
      ISO646-US US-ASCII us IBM367 cp367 csASCII }
    { ISO-10646-UTF-1 csISO10646UTF1 }
    { ISO_646.basic:1983 ref csISO646basic1983 }
    { INVARIANT csINVARIANT }
    { ISO_646.irv:1983 iso-ir-2 irv csISO2IntlRefVersion }
    { BS_4730 iso-ir-4 ISO646-GB gb uk csISO4UnitedKingdom }
    { NATS-SEFI iso-ir-8-1 csNATSSEFI }
    { NATS-SEFI-ADD iso-ir-8-2 csNATSSEFIADD }
    { NATS-DANO iso-ir-9-1 csNATSDANO }
    { NATS-DANO-ADD iso-ir-9-2 csNATSDANOADD }
    { SEN_850200_B iso-ir-10 FI ISO646-FI ISO646-SE se csISO10Swedish }
    { SEN_850200_C iso-ir-11 ISO646-SE2 se2 csISO11SwedishForNames }
    { KS_C_5601-1987 iso-ir-149 KS_C_5601-1989 KSC_5601 korean csKSC56011987 }
    { ISO-2022-KR csISO2022KR }
    { EUC-KR csEUCKR }
    { ISO-2022-JP csISO2022JP }
    { ISO-2022-JP-2 csISO2022JP2 }
    { JIS_C6220-1969-jp JIS_C6220-1969 iso-ir-13 katakana x0201-7
      csISO13JISC6220jp }
    { JIS_C6220-1969-ro iso-ir-14 jp ISO646-JP csISO14JISC6220ro }
    { IT iso-ir-15 ISO646-IT csISO15Italian }
    { PT iso-ir-16 ISO646-PT csISO16Portuguese }
    { ES iso-ir-17 ISO646-ES csISO17Spanish }
    { greek7-old iso-ir-18 csISO18Greek7Old }
    { latin-greek iso-ir-19 csISO19LatinGreek }
    { DIN_66003 iso-ir-21 de ISO646-DE csISO21German }
    { NF_Z_62-010_(1973) iso-ir-25 ISO646-FR1 csISO25French }
    { Latin-greek-1 iso-ir-27 csISO27LatinGreek1 }
    { ISO_5427 iso-ir-37 csISO5427Cyrillic }
    { JIS_C6226-1978 iso-ir-42 csISO42JISC62261978 }
    { BS_viewdata iso-ir-47 csISO47BSViewdata }
    { INIS iso-ir-49 csISO49INIS }
    { INIS-8 iso-ir-50 csISO50INIS8 }
    { INIS-cyrillic iso-ir-51 csISO51INISCyrillic }
    { ISO_5427:1981 iso-ir-54 ISO5427Cyrillic1981 }
    { ISO_5428:1980 iso-ir-55 csISO5428Greek }
    { GB_1988-80 iso-ir-57 cn ISO646-CN csISO57GB1988 }
    { GB_2312-80 iso-ir-58 chinese csISO58GB231280 }
    { NS_4551-1 iso-ir-60 ISO646-NO no csISO60DanishNorwegian
      csISO60Norwegian1 }
    { NS_4551-2 ISO646-NO2 iso-ir-61 no2 csISO61Norwegian2 }
    { NF_Z_62-010 iso-ir-69 ISO646-FR fr csISO69French }
    { videotex-suppl iso-ir-70 csISO70VideotexSupp1 }
    { PT2 iso-ir-84 ISO646-PT2 csISO84Portuguese2 }
    { ES2 iso-ir-85 ISO646-ES2 csISO85Spanish2 }
    { MSZ_7795.3 iso-ir-86 ISO646-HU hu csISO86Hungarian }
    { JIS_C6226-1983 iso-ir-87 x0208 JIS_X0208-1983 csISO87JISX0208 }
    { greek7 iso-ir-88 csISO88Greek7 }
    { ASMO_449 ISO_9036 arabic7 iso-ir-89 csISO89ASMO449 }
    { iso-ir-90 csISO90 }
    { JIS_C6229-1984-a iso-ir-91 jp-ocr-a csISO91JISC62291984a }
    { JIS_C6229-1984-b iso-ir-92 ISO646-JP-OCR-B jp-ocr-b
      csISO92JISC62991984b }
    { JIS_C6229-1984-b-add iso-ir-93 jp-ocr-b-add csISO93JIS62291984badd }
    { JIS_C6229-1984-hand iso-ir-94 jp-ocr-hand csISO94JIS62291984hand }
    { JIS_C6229-1984-hand-add iso-ir-95 jp-ocr-hand-add
      csISO95JIS62291984handadd }
    { JIS_C6229-1984-kana iso-ir-96 csISO96JISC62291984kana }
    { ISO_2033-1983 iso-ir-98 e13b csISO2033 }
    { ANSI_X3.110-1983 iso-ir-99 CSA_T500-1983 NAPLPS csISO99NAPLPS }
    { ISO_8859-1:1987 iso-ir-100 ISO_8859-1 ISO-8859-1 latin1 l1 IBM819
      CP819 csISOLatin1 }
    { ISO_8859-2:1987 iso-ir-101 ISO_8859-2 ISO-8859-2 latin2 l2 csISOLatin2 }
    { T.61-7bit iso-ir-102 csISO102T617bit }
    { T.61-8bit T.61 iso-ir-103 csISO103T618bit }
    { ISO_8859-3:1988 iso-ir-109 ISO_8859-3 ISO-8859-3 latin3 l3 csISOLatin3 }
    { ISO_8859-4:1988 iso-ir-110 ISO_8859-4 ISO-8859-4 latin4 l4 csISOLatin4 }
    { ECMA-cyrillic iso-ir-111 KOI8-E csISO111ECMACyrillic }
    { CSA_Z243.4-1985-1 iso-ir-121 ISO646-CA csa7-1 ca csISO121Canadian1 }
    { CSA_Z243.4-1985-2 iso-ir-122 ISO646-CA2 csa7-2 csISO122Canadian2 }
    { CSA_Z243.4-1985-gr iso-ir-123 csISO123CSAZ24341985gr }
    { ISO_8859-6:1987 iso-ir-127 ISO_8859-6 ISO-8859-6 ECMA-114 ASMO-708
      arabic csISOLatinArabic }
    { ISO_8859-6-E csISO88596E ISO-8859-6-E }
    { ISO_8859-6-I csISO88596I ISO-8859-6-I }
    { ISO_8859-7:1987 iso-ir-126 ISO_8859-7 ISO-8859-7 ELOT_928 ECMA-118
      greek greek8 csISOLatinGreek }
    { T.101-G2 iso-ir-128 csISO128T101G2 }
    { ISO_8859-8:1988 iso-ir-138 ISO_8859-8 ISO-8859-8 hebrew
      csISOLatinHebrew }
    { ISO_8859-8-E csISO88598E ISO-8859-8-E }
    { ISO_8859-8-I csISO88598I ISO-8859-8-I }
    { CSN_369103 iso-ir-139 csISO139CSN369103 }
    { JUS_I.B1.002 iso-ir-141 ISO646-YU js yu csISO141JUSIB1002 }
    { ISO_6937-2-add iso-ir-142 csISOTextComm }
    { IEC_P27-1 iso-ir-143 csISO143IECP271 }
    { ISO_8859-5:1988 iso-ir-144 ISO_8859-5 ISO-8859-5 cyrillic
      csISOLatinCyrillic }
    { JUS_I.B1.003-serb iso-ir-146 serbian csISO146Serbian }
    { JUS_I.B1.003-mac macedonian iso-ir-147 csISO147Macedonian }
    { ISO_8859-9:1989 iso-ir-148 ISO_8859-9 ISO-8859-9 latin5 l5 csISOLatin5 }
    { greek-ccitt iso-ir-150 csISO150 csISO150GreekCCITT }
    { NC_NC00-10:81 cuba iso-ir-151 ISO646-CU csISO151Cuba }
    { ISO_6937-2-25 iso-ir-152 csISO6937Add }
    { GOST_19768-74 ST_SEV_358-88 iso-ir-153 csISO153GOST1976874 }
    { ISO_8859-supp iso-ir-154 latin1-2-5 csISO8859Supp }
    { ISO_10367-box iso-ir-155 csISO10367Box }
    { ISO-8859-10 iso-ir-157 l6 ISO_8859-10:1992 csISOLatin6 latin6 }
    { latin-lap lap iso-ir-158 csISO158Lap }
    { JIS_X0212-1990 x0212 iso-ir-159 csISO159JISX02121990 }
    { DS_2089 DS2089 ISO646-DK dk csISO646Danish }
    { us-dk csUSDK }
    { dk-us csDKUS }
    { JIS_X0201 X0201 csHalfWidthKatakana }
    { KSC5636 ISO646-KR csKSC5636 }
    { ISO-10646-UCS-2 csUnicode }
    { ISO-10646-UCS-4 csUCS4 }
    { DEC-MCS dec csDECMCS }
    { hp-roman8 roman8 r8 csHPRoman8 }
    { macintosh mac csMacintosh }
    { IBM037 cp037 ebcdic-cp-us ebcdic-cp-ca ebcdic-cp-wt ebcdic-cp-nl
      csIBM037 }
    { IBM038 EBCDIC-INT cp038 csIBM038 }
    { IBM273 CP273 csIBM273 }
    { IBM274 EBCDIC-BE CP274 csIBM274 }
    { IBM275 EBCDIC-BR cp275 csIBM275 }
    { IBM277 EBCDIC-CP-DK EBCDIC-CP-NO csIBM277 }
    { IBM278 CP278 ebcdic-cp-fi ebcdic-cp-se csIBM278 }
    { IBM280 CP280 ebcdic-cp-it csIBM280 }
    { IBM281 EBCDIC-JP-E cp281 csIBM281 }
    { IBM284 CP284 ebcdic-cp-es csIBM284 }
    { IBM285 CP285 ebcdic-cp-gb csIBM285 }
    { IBM290 cp290 EBCDIC-JP-kana csIBM290 }
    { IBM297 cp297 ebcdic-cp-fr csIBM297 }
    { IBM420 cp420 ebcdic-cp-ar1 csIBM420 }
    { IBM423 cp423 ebcdic-cp-gr csIBM423 }
    { IBM424 cp424 ebcdic-cp-he csIBM424 }
    { IBM437 cp437 437 csPC8CodePage437 }
    { IBM500 CP500 ebcdic-cp-be ebcdic-cp-ch csIBM500 }
    { IBM775 cp775 csPC775Baltic }
    { IBM850 cp850 850 csPC850Multilingual }
    { IBM851 cp851 851 csIBM851 }
    { IBM852 cp852 852 csPCp852 }
    { IBM855 cp855 855 csIBM855 }
    { IBM857 cp857 857 csIBM857 }
    { IBM860 cp860 860 csIBM860 }
    { IBM861 cp861 861 cp-is csIBM861 }
    { IBM862 cp862 862 csPC862LatinHebrew }
    { IBM863 cp863 863 csIBM863 }
    { IBM864 cp864 csIBM864 }
    { IBM865 cp865 865 csIBM865 }
    { IBM866 cp866 866 csIBM866 }
    { IBM868 CP868 cp-ar csIBM868 }
    { IBM869 cp869 869 cp-gr csIBM869 }
    { IBM870 CP870 ebcdic-cp-roece ebcdic-cp-yu csIBM870 }
    { IBM871 CP871 ebcdic-cp-is csIBM871 }
    { IBM880 cp880 EBCDIC-Cyrillic csIBM880 }
    { IBM891 cp891 csIBM891 }
    { IBM903 cp903 csIBM903 }
    { IBM904 cp904 904 csIBBM904 }
    { IBM905 CP905 ebcdic-cp-tr csIBM905 }
    { IBM918 CP918 ebcdic-cp-ar2 csIBM918 }
    { IBM1026 CP1026 csIBM1026 }
    { EBCDIC-AT-DE csIBMEBCDICATDE }
    { EBCDIC-AT-DE-A csEBCDICATDEA }
    { EBCDIC-CA-FR csEBCDICCAFR }
    { EBCDIC-DK-NO csEBCDICDKNO }
    { EBCDIC-DK-NO-A csEBCDICDKNOA }
    { EBCDIC-FI-SE csEBCDICFISE }
    { EBCDIC-FI-SE-A csEBCDICFISEA }
    { EBCDIC-FR csEBCDICFR }
    { EBCDIC-IT csEBCDICIT }
    { EBCDIC-PT csEBCDICPT }
    { EBCDIC-ES csEBCDICES }
    { EBCDIC-ES-A csEBCDICESA }
    { EBCDIC-ES-S csEBCDICESS }
    { EBCDIC-UK csEBCDICUK }
    { EBCDIC-US csEBCDICUS }
    { UNKNOWN-8BIT csUnknown8BiT }
    { MNEMONIC csMnemonic }
    { MNEM csMnem }
    { VISCII csVISCII }
    { VIQR csVIQR }
    { KOI8-R csKOI8R }
    { IBM00858 CCSID00858 CP00858 PC-Multilingual-850+euro }
    { IBM00924 CCSID00924 CP00924 ebcdic-Latin9--euro }
    { IBM01140 CCSID01140 CP01140 ebcdic-us-37+euro }
    { IBM01141 CCSID01141 CP01141 ebcdic-de-273+euro }
    { IBM01142 CCSID01142 CP01142 ebcdic-dk-277+euro ebcdic-no-277+euro }
    { IBM01143 CCSID01143 CP01143 ebcdic-fi-278+euro ebcdic-se-278+euro }
    { IBM01144 CCSID01144 CP01144 ebcdic-it-280+euro }
    { IBM01145 CCSID01145 CP01145 ebcdic-es-284+euro }
    { IBM01146 CCSID01146 CP01146 ebcdic-gb-285+euro }
    { IBM01147 CCSID01147 CP01147 ebcdic-fr-297+euro }
    { IBM01148 CCSID01148 CP01148 ebcdic-international-500+euro }
    { IBM01149 CCSID01149 CP01149 ebcdic-is-871+euro }
    { IBM1047 IBM-1047 }
    { PTCP154 csPTCP154 PT154 CP154 Cyrillic-Asian }
    { Amiga-1251 Ami1251 Amiga1251 Ami-1251 }
    { UNICODE-1-1 csUnicode11 }
    { CESU-8 csCESU-8 }
    { BOCU-1 csBOCU-1 }
    { UNICODE-1-1-UTF-7 csUnicode11UTF7 }
    { ISO-8859-14 iso-ir-199 ISO_8859-14:1998 ISO_8859-14 latin8 iso-celtic
      l8 }
    { ISO-8859-15 ISO_8859-15 Latin-9 }
    { ISO-8859-16 iso-ir-226 ISO_8859-16:2001 ISO_8859-16 latin10 l10 }
    { GBK CP936 MS936 windows-936 }
    { JIS_Encoding csJISEncoding }
    { Shift_JIS MS_Kanji csShiftJIS ShiftJIS Shift-JIS }
    { Extended_UNIX_Code_Packed_Format_for_Japanese csEUCPkdFmtJapanese
      EUC-JP }
    { Extended_UNIX_Code_Fixed_Width_for_Japanese csEUCFixWidJapanese }
    { ISO-10646-UCS-Basic csUnicodeASCII }
    { ISO-10646-Unicode-Latin1 csUnicodeLatin1 ISO-10646 }
    { ISO-Unicode-IBM-1261 csUnicodeIBM1261 }
    { ISO-Unicode-IBM-1268 csUnicodeIBM1268 }
    { ISO-Unicode-IBM-1276 csUnicodeIBM1276 }
    { ISO-Unicode-IBM-1264 csUnicodeIBM1264 }
    { ISO-Unicode-IBM-1265 csUnicodeIBM1265 }
    { ISO-8859-1-Windows-3.0-Latin-1 csWindows30Latin1 }
    { ISO-8859-1-Windows-3.1-Latin-1 csWindows31Latin1 }
    { ISO-8859-2-Windows-Latin-2 csWindows31Latin2 }
    { ISO-8859-9-Windows-Latin-5 csWindows31Latin5 }
    { Adobe-Standard-Encoding csAdobeStandardEncoding }
    { Ventura-US csVenturaUS }
    { Ventura-International csVenturaInternational }
    { PC8-Danish-Norwegian csPC8DanishNorwegian }
    { PC8-Turkish csPC8Turkish }
    { IBM-Symbols csIBMSymbols }
    { IBM-Thai csIBMThai }
    { HP-Legal csHPLegal }
    { HP-Pi-font csHPPiFont }
    { HP-Math8 csHPMath8 }
    { Adobe-Symbol-Encoding csHPPSMath }
    { HP-DeskTop csHPDesktop }
    { Ventura-Math csVenturaMath }
    { Microsoft-Publishing csMicrosoftPublishing }
    { Windows-31J csWindows31J }
    { GB2312 csGB2312 }
    { Big5 csBig5 }
}

proc tcl_encoding {enc} {
    global encoding_aliases tcl_encoding_cache
    if {[info exists tcl_encoding_cache($enc)]} {
        return $tcl_encoding_cache($enc)
    }
    set names [encoding names]
    set lcnames [string tolower $names]
    set enc [string tolower $enc]
    set i [lsearch -exact $lcnames $enc]
    if {$i < 0} {
        # look for "isonnn" instead of "iso-nnn" or "iso_nnn"
        if {[regsub {^(iso|cp|ibm|jis)[-_]} $enc {\1} encx]} {
            set i [lsearch -exact $lcnames $encx]
        }
    }
    if {$i < 0} {
        foreach l $encoding_aliases {
            set ll [string tolower $l]
            if {[lsearch -exact $ll $enc] < 0} continue
            # look through the aliases for one that tcl knows about
            foreach e $ll {
                set i [lsearch -exact $lcnames $e]
                if {$i < 0} {
                    if {[regsub {^(iso|cp|ibm|jis)[-_]} $e {\1} ex]} {
                        set i [lsearch -exact $lcnames $ex]
                    }
                }
                if {$i >= 0} break
            }
            break
        }
    }
    set tclenc {}
    if {$i >= 0} {
        set tclenc [lindex $names $i]
    }
    set tcl_encoding_cache($enc) $tclenc
    return $tclenc
}

proc gitattr {path attr default} {
    global path_attr_cache
    if {[info exists path_attr_cache($attr,$path)]} {
        set r $path_attr_cache($attr,$path)
    } else {
        set r "unspecified"
        if {![catch {set line [safe_exec [list git check-attr $attr -- $path]]}]} {
            regexp "(.*): $attr: (.*)" $line m f r
        }
        set path_attr_cache($attr,$path) $r
    }
    if {$r eq "unspecified"} {
        return $default
    }
    return $r
}

proc cache_gitattr {attr pathlist} {
    global path_attr_cache
    set newlist {}
    foreach path $pathlist {
        if {![info exists path_attr_cache($attr,$path)]} {
            lappend newlist $path
        }
    }
    set lim 1000
    if {[tk windowingsystem] == "win32"} {
        # windows has a 32k limit on the arguments to a command...
        set lim 30
    }
    while {$newlist ne {}} {
        set head [lrange $newlist 0 [expr {$lim - 1}]]
        set newlist [lrange $newlist $lim end]
        if {![catch {set rlist [safe_exec [concat git check-attr $attr -- $head]]}]} {
            foreach row [split $rlist "\n"] {
                if {[regexp "(.*): $attr: (.*)" $row m path value]} {
                    if {[string index $path 0] eq "\""} {
                        set path [encoding convertfrom utf-8 [lindex $path 0]]
                    }
                    set path_attr_cache($attr,$path) $value
                }
            }
        }
    }
}

proc get_path_encoding {path} {
    global gui_encoding perfile_attrs
    set tcl_enc $gui_encoding
    if {$path ne {} && $perfile_attrs} {
        set enc2 [tcl_encoding [gitattr $path encoding $tcl_enc]]
        if {$enc2 ne {}} {
            set tcl_enc $enc2
        }
    }
    return $tcl_enc
}

## For msgcat loading, first locate the installation location.
if { [info exists ::env(GITK_MSGSDIR)] } {
    ## Msgsdir was manually set in the environment.
    set gitk_msgsdir $::env(GITK_MSGSDIR)
} else {
    ## Let's guess the prefix from argv0.
    set gitk_prefix [file dirname [file dirname [file normalize $argv0]]]
    set gitk_libdir [file join $gitk_prefix share gitk lib]
    set gitk_msgsdir [file join $gitk_libdir msgs]
}

## Internationalization (i18n) through msgcat and gettext. See
## http://www.gnu.org/software/gettext/manual/html_node/Tcl.html
package require msgcat
namespace import ::msgcat::mc
## And eventually load the actual message catalog
::msgcat::mcload $gitk_msgsdir

# on OSX bring the current Wish process window to front
if {[tk windowingsystem] eq "aqua"} {
    safe_exec [list osascript -e [format {
        tell application "System Events"
            set frontmost of processes whose unix id is %d to true
        end tell
    } [pid] ]]
}

# Unset GIT_TRACE var if set
if { [info exists ::env(GIT_TRACE)] } {
    unset ::env(GIT_TRACE)
}

# defaults...
set wrcomcmd "git diff-tree --stdin -p --pretty=email"

set gitencoding {}
catch {
    set gitencoding [exec git config --get i18n.commitencoding]
}
catch {
    set gitencoding [exec git config --get i18n.logoutputencoding]
}
if {$gitencoding == ""} {
    set gitencoding "utf-8"
}
set tclencoding [tcl_encoding $gitencoding]
if {$tclencoding == {}} {
    puts stderr "Warning: encoding $gitencoding is not supported by Tcl/Tk"
}

set gui_encoding [encoding system]
catch {
    set enc [exec git config --get gui.encoding]
    if {$enc ne {}} {
        set tclenc [tcl_encoding $enc]
        if {$tclenc ne {}} {
            set gui_encoding $tclenc
        } else {
            puts stderr "Warning: encoding $enc is not supported by Tcl/Tk"
        }
    }
}

# Use object format as hash algorightm (either "sha1" or "sha256")
set hashalgorithm [exec git rev-parse --show-object-format]
if {$hashalgorithm eq "sha1"} {
    set hashlength 40
} elseif {$hashalgorithm eq "sha256"} {
    set hashlength 64
} else {
    puts stderr "Unknown hash algorithm: $hashalgorithm"
    exit 1
}

set log_showroot true
catch {
    set log_showroot [exec git config --bool --get log.showroot]
}

if {[tk windowingsystem] eq "aqua"} {
    set mainfont {{Lucida Grande} 9}
    set textfont {Monaco 9}
    set uifont {{Lucida Grande} 9 bold}
} elseif {![catch {::tk::pkgconfig get fontsystem} xft] && $xft eq "xft"} {
    # fontconfig!
    set mainfont {sans 9}
    set textfont {monospace 9}
    set uifont {sans 9 bold}
} else {
    set mainfont {Helvetica 9}
    set textfont {Courier 9}
    set uifont {Helvetica 9 bold}
}
set tabstop 8
set findmergefiles 0
set maxgraphpct 50
set maxwidth 16
set revlistorder 0
set fastdate 0
set uparrowlen 5
set downarrowlen 5
set mingaplen 100
set cmitmode "patch"
set wrapcomment "none"
set wrapdefault "none"
set showneartags 1
set hideremotes 0
set sortrefsbytype 1
set maxrefs 20
set visiblerefs {"master"}
set maxlinelen 200
set showlocalchanges 1
set limitdiffs 1
set kscroll 3
set datetimeformat "%Y-%m-%d %H:%M:%S"
set autocopy 0
set autoselect 1
set autosellen $hashlength
set perfile_attrs 0

if {[tk windowingsystem] eq "aqua"} {
    set extdifftool "opendiff"
} else {
    set extdifftool "meld"
}

set colors {"#00ff00" red blue magenta darkgrey brown orange}
if {[tk windowingsystem] eq "win32"} {
    set uicolor SystemButtonFace
    set uifgcolor SystemButtonText
    set uifgdisabledcolor SystemDisabledText
    set bgcolor SystemWindow
    set fgcolor SystemWindowText
    set selectbgcolor SystemHighlight
    set web_browser "cmd /c start"
} else {
    set uicolor grey85
    set uifgcolor black
    set uifgdisabledcolor "#999"
    set bgcolor white
    set fgcolor black
    set selectbgcolor gray85
    if {[tk windowingsystem] eq "aqua"} {
        set web_browser "open"
    } else {
        set web_browser "xdg-open"
    }
}
set diffcolors {"#c30000" "#009800" blue}
set diffbgcolors {"#fff3f3" "#f0fff0"}
set diffcontext 3
set mergecolors {red blue "#00ff00" purple brown "#009090" magenta "#808000" "#009000" "#ff0080" cyan "#b07070" "#70b0f0" "#70f0b0" "#f0b070" "#ff70b0"}
set ignorespace 0
set worddiff ""
set markbgcolor "#e0e0ff"

set headbgcolor "#00ff00"
set headfgcolor black
set headoutlinecolor black
set remotebgcolor #ffddaa
set tagbgcolor yellow
set tagfgcolor black
set tagoutlinecolor black
set reflinecolor black
set filesepbgcolor #aaaaaa
set filesepfgcolor black
set linehoverbgcolor #ffff80
set linehoverfgcolor black
set linehoveroutlinecolor black
set mainheadcirclecolor yellow
set workingfilescirclecolor red
set indexcirclecolor "#00ff00"
set circlecolors {white blue gray blue blue}
set linkfgcolor blue
set circleoutlinecolor $fgcolor
set foundbgcolor yellow
set currentsearchhitbgcolor orange

# button for popping up context menus
if {[tk windowingsystem] eq "aqua"} {
    set ctxbut <Button-2>
} else {
    set ctxbut <Button-3>
}

catch {
    # follow the XDG base directory specification by default. See
    # https://specifications.freedesktop.org/basedir-spec/basedir-spec-latest.html
    if {[info exists env(XDG_CONFIG_HOME)] && $env(XDG_CONFIG_HOME) ne ""} {
        # XDG_CONFIG_HOME environment variable is set
        set config_file [file join $env(XDG_CONFIG_HOME) git gitk]
        set config_file_tmp [file join $env(XDG_CONFIG_HOME) git gitk-tmp]
    } else {
        # default XDG_CONFIG_HOME
        set config_file "~/.config/git/gitk"
        set config_file_tmp "~/.config/git/gitk-tmp"
    }
    if {![file exists $config_file]} {
        # for backward compatibility use the old config file if it exists
        if {[file exists "~/.gitk"]} {
            set config_file "~/.gitk"
            set config_file_tmp "~/.gitk-tmp"
        } elseif {![file exists [file dirname $config_file]]} {
            file mkdir [file dirname $config_file]
        }
    }
    source $config_file
}
config_check_tmp_exists 50

set config_variables {
<<<<<<< HEAD
    mainfont textfont uifont tabstop findmergefiles maxgraphpct maxwidth
    cmitmode wrapcomment wrapdefault autocopy autoselect autosellen
    showneartags maxrefs visiblerefs
    hideremotes showlocalchanges datetimeformat limitdiffs uicolor want_ttk
    bgcolor fgcolor uifgcolor uifgdisabledcolor colors diffcolors mergecolors
    markbgcolor diffcontext selectbgcolor foundbgcolor currentsearchhitbgcolor
    extdifftool perfile_attrs headbgcolor headfgcolor headoutlinecolor
    remotebgcolor tagbgcolor tagfgcolor tagoutlinecolor reflinecolor
    filesepbgcolor filesepfgcolor linehoverbgcolor linehoverfgcolor
    linehoveroutlinecolor mainheadcirclecolor workingfilescirclecolor
    indexcirclecolor circlecolors linkfgcolor circleoutlinecolor diffbgcolors
    sortrefsbytype web_browser
=======
    autocopy
    autoselect
    autosellen
    bgcolor
    circlecolors
    circleoutlinecolor
    cmitmode
    colors
    currentsearchhitbgcolor
    datetimeformat
    diffbgcolors
    diffcolors
    diffcontext
    extdifftool
    fgcolor
    filesepbgcolor
    filesepfgcolor
    findmergefiles
    foundbgcolor
    headbgcolor
    headfgcolor
    headoutlinecolor
    hideremotes
    indexcirclecolor
    kscroll
    limitdiffs
    linehoverbgcolor
    linehoverfgcolor
    linehoveroutlinecolor
    linkfgcolor
    mainfont
    mainheadcirclecolor
    markbgcolor
    maxgraphpct
    maxrefs
    maxwidth
    mergecolors
    perfile_attrs
    reflinecolor
    remotebgcolor
    selectbgcolor
    showlocalchanges
    showneartags
    tabstop
    tagbgcolor
    tagfgcolor
    tagoutlinecolor
    textfont
    uicolor
    uifgcolor
    uifgdisabledcolor
    uifont
    visiblerefs
    web_browser
    workingfilescirclecolor
    wrapcomment
    wrapdefault
>>>>>>> 3e431438
}

foreach var $config_variables {
    config_init_trace $var
    trace add variable $var write config_variable_change_cb
}

parsefont mainfont $mainfont
eval font create mainfont [fontflags mainfont]
eval font create mainfontbold [fontflags mainfont 1]

parsefont textfont $textfont
eval font create textfont [fontflags textfont]
eval font create textfontbold [fontflags textfont 1]

parsefont uifont $uifont
eval font create uifont [fontflags uifont]

setui $uicolor

setoptions

# check that we can find a .git directory somewhere...
if {[catch {set gitdir [exec git rev-parse --git-dir]}]} {
    show_error {} . [mc "Cannot find a git repository here."]
    exit 1
}

set selecthead {}
set selectheadid {}

set revtreeargs {}
set cmdline_files {}
set i 0
set revtreeargscmd {}
foreach arg $argv {
    switch -glob -- $arg {
        "" { }
        "--" {
            set cmdline_files [lrange $argv [expr {$i + 1}] end]
            break
        }
        "--select-commit=*" {
            set selecthead [string range $arg 16 end]
        }
        "--argscmd=*" {
            set revtreeargscmd [string range $arg 10 end]
        }
        default {
            lappend revtreeargs $arg
        }
    }
    incr i
}

if {$selecthead eq "HEAD"} {
    set selecthead {}
}

if {$i >= [llength $argv] && $revtreeargs ne {}} {
    # no -- on command line, but some arguments (other than --argscmd)
    if {[catch {
        set f [safe_exec [concat git rev-parse --no-revs --no-flags $revtreeargs]]
        set cmdline_files [split $f "\n"]
        set n [llength $cmdline_files]
        set revtreeargs [lrange $revtreeargs 0 end-$n]
        # Unfortunately git rev-parse doesn't produce an error when
        # something is both a revision and a filename.  To be consistent
        # with git log and git rev-list, check revtreeargs for filenames.
        foreach arg $revtreeargs {
            if {[file exists $arg]} {
                show_error {} . [mc "Ambiguous argument '%s': both revision\
                                 and filename" $arg]
                exit 1
            }
        }
    } err]} {
        # unfortunately we get both stdout and stderr in $err,
        # so look for "fatal:".
        set i [string first "fatal:" $err]
        if {$i > 0} {
            set err [string range $err [expr {$i + 6}] end]
        }
        show_error {} . "[mc "Bad arguments to gitk:"]\n$err"
        exit 1
    }
}

set nullid "0000000000000000000000000000000000000000"
set nullid2 "0000000000000000000000000000000000000001"
set nullfile "/dev/null"

setttkstyle
set appname "gitk"

set runq {}
set history {}
set historyindex 0
set fh_serial 0
set nhl_names {}
set highlight_paths {}
set findpattern {}
set searchdirn -forwards
set boldids {}
set boldnameids {}
set diffelide {0 0}
set markingmatches 0
set linkentercount 0
set need_redisplay 0
set nrows_drawn 0
set firsttabstop 0

set nextviewnum 1
set curview 0
set selectedview 0
set selectedhlview [mc "None"]
set highlight_related [mc "None"]
set highlight_files {}
set viewfiles(0) {}
set viewperm(0) 0
set viewchanged(0) 0
set viewargs(0) {}
set viewargscmd(0) {}

set selectedline {}
set numcommits 0
set loginstance 0
set cmdlineok 0
set stopped 0
set stuffsaved 0
set patchnum 0
set lserial 0
set hasworktree [hasworktree]
set cdup {}
if {[expr {[exec git rev-parse --is-inside-work-tree] == "true"}]} {
    set cdup [exec git rev-parse --show-cdup]
}
set worktree [gitworktree]
setcoords
makewindow
if {$::tcl_platform(platform) eq {windows} && [file exists $gitk_prefix/etc/git.ico]} {
    wm iconbitmap . -default $gitk_prefix/etc/git.ico
} else {
    catch {
        image create photo gitlogo      -width 16 -height 16

        image create photo gitlogominus -width  4 -height  2
        gitlogominus put #C00000 -to 0 0 4 2
        gitlogo copy gitlogominus -to  1 5
        gitlogo copy gitlogominus -to  6 5
        gitlogo copy gitlogominus -to 11 5
        image delete gitlogominus

        image create photo gitlogoplus  -width  4 -height  4
        gitlogoplus  put #008000 -to 1 0 3 4
        gitlogoplus  put #008000 -to 0 1 4 3
        gitlogo copy gitlogoplus  -to  1 9
        gitlogo copy gitlogoplus  -to  6 9
        gitlogo copy gitlogoplus  -to 11 9
        image delete gitlogoplus

        image create photo gitlogo32    -width 32 -height 32
        gitlogo32 copy gitlogo -zoom 2 2

        wm iconphoto . -default gitlogo gitlogo32
    }
}
# wait for the window to become visible
if {![winfo viewable .]} {tkwait visibility .}
set_window_title
update
readrefs

if {$cmdline_files ne {} || $revtreeargs ne {} || $revtreeargscmd ne {}} {
    # create a view for the files/dirs specified on the command line
    set curview 1
    set selectedview 1
    set nextviewnum 2
    set viewname(1) [mc "Command line"]
    set viewfiles(1) $cmdline_files
    set viewargs(1) $revtreeargs
    set viewargscmd(1) $revtreeargscmd
    set viewperm(1) 0
    set viewchanged(1) 0
    set vdatemode(1) 0
    addviewmenu 1
    .bar.view entryconf [mca "&Edit view..."] -state normal
    .bar.view entryconf [mca "&Delete view"] -state normal
}

if {[info exists permviews]} {
    foreach v $permviews {
        set n $nextviewnum
        incr nextviewnum
        set viewname($n) [lindex $v 0]
        set viewfiles($n) [lindex $v 1]
        set viewargs($n) [lindex $v 2]
        set viewargscmd($n) [lindex $v 3]
        set viewperm($n) 1
        set viewchanged($n) 0
        addviewmenu $n
    }
}

if {[tk windowingsystem] eq "win32"} {
    focus -force .
}

getcommits {}

# Local variables:
# mode: tcl
# indent-tabs-mode: t
# tab-width: 8
# End:<|MERGE_RESOLUTION|>--- conflicted
+++ resolved
@@ -717,11 +717,7 @@
     global mainheadid viewmainheadid viewmainheadid_orig pending_select
     global hasworktree
     global varcid vposids vnegids vflags vrevs
-<<<<<<< HEAD
-    global show_notes
     global hashlength
-=======
->>>>>>> 3e431438
 
     set hasworktree [hasworktree]
     rereadrefs
@@ -2331,11 +2327,7 @@
     global fprogitem fprogcoord lastprogupdate progupdatepending
     global rprogitem rprogcoord rownumsel numcommits
     global worddiff
-<<<<<<< HEAD
-    global hashlength
-=======
-    global scroll_D0
->>>>>>> 3e431438
+    global hashlength scroll_D0
 
     # The "mc" arguments here are purely so that xgettext
     # sees the following string as needing to be translated
@@ -2451,11 +2443,7 @@
         -command gotocommit -width 8
     $sha1but conf -disabledforeground [$sha1but cget -foreground]
     pack .tf.bar.sha1label -side left
-<<<<<<< HEAD
-    ${NS}::entry $sha1entry -width $hashlength -font textfont -textvariable sha1string
-=======
-    ttk::entry $sha1entry -width 40 -font textfont -textvariable sha1string
->>>>>>> 3e431438
+    ttk::entry $sha1entry -width $hashlength -font textfont -textvariable sha1string
     trace add variable sha1string write sha1change
     pack $sha1entry -side left -pady 2
 
@@ -9370,12 +9358,8 @@
 }
 
 proc mkpatch {} {
-<<<<<<< HEAD
-    global rowmenuid currentid commitinfo patchtop patchnum NS
+    global rowmenuid currentid commitinfo patchtop patchnum
     global hashlength
-=======
-    global rowmenuid currentid commitinfo patchtop patchnum
->>>>>>> 3e431438
 
     if {![info exists currentid]} return
     set oldid $currentid
@@ -9389,13 +9373,8 @@
     make_transient $top .
     ttk::label $top.title -text [mc "Generate patch"]
     grid $top.title - -pady 10
-<<<<<<< HEAD
-    ${NS}::label $top.from -text [mc "From:"]
-    ${NS}::entry $top.fromsha1 -width $hashlength
-=======
     ttk::label $top.from -text [mc "From:"]
-    ttk::entry $top.fromsha1 -width 40
->>>>>>> 3e431438
+    ttk::entry $top.fromsha1 -width $hashlength
     $top.fromsha1 insert 0 $oldid
     $top.fromsha1 conf -state readonly
     grid $top.from $top.fromsha1 -sticky w
@@ -9403,13 +9382,8 @@
     $top.fromhead insert 0 $oldhead
     $top.fromhead conf -state readonly
     grid x $top.fromhead -sticky w
-<<<<<<< HEAD
-    ${NS}::label $top.to -text [mc "To:"]
-    ${NS}::entry $top.tosha1 -width $hashlength
-=======
     ttk::label $top.to -text [mc "To:"]
-    ttk::entry $top.tosha1 -width 40
->>>>>>> 3e431438
+    ttk::entry $top.tosha1 -width $hashlength
     $top.tosha1 insert 0 $newid
     $top.tosha1 conf -state readonly
     grid $top.to $top.tosha1 -sticky w
@@ -9474,12 +9448,8 @@
 }
 
 proc mktag {} {
-<<<<<<< HEAD
-    global rowmenuid mktagtop commitinfo NS
+    global rowmenuid mktagtop commitinfo
     global hashlength
-=======
-    global rowmenuid mktagtop commitinfo
->>>>>>> 3e431438
 
     set top .maketag
     set mktagtop $top
@@ -9488,13 +9458,8 @@
     make_transient $top .
     ttk::label $top.title -text [mc "Create tag"]
     grid $top.title - -pady 10
-<<<<<<< HEAD
-    ${NS}::label $top.id -text [mc "ID:"]
-    ${NS}::entry $top.sha1 -width $hashlength
-=======
     ttk::label $top.id -text [mc "ID:"]
-    ttk::entry $top.sha1 -width 40
->>>>>>> 3e431438
+    ttk::entry $top.sha1 -width $hashlength
     $top.sha1 insert 0 $rowmenuid
     $top.sha1 conf -state readonly
     grid $top.id $top.sha1 -sticky w
@@ -9616,12 +9581,8 @@
 }
 
 proc writecommit {} {
-<<<<<<< HEAD
-    global rowmenuid wrcomtop commitinfo wrcomcmd NS
+    global rowmenuid wrcomtop commitinfo wrcomcmd
     global hashlength
-=======
-    global rowmenuid wrcomtop commitinfo wrcomcmd
->>>>>>> 3e431438
 
     set top .writecommit
     set wrcomtop $top
@@ -9630,13 +9591,8 @@
     make_transient $top .
     ttk::label $top.title -text [mc "Write commit to file"]
     grid $top.title - -pady 10
-<<<<<<< HEAD
-    ${NS}::label $top.id -text [mc "ID:"]
-    ${NS}::entry $top.sha1 -width $hashlength
-=======
     ttk::label $top.id -text [mc "ID:"]
-    ttk::entry $top.sha1 -width 40
->>>>>>> 3e431438
+    ttk::entry $top.sha1 -width $hashlength
     $top.sha1 insert 0 $rowmenuid
     $top.sha1 conf -state readonly
     grid $top.id $top.sha1 -sticky w
@@ -9714,12 +9670,8 @@
 }
 
 proc branchdia {top valvar uivar} {
-<<<<<<< HEAD
-    global NS commitinfo
+    global commitinfo
     global hashlength
-=======
-    global commitinfo
->>>>>>> 3e431438
     upvar $valvar val $uivar ui
 
     catch {destroy $top}
@@ -9727,13 +9679,8 @@
     make_transient $top .
     ttk::label $top.title -text $ui(title)
     grid $top.title - -pady 10
-<<<<<<< HEAD
-    ${NS}::label $top.id -text [mc "ID:"]
-    ${NS}::entry $top.sha1 -width $hashlength
-=======
     ttk::label $top.id -text [mc "ID:"]
-    ttk::entry $top.sha1 -width 40
->>>>>>> 3e431438
+    ttk::entry $top.sha1 -width $hashlength
     $top.sha1 insert 0 $val(id)
     $top.sha1 conf -state readonly
     grid $top.id $top.sha1 -sticky w
@@ -9742,13 +9689,8 @@
     $top.head conf -state readonly
     grid x $top.head -sticky ew
     grid columnconfigure $top 1 -weight 1
-<<<<<<< HEAD
-    ${NS}::label $top.nlab -text [mc "Name:"]
-    ${NS}::entry $top.name -width $hashlength
-=======
     ttk::label $top.nlab -text [mc "Name:"]
-    ttk::entry $top.name -width 40
->>>>>>> 3e431438
+    ttk::entry $top.name -width $hashlength
     $top.name insert 0 $val(name)
     grid $top.nlab $top.name -sticky w
     ttk::frame $top.buts
@@ -10236,14 +10178,10 @@
     pack $top.f.e -side right -fill x -expand 1
     pack $top.f.l -side left
     grid $top.f - -sticky ew -pady 2
-<<<<<<< HEAD
-    ${NS}::checkbutton $top.sort -text [mc "Sort refs by type"] \
+    ttk::checkbutton $top.sort -text [mc "Sort refs by type"] \
         -variable sortrefsbytype -command {refill_reflist}
     grid $top.sort - -sticky w -pady 2
-    ${NS}::button $top.close -command [list destroy $top] -text [mc "Close"]
-=======
     ttk::button $top.close -command [list destroy $top] -text [mc "Close"]
->>>>>>> 3e431438
     bind $top <Key-Escape> [list destroy $top]
     grid $top.close -
     grid columnconfigure $top 0 -weight 1
@@ -11651,27 +11589,6 @@
     }
 }
 
-<<<<<<< HEAD
-if {[package vsatisfies [package provide Tk] 8.6]} {
-    # In Tk 8.6 we have a native font chooser dialog. Overwrite the above
-    # function to make use of it.
-    proc choosefont {font which} {
-        tk fontchooser configure -title $which -font $font \
-            -command [list on_choosefont $font $which]
-        tk fontchooser show
-    }
-    proc on_choosefont {font which newfont} {
-        global fontparam
-        array set f [font actual $newfont]
-        set fontparam(which) $which
-        set fontparam(font) $font
-        set fontparam(family) $f(-family)
-        set fontparam(size) $f(-size)
-        set fontparam(weight) $f(-weight)
-        set fontparam(slant) $f(-slant)
-        fontok
-    }
-=======
 proc choosefont {font which} {
     tk fontchooser configure -title $which -font $font \
         -command [list on_choosefont $font $which]
@@ -11679,7 +11596,6 @@
 }
 proc on_choosefont {font which newfont} {
     global fontparam
-    puts stderr "$font $newfont"
     array set f [font actual $newfont]
     set fontparam(which) $which
     set fontparam(font) $font
@@ -11688,7 +11604,6 @@
     set fontparam(weight) $f(-weight)
     set fontparam(slant) $f(-slant)
     fontok
->>>>>>> 3e431438
 }
 
 proc selfontfam {} {
@@ -11712,15 +11627,8 @@
 }
 
 proc prefspage_general {notebook} {
-<<<<<<< HEAD
-    global NS maxwidth maxgraphpct showneartags showlocalchanges
-    global tabstop wrapcomment wrapdefault limitdiffs
-    global autocopy autoselect autosellen extdifftool perfile_attrs
-    global hideremotes want_ttk have_ttk maxrefs web_browser
+    global {*}$::config_variables
     global hashlength
-=======
-    global {*}$::config_variables
->>>>>>> 3e431438
 
     set page [create_prefs_page $notebook.general]
 
@@ -11749,14 +11657,9 @@
             -variable autoselect
         grid x $page.autoselect -sticky w
     }
-<<<<<<< HEAD
 
     spinbox $page.autosellen -from 1 -to $hashlength -width 4 -textvariable autosellen
-    ${NS}::label $page.autosellenl -text [mc "Length of commit ID to copy"]
-=======
-    spinbox $page.autosellen -from 1 -to 40 -width 4 -textvariable autosellen
     ttk::label $page.autosellenl -text [mc "Length of commit ID to copy"]
->>>>>>> 3e431438
     grid x $page.autosellenl $page.autosellen -sticky w
     ttk::label $page.kscroll1 -text [mc "Wheel scrolling multiplier"]
     spinbox $page.kscroll -from 1 -to 20 -width 4 -textvariable kscroll
@@ -12647,20 +12550,6 @@
 config_check_tmp_exists 50
 
 set config_variables {
-<<<<<<< HEAD
-    mainfont textfont uifont tabstop findmergefiles maxgraphpct maxwidth
-    cmitmode wrapcomment wrapdefault autocopy autoselect autosellen
-    showneartags maxrefs visiblerefs
-    hideremotes showlocalchanges datetimeformat limitdiffs uicolor want_ttk
-    bgcolor fgcolor uifgcolor uifgdisabledcolor colors diffcolors mergecolors
-    markbgcolor diffcontext selectbgcolor foundbgcolor currentsearchhitbgcolor
-    extdifftool perfile_attrs headbgcolor headfgcolor headoutlinecolor
-    remotebgcolor tagbgcolor tagfgcolor tagoutlinecolor reflinecolor
-    filesepbgcolor filesepfgcolor linehoverbgcolor linehoverfgcolor
-    linehoveroutlinecolor mainheadcirclecolor workingfilescirclecolor
-    indexcirclecolor circlecolors linkfgcolor circleoutlinecolor diffbgcolors
-    sortrefsbytype web_browser
-=======
     autocopy
     autoselect
     autosellen
@@ -12704,6 +12593,7 @@
     selectbgcolor
     showlocalchanges
     showneartags
+    sortrefsbytype
     tabstop
     tagbgcolor
     tagfgcolor
@@ -12718,7 +12608,6 @@
     workingfilescirclecolor
     wrapcomment
     wrapdefault
->>>>>>> 3e431438
 }
 
 foreach var $config_variables {

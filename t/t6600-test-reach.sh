#!/bin/sh

test_description='basic commit reachability tests'

. ./test-lib.sh

# Construct a grid-like commit graph with points (x,y)
# with 1 <= x <= 10, 1 <= y <= 10, where (x,y) has
# parents (x-1, y) and (x, y-1), keeping in mind that
# we drop a parent if a coordinate is nonpositive.
#
#             (10,10)
#            /       \
#         (10,9)    (9,10)
#        /     \   /      \
#    (10,8)    (9,9)      (8,10)
#   /     \    /   \      /    \
#         ( continued...)
#   \     /    \   /      \    /
#    (3,1)     (2,2)      (1,3)
#        \     /    \     /
#         (2,1)      (2,1)
#              \    /
#              (1,1)
#
# We use branch 'commit-x-y' to refer to (x,y).
# This grid allows interesting reachability and
# non-reachability queries: (x,y) can reach (x',y')
# if and only if x' <= x and y' <= y.
test_expect_success 'setup' '
	for i in $(test_seq 1 10)
	do
		test_commit "1-$i" &&
		git branch -f commit-1-$i &&
		git tag -a -m "1-$i" tag-1-$i commit-1-$i
	done &&
	for j in $(test_seq 1 9)
	do
		git reset --hard commit-$j-1 &&
		x=$(($j + 1)) &&
		test_commit "$x-1" &&
		git branch -f commit-$x-1 &&
		git tag -a -m "$x-1" tag-$x-1 commit-$x-1 &&

		for i in $(test_seq 2 10)
		do
			git merge commit-$j-$i -m "$x-$i" &&
			git branch -f commit-$x-$i &&
			git tag -a -m "$x-$i" tag-$x-$i commit-$x-$i
		done
	done &&
	git commit-graph write --reachable &&
	mv .git/objects/info/commit-graph commit-graph-full &&
	git show-ref -s commit-5-5 | git commit-graph write --stdin-commits &&
	mv .git/objects/info/commit-graph commit-graph-half &&
	git config core.commitGraph true
'

run_three_modes () {
	test_when_finished rm -rf .git/objects/info/commit-graph &&
	"$@" <input >actual &&
	test_cmp expect actual &&
	cp commit-graph-full .git/objects/info/commit-graph &&
	"$@" <input >actual &&
	test_cmp expect actual &&
	cp commit-graph-half .git/objects/info/commit-graph &&
	"$@" <input >actual &&
	test_cmp expect actual
}

test_three_modes () {
	run_three_modes test-tool reach "$@"
}

test_expect_success 'ref_newer:miss' '
	cat >input <<-\EOF &&
	A:commit-5-7
	B:commit-4-9
	EOF
	echo "ref_newer(A,B):0" >expect &&
	test_three_modes ref_newer
'

test_expect_success 'ref_newer:hit' '
	cat >input <<-\EOF &&
	A:commit-5-7
	B:commit-2-3
	EOF
	echo "ref_newer(A,B):1" >expect &&
	test_three_modes ref_newer
'

test_expect_success 'in_merge_bases:hit' '
	cat >input <<-\EOF &&
	A:commit-5-7
	B:commit-8-8
	EOF
	echo "in_merge_bases(A,B):1" >expect &&
	test_three_modes in_merge_bases
'

test_expect_success 'in_merge_bases:miss' '
	cat >input <<-\EOF &&
	A:commit-6-8
	B:commit-5-9
	EOF
	echo "in_merge_bases(A,B):0" >expect &&
	test_three_modes in_merge_bases
'

test_expect_success 'is_descendant_of:hit' '
	cat >input <<-\EOF &&
	A:commit-5-7
	X:commit-4-8
	X:commit-6-6
	X:commit-1-1
	EOF
	echo "is_descendant_of(A,X):1" >expect &&
	test_three_modes is_descendant_of
'

test_expect_success 'is_descendant_of:miss' '
	cat >input <<-\EOF &&
	A:commit-6-8
	X:commit-5-9
	X:commit-4-10
	X:commit-7-6
	EOF
	echo "is_descendant_of(A,X):0" >expect &&
	test_three_modes is_descendant_of
'

test_expect_success 'get_merge_bases_many' '
	cat >input <<-\EOF &&
	A:commit-5-7
	X:commit-4-8
	X:commit-6-6
	X:commit-8-3
	EOF
	{
		echo "get_merge_bases_many(A,X):" &&
		git rev-parse commit-5-6 \
			      commit-4-7 | sort
	} >expect &&
	test_three_modes get_merge_bases_many
'

test_expect_success 'reduce_heads' '
	cat >input <<-\EOF &&
	X:commit-1-10
	X:commit-2-8
	X:commit-3-6
	X:commit-4-4
	X:commit-1-7
	X:commit-2-5
	X:commit-3-3
	X:commit-5-1
	EOF
	{
		echo "reduce_heads(X):" &&
		git rev-parse commit-5-1 \
			      commit-4-4 \
			      commit-3-6 \
			      commit-2-8 \
			      commit-1-10 | sort
	} >expect &&
	test_three_modes reduce_heads
'

test_expect_success 'can_all_from_reach:hit' '
	cat >input <<-\EOF &&
	X:commit-2-10
	X:commit-3-9
	X:commit-4-8
	X:commit-5-7
	X:commit-6-6
	X:commit-7-5
	X:commit-8-4
	X:commit-9-3
	Y:commit-1-9
	Y:commit-2-8
	Y:commit-3-7
	Y:commit-4-6
	Y:commit-5-5
	Y:commit-6-4
	Y:commit-7-3
	Y:commit-8-1
	EOF
	echo "can_all_from_reach(X,Y):1" >expect &&
	test_three_modes can_all_from_reach
'

test_expect_success 'can_all_from_reach:miss' '
	cat >input <<-\EOF &&
	X:commit-2-10
	X:commit-3-9
	X:commit-4-8
	X:commit-5-7
	X:commit-6-6
	X:commit-7-5
	X:commit-8-4
	X:commit-9-3
	Y:commit-1-9
	Y:commit-2-8
	Y:commit-3-7
	Y:commit-4-6
	Y:commit-5-5
	Y:commit-6-4
	Y:commit-8-5
	EOF
	echo "can_all_from_reach(X,Y):0" >expect &&
	test_three_modes can_all_from_reach
'

test_expect_success 'can_all_from_reach_with_flag: tags case' '
	cat >input <<-\EOF &&
	X:tag-2-10
	X:tag-3-9
	X:tag-4-8
	X:commit-5-7
	X:commit-6-6
	X:commit-7-5
	X:commit-8-4
	X:commit-9-3
	Y:tag-1-9
	Y:tag-2-8
	Y:tag-3-7
	Y:commit-4-6
	Y:commit-5-5
	Y:commit-6-4
	Y:commit-7-3
	Y:commit-8-1
	EOF
	echo "can_all_from_reach_with_flag(X,_,_,0,0):1" >expect &&
	test_three_modes can_all_from_reach_with_flag
'

test_expect_success 'commit_contains:hit' '
	cat >input <<-\EOF &&
	A:commit-7-7
	X:commit-2-10
	X:commit-3-9
	X:commit-4-8
	X:commit-5-7
	X:commit-6-6
	X:commit-7-5
	X:commit-8-4
	X:commit-9-3
	EOF
	echo "commit_contains(_,A,X,_):1" >expect &&
	test_three_modes commit_contains &&
	test_three_modes commit_contains --tag
'

test_expect_success 'commit_contains:miss' '
	cat >input <<-\EOF &&
	A:commit-6-5
	X:commit-2-10
	X:commit-3-9
	X:commit-4-8
	X:commit-5-7
	X:commit-6-6
	X:commit-7-5
	X:commit-8-4
	X:commit-9-3
	EOF
	echo "commit_contains(_,A,X,_):0" >expect &&
	test_three_modes commit_contains &&
	test_three_modes commit_contains --tag
'

<<<<<<< HEAD
test_expect_success 'get_reachable_subset:all' '
	cat >input <<-\EOF &&
	X:commit-9-1
	X:commit-8-3
	X:commit-7-5
	X:commit-6-6
	X:commit-1-7
	Y:commit-3-3
	Y:commit-1-7
	Y:commit-5-6
	EOF
	(
		echo "get_reachable_subset(X,Y)" &&
		git rev-parse commit-3-3 \
			      commit-1-7 \
			      commit-5-6 | sort
	) >expect &&
	test_three_modes get_reachable_subset
'

test_expect_success 'get_reachable_subset:some' '
	cat >input <<-\EOF &&
	X:commit-9-1
	X:commit-8-3
	X:commit-7-5
	X:commit-1-7
	Y:commit-3-3
	Y:commit-1-7
	Y:commit-5-6
	EOF
	(
		echo "get_reachable_subset(X,Y)" &&
		git rev-parse commit-3-3 \
			      commit-1-7 | sort
	) >expect &&
	test_three_modes get_reachable_subset
'

test_expect_success 'get_reachable_subset:none' '
	cat >input <<-\EOF &&
	X:commit-9-1
	X:commit-8-3
	X:commit-7-5
	X:commit-1-7
	Y:commit-9-3
	Y:commit-7-6
	Y:commit-2-8
	EOF
	echo "get_reachable_subset(X,Y)" >expect &&
	test_three_modes get_reachable_subset
=======
test_expect_success 'rev-list: basic topo-order' '
	git rev-parse \
		commit-6-6 commit-5-6 commit-4-6 commit-3-6 commit-2-6 commit-1-6 \
		commit-6-5 commit-5-5 commit-4-5 commit-3-5 commit-2-5 commit-1-5 \
		commit-6-4 commit-5-4 commit-4-4 commit-3-4 commit-2-4 commit-1-4 \
		commit-6-3 commit-5-3 commit-4-3 commit-3-3 commit-2-3 commit-1-3 \
		commit-6-2 commit-5-2 commit-4-2 commit-3-2 commit-2-2 commit-1-2 \
		commit-6-1 commit-5-1 commit-4-1 commit-3-1 commit-2-1 commit-1-1 \
	>expect &&
	run_three_modes git rev-list --topo-order commit-6-6
'

test_expect_success 'rev-list: first-parent topo-order' '
	git rev-parse \
		commit-6-6 \
		commit-6-5 \
		commit-6-4 \
		commit-6-3 \
		commit-6-2 \
		commit-6-1 commit-5-1 commit-4-1 commit-3-1 commit-2-1 commit-1-1 \
	>expect &&
	run_three_modes git rev-list --first-parent --topo-order commit-6-6
'

test_expect_success 'rev-list: range topo-order' '
	git rev-parse \
		commit-6-6 commit-5-6 commit-4-6 commit-3-6 commit-2-6 commit-1-6 \
		commit-6-5 commit-5-5 commit-4-5 commit-3-5 commit-2-5 commit-1-5 \
		commit-6-4 commit-5-4 commit-4-4 commit-3-4 commit-2-4 commit-1-4 \
		commit-6-3 commit-5-3 commit-4-3 \
		commit-6-2 commit-5-2 commit-4-2 \
		commit-6-1 commit-5-1 commit-4-1 \
	>expect &&
	run_three_modes git rev-list --topo-order commit-3-3..commit-6-6
'

test_expect_success 'rev-list: range topo-order' '
	git rev-parse \
		commit-6-6 commit-5-6 commit-4-6 \
		commit-6-5 commit-5-5 commit-4-5 \
		commit-6-4 commit-5-4 commit-4-4 \
		commit-6-3 commit-5-3 commit-4-3 \
		commit-6-2 commit-5-2 commit-4-2 \
		commit-6-1 commit-5-1 commit-4-1 \
	>expect &&
	run_three_modes git rev-list --topo-order commit-3-8..commit-6-6
'

test_expect_success 'rev-list: first-parent range topo-order' '
	git rev-parse \
		commit-6-6 \
		commit-6-5 \
		commit-6-4 \
		commit-6-3 \
		commit-6-2 \
		commit-6-1 commit-5-1 commit-4-1 \
	>expect &&
	run_three_modes git rev-list --first-parent --topo-order commit-3-8..commit-6-6
'

test_expect_success 'rev-list: ancestry-path topo-order' '
	git rev-parse \
		commit-6-6 commit-5-6 commit-4-6 commit-3-6 \
		commit-6-5 commit-5-5 commit-4-5 commit-3-5 \
		commit-6-4 commit-5-4 commit-4-4 commit-3-4 \
		commit-6-3 commit-5-3 commit-4-3 \
	>expect &&
	run_three_modes git rev-list --topo-order --ancestry-path commit-3-3..commit-6-6
'

test_expect_success 'rev-list: symmetric difference topo-order' '
	git rev-parse \
		commit-6-6 commit-5-6 commit-4-6 \
		commit-6-5 commit-5-5 commit-4-5 \
		commit-6-4 commit-5-4 commit-4-4 \
		commit-6-3 commit-5-3 commit-4-3 \
		commit-6-2 commit-5-2 commit-4-2 \
		commit-6-1 commit-5-1 commit-4-1 \
		commit-3-8 commit-2-8 commit-1-8 \
		commit-3-7 commit-2-7 commit-1-7 \
	>expect &&
	run_three_modes git rev-list --topo-order commit-3-8...commit-6-6
>>>>>>> 561b5837
'

test_done<|MERGE_RESOLUTION|>--- conflicted
+++ resolved
@@ -269,58 +269,6 @@
 	test_three_modes commit_contains --tag
 '
 
-<<<<<<< HEAD
-test_expect_success 'get_reachable_subset:all' '
-	cat >input <<-\EOF &&
-	X:commit-9-1
-	X:commit-8-3
-	X:commit-7-5
-	X:commit-6-6
-	X:commit-1-7
-	Y:commit-3-3
-	Y:commit-1-7
-	Y:commit-5-6
-	EOF
-	(
-		echo "get_reachable_subset(X,Y)" &&
-		git rev-parse commit-3-3 \
-			      commit-1-7 \
-			      commit-5-6 | sort
-	) >expect &&
-	test_three_modes get_reachable_subset
-'
-
-test_expect_success 'get_reachable_subset:some' '
-	cat >input <<-\EOF &&
-	X:commit-9-1
-	X:commit-8-3
-	X:commit-7-5
-	X:commit-1-7
-	Y:commit-3-3
-	Y:commit-1-7
-	Y:commit-5-6
-	EOF
-	(
-		echo "get_reachable_subset(X,Y)" &&
-		git rev-parse commit-3-3 \
-			      commit-1-7 | sort
-	) >expect &&
-	test_three_modes get_reachable_subset
-'
-
-test_expect_success 'get_reachable_subset:none' '
-	cat >input <<-\EOF &&
-	X:commit-9-1
-	X:commit-8-3
-	X:commit-7-5
-	X:commit-1-7
-	Y:commit-9-3
-	Y:commit-7-6
-	Y:commit-2-8
-	EOF
-	echo "get_reachable_subset(X,Y)" >expect &&
-	test_three_modes get_reachable_subset
-=======
 test_expect_success 'rev-list: basic topo-order' '
 	git rev-parse \
 		commit-6-6 commit-5-6 commit-4-6 commit-3-6 commit-2-6 commit-1-6 \
@@ -403,7 +351,58 @@
 		commit-3-7 commit-2-7 commit-1-7 \
 	>expect &&
 	run_three_modes git rev-list --topo-order commit-3-8...commit-6-6
->>>>>>> 561b5837
+'
+
+test_expect_success 'get_reachable_subset:all' '
+	cat >input <<-\EOF &&
+	X:commit-9-1
+	X:commit-8-3
+	X:commit-7-5
+	X:commit-6-6
+	X:commit-1-7
+	Y:commit-3-3
+	Y:commit-1-7
+	Y:commit-5-6
+	EOF
+	(
+		echo "get_reachable_subset(X,Y)" &&
+		git rev-parse commit-3-3 \
+			      commit-1-7 \
+			      commit-5-6 | sort
+	) >expect &&
+	test_three_modes get_reachable_subset
+'
+
+test_expect_success 'get_reachable_subset:some' '
+	cat >input <<-\EOF &&
+	X:commit-9-1
+	X:commit-8-3
+	X:commit-7-5
+	X:commit-1-7
+	Y:commit-3-3
+	Y:commit-1-7
+	Y:commit-5-6
+	EOF
+	(
+		echo "get_reachable_subset(X,Y)" &&
+		git rev-parse commit-3-3 \
+			      commit-1-7 | sort
+	) >expect &&
+	test_three_modes get_reachable_subset
+'
+
+test_expect_success 'get_reachable_subset:none' '
+	cat >input <<-\EOF &&
+	X:commit-9-1
+	X:commit-8-3
+	X:commit-7-5
+	X:commit-1-7
+	Y:commit-9-3
+	Y:commit-7-6
+	Y:commit-2-8
+	EOF
+	echo "get_reachable_subset(X,Y)" >expect &&
+	test_three_modes get_reachable_subset
 '
 
 test_done
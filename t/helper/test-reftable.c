--- conflicted
+++ resolved
@@ -6,11 +6,6 @@
 {
 	/* test from simple to complex. */
 	block_test_main(argc, argv);
-<<<<<<< HEAD
-	tree_test_main(argc, argv);
-=======
-	pq_test_main(argc, argv);
->>>>>>> 3a498b49
 	readwrite_test_main(argc, argv);
 	stack_test_main(argc, argv);
 	return 0;

--- conflicted
+++ resolved
@@ -22,19 +22,11 @@
 	test_commit 4 B
 '
 
-<<<<<<< HEAD
-test_expect_success 'rebase --root expects --onto' '
-	git checkout -B fail other &&
-	test_must_fail git rebase --root
-'
-
 test_expect_success 'rebase --root fails with too many args' '
 	git checkout -B fail other &&
 	test_must_fail git rebase --onto master --root fail fail
 '
 
-=======
->>>>>>> 994fd91d
 test_expect_success 'setup pre-rebase hook' '
 	mkdir -p .git/hooks &&
 	cat >.git/hooks/pre-rebase <<EOF &&

--- conflicted
+++ resolved
@@ -180,20 +180,12 @@
 	my $self = shift @_;
 	my $b = $self->{buff};
 	my $token = '';
-<<<<<<< HEAD
-	my $start;
-=======
 	my ($start, $startln);
->>>>>>> 48d69d8f
 RESTART:
 	$startln = $self->{lineno};
 	$$b =~ /\G[ \t]+/gc; # skip whitespace (but not newline)
 	$start = pos($$b) || 0;
-<<<<<<< HEAD
-	return ["\n", $start, pos($$b)] if $$b =~ /\G#[^\n]*(?:\n|\z)/gc; # comment
-=======
 	$self->{lineno}++, return ["\n", $start, pos($$b), $startln, $startln] if $$b =~ /\G#[^\n]*(?:\n|\z)/gc; # comment
->>>>>>> 48d69d8f
 	while (1) {
 		# slurp up non-special characters
 		$token .= $1 if $$b =~ /\G([^\\;&|<>(){}'"\$\s]+)/gc;
@@ -218,11 +210,7 @@
 		}
 		die("internal error scanning character '$c'\n");
 	}
-<<<<<<< HEAD
-	return length($token) ? [$token, $start, pos($$b)] : undef;
-=======
 	return length($token) ? [$token, $start, pos($$b), $startln, $self->{lineno}] : undef;
->>>>>>> 48d69d8f
 }
 
 # ShellParser parses POSIX shell scripts (with minor extensions for Bash). It
@@ -626,10 +614,7 @@
 	my $problems = $parser->{problems};
 	return unless $emit_all || @$problems;
 	my $c = main::fd_colors(1);
-<<<<<<< HEAD
-=======
 	my $lineno = $_[1]->[3];
->>>>>>> 48d69d8f
 	my $start = 0;
 	my $checked = '';
 	for (sort {$a->[1]->[2] <=> $b->[1]->[2]} @$problems) {
@@ -639,12 +624,8 @@
 		$start = $pos;
 	}
 	$checked .= substr($body, $start);
-<<<<<<< HEAD
-	$checked =~ s/^\n//;
-=======
 	$checked =~ s/^/$lineno++ . ' '/mge;
 	$checked =~ s/^\d+ \n//;
->>>>>>> 48d69d8f
 	$checked =~ s/(\s) \?!/$1?!/mg;
 	$checked =~ s/\?! (\s)/?!$1/mg;
 	$checked =~ s/(\?![^?]+\?!)/$c->{rev}$c->{red}$1$c->{reset}/mg;

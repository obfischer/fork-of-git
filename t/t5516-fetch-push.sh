#!/bin/sh

test_description='Basic fetch/push functionality.

This test checks the following functionality:

* command-line syntax
* refspecs
* fast-forward detection, and overriding it
* configuration
* hooks
* --porcelain output format
* hiderefs
* reflogs
'

. ./test-lib.sh

D=$(pwd)

mk_empty () {
	repo_name="$1"
	rm -fr "$repo_name" &&
	mkdir "$repo_name" &&
	(
		cd "$repo_name" &&
		git init &&
		git config receive.denyCurrentBranch warn &&
		mv .git/hooks .git/hooks-disabled
	)
}

mk_test () {
	repo_name="$1"
	shift

	mk_empty "$repo_name" &&
	(
		for ref in "$@"
		do
			git push "$repo_name" $the_first_commit:refs/$ref ||
			exit
		done &&
		cd "$repo_name" &&
		for ref in "$@"
		do
			echo "$the_first_commit" >expect &&
			git show-ref -s --verify refs/$ref >actual &&
			test_cmp expect actual ||
			exit
		done &&
		git fsck --full
	)
}

mk_test_with_hooks() {
	repo_name=$1
	mk_test "$@" &&
	(
		cd "$repo_name" &&
		mkdir .git/hooks &&
		cd .git/hooks &&

		cat >pre-receive <<-'EOF' &&
		#!/bin/sh
		cat - >>pre-receive.actual
		EOF

		cat >update <<-'EOF' &&
		#!/bin/sh
		printf "%s %s %s\n" "$@" >>update.actual
		EOF

		cat >post-receive <<-'EOF' &&
		#!/bin/sh
		cat - >>post-receive.actual
		EOF

		cat >post-update <<-'EOF' &&
		#!/bin/sh
		for ref in "$@"
		do
			printf "%s\n" "$ref" >>post-update.actual
		done
		EOF

		chmod +x pre-receive update post-receive post-update
	)
}

mk_child() {
	rm -rf "$2" &&
	git clone "$1" "$2"
}

check_push_result () {
	test $# -ge 3 ||
	BUG "check_push_result requires at least 3 parameters"

	repo_name="$1"
	shift

	(
		cd "$repo_name" &&
		echo "$1" >expect &&
		shift &&
		for ref in "$@"
		do
			git show-ref -s --verify refs/$ref >actual &&
			test_cmp expect actual ||
			exit
		done &&
		git fsck --full
	)
}

test_expect_success setup '

	>path1 &&
	git add path1 &&
	test_tick &&
	git commit -a -m repo &&
	the_first_commit=$(git show-ref -s --verify refs/heads/master) &&

	>path2 &&
	git add path2 &&
	test_tick &&
	git commit -a -m second &&
	the_commit=$(git show-ref -s --verify refs/heads/master)

'

test_expect_success 'fetch without wildcard' '
	mk_empty testrepo &&
	(
		cd testrepo &&
		git fetch .. refs/heads/master:refs/remotes/origin/master &&

		echo "$the_commit commit	refs/remotes/origin/master" >expect &&
		git for-each-ref refs/remotes/origin >actual &&
		test_cmp expect actual
	)
'

test_expect_success 'fetch with wildcard' '
	mk_empty testrepo &&
	(
		cd testrepo &&
		git config remote.up.url .. &&
		git config remote.up.fetch "refs/heads/*:refs/remotes/origin/*" &&
		git fetch up &&

		echo "$the_commit commit	refs/remotes/origin/master" >expect &&
		git for-each-ref refs/remotes/origin >actual &&
		test_cmp expect actual
	)
'

test_expect_success 'fetch with insteadOf' '
	mk_empty testrepo &&
	(
		TRASH=$(pwd)/ &&
		cd testrepo &&
		git config "url.$TRASH.insteadOf" trash/ &&
		git config remote.up.url trash/. &&
		git config remote.up.fetch "refs/heads/*:refs/remotes/origin/*" &&
		git fetch up &&

		echo "$the_commit commit	refs/remotes/origin/master" >expect &&
		git for-each-ref refs/remotes/origin >actual &&
		test_cmp expect actual
	)
'

test_expect_success 'fetch with pushInsteadOf (should not rewrite)' '
	mk_empty testrepo &&
	(
		TRASH=$(pwd)/ &&
		cd testrepo &&
		git config "url.trash/.pushInsteadOf" "$TRASH" &&
		git config remote.up.url "$TRASH." &&
		git config remote.up.fetch "refs/heads/*:refs/remotes/origin/*" &&
		git fetch up &&

		echo "$the_commit commit	refs/remotes/origin/master" >expect &&
		git for-each-ref refs/remotes/origin >actual &&
		test_cmp expect actual
	)
'

test_expect_success 'push without wildcard' '
	mk_empty testrepo &&

	git push testrepo refs/heads/master:refs/remotes/origin/master &&
	(
		cd testrepo &&
		echo "$the_commit commit	refs/remotes/origin/master" >expect &&
		git for-each-ref refs/remotes/origin >actual &&
		test_cmp expect actual
	)
'

test_expect_success 'push with wildcard' '
	mk_empty testrepo &&

	git push testrepo "refs/heads/*:refs/remotes/origin/*" &&
	(
		cd testrepo &&
		echo "$the_commit commit	refs/remotes/origin/master" >expect &&
		git for-each-ref refs/remotes/origin >actual &&
		test_cmp expect actual
	)
'

test_expect_success 'push with insteadOf' '
	mk_empty testrepo &&
	TRASH="$(pwd)/" &&
	test_config "url.$TRASH.insteadOf" trash/ &&
	git push trash/testrepo refs/heads/master:refs/remotes/origin/master &&
	(
		cd testrepo &&
		echo "$the_commit commit	refs/remotes/origin/master" >expect &&
		git for-each-ref refs/remotes/origin >actual &&
		test_cmp expect actual
	)
'

test_expect_success 'push with pushInsteadOf' '
	mk_empty testrepo &&
	TRASH="$(pwd)/" &&
	test_config "url.$TRASH.pushInsteadOf" trash/ &&
	git push trash/testrepo refs/heads/master:refs/remotes/origin/master &&
	(
		cd testrepo &&
		echo "$the_commit commit	refs/remotes/origin/master" >expect &&
		git for-each-ref refs/remotes/origin >actual &&
		test_cmp expect actual
	)
'

test_expect_success 'push with pushInsteadOf and explicit pushurl (pushInsteadOf should not rewrite)' '
	mk_empty testrepo &&
	test_config "url.trash2/.pushInsteadOf" testrepo/ &&
	test_config "url.trash3/.pushInsteadOf" trash/wrong &&
	test_config remote.r.url trash/wrong &&
	test_config remote.r.pushurl "testrepo/" &&
	git push r refs/heads/master:refs/remotes/origin/master &&
	(
		cd testrepo &&
		echo "$the_commit commit	refs/remotes/origin/master" >expect &&
		git for-each-ref refs/remotes/origin >actual &&
		test_cmp expect actual
	)
'

test_expect_success 'push with matching heads' '

	mk_test testrepo heads/master &&
	git push testrepo : &&
	check_push_result testrepo $the_commit heads/master

'

test_expect_success 'push with matching heads on the command line' '

	mk_test testrepo heads/master &&
	git push testrepo : &&
	check_push_result testrepo $the_commit heads/master

'

test_expect_success 'failed (non-fast-forward) push with matching heads' '

	mk_test testrepo heads/master &&
	git push testrepo : &&
	git commit --amend -massaged &&
	test_must_fail git push testrepo &&
	check_push_result testrepo $the_commit heads/master &&
	git reset --hard $the_commit

'

test_expect_success 'push --force with matching heads' '

	mk_test testrepo heads/master &&
	git push testrepo : &&
	git commit --amend -massaged &&
	git push --force testrepo : &&
	! check_push_result testrepo $the_commit heads/master &&
	git reset --hard $the_commit

'

test_expect_success 'push with matching heads and forced update' '

	mk_test testrepo heads/master &&
	git push testrepo : &&
	git commit --amend -massaged &&
	git push testrepo +: &&
	! check_push_result testrepo $the_commit heads/master &&
	git reset --hard $the_commit

'

test_expect_success 'push with no ambiguity (1)' '

	mk_test testrepo heads/master &&
	git push testrepo master:master &&
	check_push_result testrepo $the_commit heads/master

'

test_expect_success 'push with no ambiguity (2)' '

	mk_test testrepo remotes/origin/master &&
	git push testrepo master:origin/master &&
	check_push_result testrepo $the_commit remotes/origin/master

'

test_expect_success 'push with colon-less refspec, no ambiguity' '

	mk_test testrepo heads/master heads/t/master &&
	git branch -f t/master master &&
	git push testrepo master &&
	check_push_result testrepo $the_commit heads/master &&
	check_push_result testrepo $the_first_commit heads/t/master

'

test_expect_success 'push with weak ambiguity (1)' '

	mk_test testrepo heads/master remotes/origin/master &&
	git push testrepo master:master &&
	check_push_result testrepo $the_commit heads/master &&
	check_push_result testrepo $the_first_commit remotes/origin/master

'

test_expect_success 'push with weak ambiguity (2)' '

	mk_test testrepo heads/master remotes/origin/master remotes/another/master &&
	git push testrepo master:master &&
	check_push_result testrepo $the_commit heads/master &&
	check_push_result testrepo $the_first_commit remotes/origin/master remotes/another/master

'

test_expect_success 'push with ambiguity' '

	mk_test testrepo heads/frotz tags/frotz &&
	test_must_fail git push testrepo master:frotz &&
	check_push_result testrepo $the_first_commit heads/frotz tags/frotz

'

test_expect_success 'push with colon-less refspec (1)' '

	mk_test testrepo heads/frotz tags/frotz &&
	git branch -f frotz master &&
	git push testrepo frotz &&
	check_push_result testrepo $the_commit heads/frotz &&
	check_push_result testrepo $the_first_commit tags/frotz

'

test_expect_success 'push with colon-less refspec (2)' '

	mk_test testrepo heads/frotz tags/frotz &&
	if git show-ref --verify -q refs/heads/frotz
	then
		git branch -D frotz
	fi &&
	git tag -f frotz &&
	git push -f testrepo frotz &&
	check_push_result testrepo $the_commit tags/frotz &&
	check_push_result testrepo $the_first_commit heads/frotz

'

test_expect_success 'push with colon-less refspec (3)' '

	mk_test testrepo &&
	if git show-ref --verify -q refs/tags/frotz
	then
		git tag -d frotz
	fi &&
	git branch -f frotz master &&
	git push testrepo frotz &&
	check_push_result testrepo $the_commit heads/frotz &&
	test 1 = $( cd testrepo && git show-ref | wc -l )
'

test_expect_success 'push with colon-less refspec (4)' '

	mk_test testrepo &&
	if git show-ref --verify -q refs/heads/frotz
	then
		git branch -D frotz
	fi &&
	git tag -f frotz &&
	git push testrepo frotz &&
	check_push_result testrepo $the_commit tags/frotz &&
	test 1 = $( cd testrepo && git show-ref | wc -l )

'

test_expect_success 'push head with non-existent, incomplete dest' '

	mk_test testrepo &&
	git push testrepo master:branch &&
	check_push_result testrepo $the_commit heads/branch

'

test_expect_success 'push tag with non-existent, incomplete dest' '

	mk_test testrepo &&
	git tag -f v1.0 &&
	git push testrepo v1.0:tag &&
	check_push_result testrepo $the_commit tags/tag

'

test_expect_success 'push sha1 with non-existent, incomplete dest' '

	mk_test testrepo &&
	test_must_fail git push testrepo $(git rev-parse master):foo

'

test_expect_success 'push ref expression with non-existent, incomplete dest' '

	mk_test testrepo &&
	test_must_fail git push testrepo master^:branch

'

test_expect_success 'push with HEAD' '

	mk_test testrepo heads/master &&
	git checkout master &&
	git push testrepo HEAD &&
	check_push_result testrepo $the_commit heads/master

'

test_expect_success 'push with HEAD nonexisting at remote' '

	mk_test testrepo heads/master &&
	git checkout -b local master &&
	git push testrepo HEAD &&
	check_push_result testrepo $the_commit heads/local
'

test_expect_success 'push with +HEAD' '

	mk_test testrepo heads/master &&
	git checkout master &&
	git branch -D local &&
	git checkout -b local &&
	git push testrepo master local &&
	check_push_result testrepo $the_commit heads/master &&
	check_push_result testrepo $the_commit heads/local &&

	# Without force rewinding should fail
	git reset --hard HEAD^ &&
	test_must_fail git push testrepo HEAD &&
	check_push_result testrepo $the_commit heads/local &&

	# With force rewinding should succeed
	git push testrepo +HEAD &&
	check_push_result testrepo $the_first_commit heads/local

'

test_expect_success 'push HEAD with non-existent, incomplete dest' '

	mk_test testrepo &&
	git checkout master &&
	git push testrepo HEAD:branch &&
	check_push_result testrepo $the_commit heads/branch

'

test_expect_success 'push with config remote.*.push = HEAD' '

	mk_test testrepo heads/local &&
	git checkout master &&
	git branch -f local $the_commit &&
	(
		cd testrepo &&
		git checkout local &&
		git reset --hard $the_first_commit
	) &&
	test_config remote.there.url testrepo &&
	test_config remote.there.push HEAD &&
	test_config branch.master.remote there &&
	git push &&
	check_push_result testrepo $the_commit heads/master &&
	check_push_result testrepo $the_first_commit heads/local
'

test_expect_success 'push with remote.pushdefault' '
	mk_test up_repo heads/master &&
	mk_test down_repo heads/master &&
	test_config remote.up.url up_repo &&
	test_config remote.down.url down_repo &&
	test_config branch.master.remote up &&
	test_config remote.pushdefault down &&
	test_config push.default matching &&
	git push &&
	check_push_result up_repo $the_first_commit heads/master &&
	check_push_result down_repo $the_commit heads/master
'

test_expect_success 'push with config remote.*.pushurl' '

	mk_test testrepo heads/master &&
	git checkout master &&
	test_config remote.there.url test2repo &&
	test_config remote.there.pushurl testrepo &&
	git push there : &&
	check_push_result testrepo $the_commit heads/master
'

test_expect_success 'push with config branch.*.pushremote' '
	mk_test up_repo heads/master &&
	mk_test side_repo heads/master &&
	mk_test down_repo heads/master &&
	test_config remote.up.url up_repo &&
	test_config remote.pushdefault side_repo &&
	test_config remote.down.url down_repo &&
	test_config branch.master.remote up &&
	test_config branch.master.pushremote down &&
	test_config push.default matching &&
	git push &&
	check_push_result up_repo $the_first_commit heads/master &&
	check_push_result side_repo $the_first_commit heads/master &&
	check_push_result down_repo $the_commit heads/master
'

test_expect_success 'branch.*.pushremote config order is irrelevant' '
	mk_test one_repo heads/master &&
	mk_test two_repo heads/master &&
	test_config remote.one.url one_repo &&
	test_config remote.two.url two_repo &&
	test_config branch.master.pushremote two_repo &&
	test_config remote.pushdefault one_repo &&
	test_config push.default matching &&
	git push &&
	check_push_result one_repo $the_first_commit heads/master &&
	check_push_result two_repo $the_commit heads/master
'

test_expect_success 'push with dry-run' '

	mk_test testrepo heads/master &&
	old_commit=$(git -C testrepo show-ref -s --verify refs/heads/master) &&
	git push --dry-run testrepo : &&
	check_push_result testrepo $old_commit heads/master
'

test_expect_success 'push updates local refs' '

	mk_test testrepo heads/master &&
	mk_child testrepo child &&
	(
		cd child &&
		git pull .. master &&
		git push &&
		test $(git rev-parse master) = \
			$(git rev-parse remotes/origin/master)
	)

'

test_expect_success 'push updates up-to-date local refs' '

	mk_test testrepo heads/master &&
	mk_child testrepo child1 &&
	mk_child testrepo child2 &&
	(cd child1 && git pull .. master && git push) &&
	(
		cd child2 &&
		git pull ../child1 master &&
		git push &&
		test $(git rev-parse master) = \
			$(git rev-parse remotes/origin/master)
	)

'

test_expect_success 'push preserves up-to-date packed refs' '

	mk_test testrepo heads/master &&
	mk_child testrepo child &&
	(
		cd child &&
		git push &&
		! test -f .git/refs/remotes/origin/master
	)

'

test_expect_success 'push does not update local refs on failure' '

	mk_test testrepo heads/master &&
	mk_child testrepo child &&
	mkdir testrepo/.git/hooks &&
	echo "#!/no/frobnication/today" >testrepo/.git/hooks/pre-receive &&
	chmod +x testrepo/.git/hooks/pre-receive &&
	(
		cd child &&
		git pull .. master &&
		test_must_fail git push &&
		test $(git rev-parse master) != \
			$(git rev-parse remotes/origin/master)
	)

'

test_expect_success 'allow deleting an invalid remote ref' '

	mk_test testrepo heads/master &&
	rm -f testrepo/.git/objects/??/* &&
	git push testrepo :refs/heads/master &&
	(cd testrepo && test_must_fail git rev-parse --verify refs/heads/master)

'

test_expect_success 'pushing valid refs triggers post-receive and post-update hooks' '
	mk_test_with_hooks testrepo heads/master heads/next &&
	orgmaster=$(cd testrepo && git show-ref -s --verify refs/heads/master) &&
	newmaster=$(git show-ref -s --verify refs/heads/master) &&
	orgnext=$(cd testrepo && git show-ref -s --verify refs/heads/next) &&
	newnext=$ZERO_OID &&
	git push testrepo refs/heads/master:refs/heads/master :refs/heads/next &&
	(
		cd testrepo/.git &&
		cat >pre-receive.expect <<-EOF &&
		$orgmaster $newmaster refs/heads/master
		$orgnext $newnext refs/heads/next
		EOF

		cat >update.expect <<-EOF &&
		refs/heads/master $orgmaster $newmaster
		refs/heads/next $orgnext $newnext
		EOF

		cat >post-receive.expect <<-EOF &&
		$orgmaster $newmaster refs/heads/master
		$orgnext $newnext refs/heads/next
		EOF

		cat >post-update.expect <<-EOF &&
		refs/heads/master
		refs/heads/next
		EOF

		test_cmp pre-receive.expect pre-receive.actual &&
		test_cmp update.expect update.actual &&
		test_cmp post-receive.expect post-receive.actual &&
		test_cmp post-update.expect post-update.actual
	)
'

test_expect_success 'deleting dangling ref triggers hooks with correct args' '
	mk_test_with_hooks testrepo heads/master &&
	rm -f testrepo/.git/objects/??/* &&
	git push testrepo :refs/heads/master &&
	(
		cd testrepo/.git &&
		cat >pre-receive.expect <<-EOF &&
		$ZERO_OID $ZERO_OID refs/heads/master
		EOF

		cat >update.expect <<-EOF &&
		refs/heads/master $ZERO_OID $ZERO_OID
		EOF

		cat >post-receive.expect <<-EOF &&
		$ZERO_OID $ZERO_OID refs/heads/master
		EOF

		cat >post-update.expect <<-EOF &&
		refs/heads/master
		EOF

		test_cmp pre-receive.expect pre-receive.actual &&
		test_cmp update.expect update.actual &&
		test_cmp post-receive.expect post-receive.actual &&
		test_cmp post-update.expect post-update.actual
	)
'

test_expect_success 'deletion of a non-existent ref is not fed to post-receive and post-update hooks' '
	mk_test_with_hooks testrepo heads/master &&
	orgmaster=$(cd testrepo && git show-ref -s --verify refs/heads/master) &&
	newmaster=$(git show-ref -s --verify refs/heads/master) &&
	git push testrepo master :refs/heads/nonexistent &&
	(
		cd testrepo/.git &&
		cat >pre-receive.expect <<-EOF &&
		$orgmaster $newmaster refs/heads/master
		$ZERO_OID $ZERO_OID refs/heads/nonexistent
		EOF

		cat >update.expect <<-EOF &&
		refs/heads/master $orgmaster $newmaster
		refs/heads/nonexistent $ZERO_OID $ZERO_OID
		EOF

		cat >post-receive.expect <<-EOF &&
		$orgmaster $newmaster refs/heads/master
		EOF

		cat >post-update.expect <<-EOF &&
		refs/heads/master
		EOF

		test_cmp pre-receive.expect pre-receive.actual &&
		test_cmp update.expect update.actual &&
		test_cmp post-receive.expect post-receive.actual &&
		test_cmp post-update.expect post-update.actual
	)
'

test_expect_success 'deletion of a non-existent ref alone does trigger post-receive and post-update hooks' '
	mk_test_with_hooks testrepo heads/master &&
	git push testrepo :refs/heads/nonexistent &&
	(
		cd testrepo/.git &&
		cat >pre-receive.expect <<-EOF &&
		$ZERO_OID $ZERO_OID refs/heads/nonexistent
		EOF

		cat >update.expect <<-EOF &&
		refs/heads/nonexistent $ZERO_OID $ZERO_OID
		EOF

		test_cmp pre-receive.expect pre-receive.actual &&
		test_cmp update.expect update.actual &&
		test_path_is_missing post-receive.actual &&
		test_path_is_missing post-update.actual
	)
'

test_expect_success 'mixed ref updates, deletes, invalid deletes trigger hooks with correct input' '
	mk_test_with_hooks testrepo heads/master heads/next heads/pu &&
	orgmaster=$(cd testrepo && git show-ref -s --verify refs/heads/master) &&
	newmaster=$(git show-ref -s --verify refs/heads/master) &&
	orgnext=$(cd testrepo && git show-ref -s --verify refs/heads/next) &&
	newnext=$ZERO_OID &&
	orgpu=$(cd testrepo && git show-ref -s --verify refs/heads/pu) &&
	newpu=$(git show-ref -s --verify refs/heads/master) &&
	git push testrepo refs/heads/master:refs/heads/master \
	    refs/heads/master:refs/heads/pu :refs/heads/next \
	    :refs/heads/nonexistent &&
	(
		cd testrepo/.git &&
		cat >pre-receive.expect <<-EOF &&
		$orgmaster $newmaster refs/heads/master
		$orgnext $newnext refs/heads/next
		$orgpu $newpu refs/heads/pu
		$ZERO_OID $ZERO_OID refs/heads/nonexistent
		EOF

		cat >update.expect <<-EOF &&
		refs/heads/master $orgmaster $newmaster
		refs/heads/next $orgnext $newnext
		refs/heads/pu $orgpu $newpu
		refs/heads/nonexistent $ZERO_OID $ZERO_OID
		EOF

		cat >post-receive.expect <<-EOF &&
		$orgmaster $newmaster refs/heads/master
		$orgnext $newnext refs/heads/next
		$orgpu $newpu refs/heads/pu
		EOF

		cat >post-update.expect <<-EOF &&
		refs/heads/master
		refs/heads/next
		refs/heads/pu
		EOF

		test_cmp pre-receive.expect pre-receive.actual &&
		test_cmp update.expect update.actual &&
		test_cmp post-receive.expect post-receive.actual &&
		test_cmp post-update.expect post-update.actual
	)
'

test_expect_success 'allow deleting a ref using --delete' '
	mk_test testrepo heads/master &&
	(cd testrepo && git config receive.denyDeleteCurrent warn) &&
	git push testrepo --delete master &&
	(cd testrepo && test_must_fail git rev-parse --verify refs/heads/master)
'

test_expect_success 'allow deleting a tag using --delete' '
	mk_test testrepo heads/master &&
	git tag -a -m dummy_message deltag heads/master &&
	git push testrepo --tags &&
	(cd testrepo && git rev-parse --verify -q refs/tags/deltag) &&
	git push testrepo --delete tag deltag &&
	(cd testrepo && test_must_fail git rev-parse --verify refs/tags/deltag)
'

test_expect_success 'push --delete without args aborts' '
	mk_test testrepo heads/master &&
	test_must_fail git push testrepo --delete
'

test_expect_success 'push --delete refuses src:dest refspecs' '
	mk_test testrepo heads/master &&
	test_must_fail git push testrepo --delete master:foo
'

test_expect_success 'warn on push to HEAD of non-bare repository' '
	mk_test testrepo heads/master &&
	(
		cd testrepo &&
		git checkout master &&
		git config receive.denyCurrentBranch warn
	) &&
	git push testrepo master 2>stderr &&
	grep "warning: updating the current branch" stderr
'

test_expect_success 'deny push to HEAD of non-bare repository' '
	mk_test testrepo heads/master &&
	(
		cd testrepo &&
		git checkout master &&
		git config receive.denyCurrentBranch true
	) &&
	test_must_fail git push testrepo master
'

test_expect_success 'allow push to HEAD of bare repository (bare)' '
	mk_test testrepo heads/master &&
	(
		cd testrepo &&
		git checkout master &&
		git config receive.denyCurrentBranch true &&
		git config core.bare true
	) &&
	git push testrepo master 2>stderr &&
	! grep "warning: updating the current branch" stderr
'

test_expect_success 'allow push to HEAD of non-bare repository (config)' '
	mk_test testrepo heads/master &&
	(
		cd testrepo &&
		git checkout master &&
		git config receive.denyCurrentBranch false
	) &&
	git push testrepo master 2>stderr &&
	! grep "warning: updating the current branch" stderr
'

test_expect_success 'fetch with branches' '
	mk_empty testrepo &&
	git branch second $the_first_commit &&
	git checkout second &&
	echo ".." > testrepo/.git/branches/branch1 &&
	(
		cd testrepo &&
		git fetch branch1 &&
		echo "$the_commit commit	refs/heads/branch1" >expect &&
		git for-each-ref refs/heads >actual &&
		test_cmp expect actual
	) &&
	git checkout master
'

test_expect_success 'fetch with branches containing #' '
	mk_empty testrepo &&
	echo "..#second" > testrepo/.git/branches/branch2 &&
	(
		cd testrepo &&
		git fetch branch2 &&
		echo "$the_first_commit commit	refs/heads/branch2" >expect &&
		git for-each-ref refs/heads >actual &&
		test_cmp expect actual
	) &&
	git checkout master
'

test_expect_success 'push with branches' '
	mk_empty testrepo &&
	git checkout second &&
	echo "testrepo" > .git/branches/branch1 &&
	git push branch1 &&
	(
		cd testrepo &&
		echo "$the_first_commit commit	refs/heads/master" >expect &&
		git for-each-ref refs/heads >actual &&
		test_cmp expect actual
	)
'

test_expect_success 'push with branches containing #' '
	mk_empty testrepo &&
	echo "testrepo#branch3" > .git/branches/branch2 &&
	git push branch2 &&
	(
		cd testrepo &&
		echo "$the_first_commit commit	refs/heads/branch3" >expect &&
		git for-each-ref refs/heads >actual &&
		test_cmp expect actual
	) &&
	git checkout master
'

test_expect_success 'push into aliased refs (consistent)' '
	mk_test testrepo heads/master &&
	mk_child testrepo child1 &&
	mk_child testrepo child2 &&
	(
		cd child1 &&
		git branch foo &&
		git symbolic-ref refs/heads/bar refs/heads/foo &&
		git config receive.denyCurrentBranch false
	) &&
	(
		cd child2 &&
		>path2 &&
		git add path2 &&
		test_tick &&
		git commit -a -m child2 &&
		git branch foo &&
		git branch bar &&
		git push ../child1 foo bar
	)
'

test_expect_success 'push into aliased refs (inconsistent)' '
	mk_test testrepo heads/master &&
	mk_child testrepo child1 &&
	mk_child testrepo child2 &&
	(
		cd child1 &&
		git branch foo &&
		git symbolic-ref refs/heads/bar refs/heads/foo &&
		git config receive.denyCurrentBranch false
	) &&
	(
		cd child2 &&
		>path2 &&
		git add path2 &&
		test_tick &&
		git commit -a -m child2 &&
		git branch foo &&
		>path3 &&
		git add path3 &&
		test_tick &&
		git commit -a -m child2 &&
		git branch bar &&
		test_must_fail git push ../child1 foo bar 2>stderr &&
		grep "refusing inconsistent update" stderr
	)
'

test_force_push_tag () {
	tag_type_description=$1
	tag_args=$2

	test_expect_success "force pushing required to update $tag_type_description" "
		mk_test testrepo heads/master &&
		mk_child testrepo child1 &&
		mk_child testrepo child2 &&
		(
			cd child1 &&
			git tag testTag &&
			git push ../child2 testTag &&
			>file1 &&
			git add file1 &&
			git commit -m 'file1' &&
			git tag $tag_args testTag &&
			test_must_fail git push ../child2 testTag &&
			git push --force ../child2 testTag &&
			git tag $tag_args testTag HEAD~ &&
			test_must_fail git push ../child2 testTag &&
			git push --force ../child2 testTag &&

			# Clobbering without + in refspec needs --force
			git tag -f testTag &&
			test_must_fail git push ../child2 'refs/tags/*:refs/tags/*' &&
			git push --force ../child2 'refs/tags/*:refs/tags/*' &&

			# Clobbering with + in refspec does not need --force
			git tag -f testTag HEAD~ &&
			git push ../child2 '+refs/tags/*:refs/tags/*' &&

			# Clobbering with --no-force still obeys + in refspec
			git tag -f testTag &&
			git push --no-force ../child2 '+refs/tags/*:refs/tags/*' &&

			# Clobbering with/without --force and 'tag <name>' format
			git tag -f testTag HEAD~ &&
			test_must_fail git push ../child2 tag testTag &&
			git push --force ../child2 tag testTag
		)
	"
}

test_force_push_tag "lightweight tag" "-f"
test_force_push_tag "annotated tag" "-f -a -m'tag message'"

test_force_fetch_tag () {
	tag_type_description=$1
	tag_args=$2

	test_expect_success "fetch will not clobber an existing $tag_type_description without --force" "
		mk_test testrepo heads/master &&
		mk_child testrepo child1 &&
		mk_child testrepo child2 &&
		(
			cd testrepo &&
			git tag testTag &&
			git -C ../child1 fetch origin tag testTag &&
			>file1 &&
			git add file1 &&
			git commit -m 'file1' &&
			git tag $tag_args testTag &&
			test_must_fail git -C ../child1 fetch origin tag testTag &&
			git -C ../child1 fetch origin '+refs/tags/*:refs/tags/*'
		)
	"
}

test_force_fetch_tag "lightweight tag" "-f"
test_force_fetch_tag "annotated tag" "-f -a -m'tag message'"

test_expect_success 'push --porcelain' '
	mk_empty testrepo &&
	echo >.git/foo  "To testrepo" &&
	echo >>.git/foo "*	refs/heads/master:refs/remotes/origin/master	[new branch]"  &&
	echo >>.git/foo "Done" &&
	git push >.git/bar --porcelain  testrepo refs/heads/master:refs/remotes/origin/master &&
	(
		cd testrepo &&
		echo "$the_commit commit	refs/remotes/origin/master" >expect &&
		git for-each-ref refs/remotes/origin >actual &&
		test_cmp expect actual
	) &&
	test_cmp .git/foo .git/bar
'

test_expect_success 'push --porcelain bad url' '
	mk_empty testrepo &&
	test_must_fail git push >.git/bar --porcelain asdfasdfasd refs/heads/master:refs/remotes/origin/master &&
	! grep -q Done .git/bar
'

test_expect_success 'push --porcelain rejected' '
	mk_empty testrepo &&
	git push testrepo refs/heads/master:refs/remotes/origin/master &&
	(cd testrepo &&
		git reset --hard origin/master^ &&
		git config receive.denyCurrentBranch true) &&

	echo >.git/foo  "To testrepo"  &&
	echo >>.git/foo "!	refs/heads/master:refs/heads/master	[remote rejected] (branch is currently checked out)" &&

	test_must_fail git push >.git/bar --porcelain  testrepo refs/heads/master:refs/heads/master &&
	test_cmp .git/foo .git/bar
'

test_expect_success 'push --porcelain --dry-run rejected' '
	mk_empty testrepo &&
	git push testrepo refs/heads/master:refs/remotes/origin/master &&
	(cd testrepo &&
		git reset --hard origin/master &&
		git config receive.denyCurrentBranch true) &&

	echo >.git/foo  "To testrepo"  &&
	echo >>.git/foo "!	refs/heads/master^:refs/heads/master	[rejected] (non-fast-forward)" &&
	echo >>.git/foo "Done" &&

	test_must_fail git push >.git/bar --porcelain  --dry-run testrepo refs/heads/master^:refs/heads/master &&
	test_cmp .git/foo .git/bar
'

test_expect_success 'push --prune' '
	mk_test testrepo heads/master heads/second heads/foo heads/bar &&
	git push --prune testrepo : &&
	check_push_result testrepo $the_commit heads/master &&
	check_push_result testrepo $the_first_commit heads/second &&
	! check_push_result testrepo $the_first_commit heads/foo heads/bar
'

test_expect_success 'push --prune refspec' '
	mk_test testrepo tmp/master tmp/second tmp/foo tmp/bar &&
	git push --prune testrepo "refs/heads/*:refs/tmp/*" &&
	check_push_result testrepo $the_commit tmp/master &&
	check_push_result testrepo $the_first_commit tmp/second &&
	! check_push_result testrepo $the_first_commit tmp/foo tmp/bar
'

for configsection in transfer receive
do
	test_expect_success "push to update a ref hidden by $configsection.hiderefs" '
		mk_test testrepo heads/master hidden/one hidden/two hidden/three &&
		(
			cd testrepo &&
			git config $configsection.hiderefs refs/hidden
		) &&

		# push to unhidden ref succeeds normally
		git push testrepo master:refs/heads/master &&
		check_push_result testrepo $the_commit heads/master &&

		# push to update a hidden ref should fail
		test_must_fail git push testrepo master:refs/hidden/one &&
		check_push_result testrepo $the_first_commit hidden/one &&

		# push to delete a hidden ref should fail
		test_must_fail git push testrepo :refs/hidden/two &&
		check_push_result testrepo $the_first_commit hidden/two &&

		# idempotent push to update a hidden ref should fail
		test_must_fail git push testrepo $the_first_commit:refs/hidden/three &&
		check_push_result testrepo $the_first_commit hidden/three
	'
done

test_expect_success 'fetch exact SHA1' '
	mk_test testrepo heads/master hidden/one &&
	git push testrepo master:refs/hidden/one &&
	(
		cd testrepo &&
		git config transfer.hiderefs refs/hidden
	) &&
	check_push_result testrepo $the_commit hidden/one &&

	mk_child testrepo child &&
	(
		cd child &&

		# make sure $the_commit does not exist here
		git repack -a -d &&
		git prune &&
		test_must_fail git cat-file -t $the_commit &&

		# Some protocol versions (e.g. 2) support fetching
		# unadvertised objects, so restrict this test to v0.

		# fetching the hidden object should fail by default
		test_must_fail env GIT_TEST_PROTOCOL_VERSION= \
			git fetch -v ../testrepo $the_commit:refs/heads/copy 2>err &&
		test_i18ngrep "Server does not allow request for unadvertised object" err &&
		test_must_fail git rev-parse --verify refs/heads/copy &&

		# the server side can allow it to succeed
		(
			cd ../testrepo &&
			git config uploadpack.allowtipsha1inwant true
		) &&

		git fetch -v ../testrepo $the_commit:refs/heads/copy master:refs/heads/extra &&
		cat >expect <<-EOF &&
		$the_commit
		$the_first_commit
		EOF
		{
			git rev-parse --verify refs/heads/copy &&
			git rev-parse --verify refs/heads/extra
		} >actual &&
		test_cmp expect actual
	)
'

test_expect_success 'fetch exact SHA1 in protocol v2' '
	mk_test testrepo heads/master hidden/one &&
	git push testrepo master:refs/hidden/one &&
	git -C testrepo config transfer.hiderefs refs/hidden &&
	check_push_result testrepo $the_commit hidden/one &&

	mk_child testrepo child &&
	git -C child config protocol.version 2 &&

	# make sure $the_commit does not exist here
	git -C child repack -a -d &&
	git -C child prune &&
	test_must_fail git -C child cat-file -t $the_commit &&

	# fetching the hidden object succeeds by default
	# NEEDSWORK: should this match the v0 behavior instead?
	git -C child fetch -v ../testrepo $the_commit:refs/heads/copy
'

for configallowtipsha1inwant in true false
do
	test_expect_success "shallow fetch reachable SHA1 (but not a ref), allowtipsha1inwant=$configallowtipsha1inwant" '
		mk_empty testrepo &&
		(
			cd testrepo &&
			git config uploadpack.allowtipsha1inwant $configallowtipsha1inwant &&
			git commit --allow-empty -m foo &&
			git commit --allow-empty -m bar
		) &&
		SHA1=$(git --git-dir=testrepo/.git rev-parse HEAD^) &&
		mk_empty shallow &&
		(
			cd shallow &&
			# Some protocol versions (e.g. 2) support fetching
			# unadvertised objects, so restrict this test to v0.
			test_must_fail env GIT_TEST_PROTOCOL_VERSION= \
				git fetch --depth=1 ../testrepo/.git $SHA1 &&
			git --git-dir=../testrepo/.git config uploadpack.allowreachablesha1inwant true &&
			git fetch --depth=1 ../testrepo/.git $SHA1 &&
			git cat-file commit $SHA1
		)
	'

	test_expect_success "deny fetch unreachable SHA1, allowtipsha1inwant=$configallowtipsha1inwant" '
		mk_empty testrepo &&
		(
			cd testrepo &&
			git config uploadpack.allowtipsha1inwant $configallowtipsha1inwant &&
			git commit --allow-empty -m foo &&
			git commit --allow-empty -m bar &&
			git commit --allow-empty -m xyz
		) &&
		SHA1_1=$(git --git-dir=testrepo/.git rev-parse HEAD^^) &&
		SHA1_2=$(git --git-dir=testrepo/.git rev-parse HEAD^) &&
		SHA1_3=$(git --git-dir=testrepo/.git rev-parse HEAD) &&
		(
			cd testrepo &&
			git reset --hard $SHA1_2 &&
			git cat-file commit $SHA1_1 &&
			git cat-file commit $SHA1_3
		) &&
		mk_empty shallow &&
		(
			cd shallow &&
<<<<<<< HEAD
			# Some protocol versions (e.g. 2) support fetching
			# unadvertised objects, so restrict this test to v0.
			test_must_fail ok=sigpipe env GIT_TEST_PROTOCOL_VERSION= \
				git fetch ../testrepo/.git $SHA1_3 &&
			test_must_fail ok=sigpipe env GIT_TEST_PROTOCOL_VERSION= \
				git fetch ../testrepo/.git $SHA1_1 &&
=======
			test_must_fail git fetch ../testrepo/.git $SHA1_3 &&
			test_must_fail git fetch ../testrepo/.git $SHA1_1 &&
>>>>>>> 34066f06
			git --git-dir=../testrepo/.git config uploadpack.allowreachablesha1inwant true &&
			git fetch ../testrepo/.git $SHA1_1 &&
			git cat-file commit $SHA1_1 &&
			test_must_fail git cat-file commit $SHA1_2 &&
			git fetch ../testrepo/.git $SHA1_2 &&
			git cat-file commit $SHA1_2 &&
<<<<<<< HEAD
			test_must_fail ok=sigpipe env GIT_TEST_PROTOCOL_VERSION= \
				git fetch ../testrepo/.git $SHA1_3
=======
			test_must_fail git fetch ../testrepo/.git $SHA1_3 2>err &&
			test_i18ngrep "remote error:.*not our ref.*$SHA1_3\$" err
>>>>>>> 34066f06
		)
	'
done

test_expect_success 'fetch follows tags by default' '
	mk_test testrepo heads/master &&
	rm -fr src dst &&
	git init src &&
	(
		cd src &&
		git pull ../testrepo master &&
		git tag -m "annotated" tag &&
		git for-each-ref >tmp1 &&
		(
			cat tmp1
			sed -n "s|refs/heads/master$|refs/remotes/origin/master|p" tmp1
		) |
		sort -k 3 >../expect
	) &&
	git init dst &&
	(
		cd dst &&
		git remote add origin ../src &&
		git config branch.master.remote origin &&
		git config branch.master.merge refs/heads/master &&
		git pull &&
		git for-each-ref >../actual
	) &&
	test_cmp expect actual
'

test_expect_success 'peeled advertisements are not considered ref tips' '
	mk_empty testrepo &&
	git -C testrepo commit --allow-empty -m one &&
	git -C testrepo commit --allow-empty -m two &&
	git -C testrepo tag -m foo mytag HEAD^ &&
	oid=$(git -C testrepo rev-parse mytag^{commit}) &&
	test_must_fail env GIT_TEST_PROTOCOL_VERSION= \
		git fetch testrepo $oid 2>err &&
	test_i18ngrep "Server does not allow request for unadvertised object" err
'

test_expect_success 'pushing a specific ref applies remote.$name.push as refmap' '
	mk_test testrepo heads/master &&
	rm -fr src dst &&
	git init src &&
	git init --bare dst &&
	(
		cd src &&
		git pull ../testrepo master &&
		git branch next &&
		git config remote.dst.url ../dst &&
		git config remote.dst.push "+refs/heads/*:refs/remotes/src/*" &&
		git push dst master &&
		git show-ref refs/heads/master |
		sed -e "s|refs/heads/|refs/remotes/src/|" >../dst/expect
	) &&
	(
		cd dst &&
		test_must_fail git show-ref refs/heads/next &&
		test_must_fail git show-ref refs/heads/master &&
		git show-ref refs/remotes/src/master >actual
	) &&
	test_cmp dst/expect dst/actual
'

test_expect_success 'with no remote.$name.push, it is not used as refmap' '
	mk_test testrepo heads/master &&
	rm -fr src dst &&
	git init src &&
	git init --bare dst &&
	(
		cd src &&
		git pull ../testrepo master &&
		git branch next &&
		git config remote.dst.url ../dst &&
		git config push.default matching &&
		git push dst master &&
		git show-ref refs/heads/master >../dst/expect
	) &&
	(
		cd dst &&
		test_must_fail git show-ref refs/heads/next &&
		git show-ref refs/heads/master >actual
	) &&
	test_cmp dst/expect dst/actual
'

test_expect_success 'with no remote.$name.push, upstream mapping is used' '
	mk_test testrepo heads/master &&
	rm -fr src dst &&
	git init src &&
	git init --bare dst &&
	(
		cd src &&
		git pull ../testrepo master &&
		git branch next &&
		git config remote.dst.url ../dst &&
		git config remote.dst.fetch "+refs/heads/*:refs/remotes/dst/*" &&
		git config push.default upstream &&

		git config branch.master.merge refs/heads/trunk &&
		git config branch.master.remote dst &&

		git push dst master &&
		git show-ref refs/heads/master |
		sed -e "s|refs/heads/master|refs/heads/trunk|" >../dst/expect
	) &&
	(
		cd dst &&
		test_must_fail git show-ref refs/heads/master &&
		test_must_fail git show-ref refs/heads/next &&
		git show-ref refs/heads/trunk >actual
	) &&
	test_cmp dst/expect dst/actual
'

test_expect_success 'push does not follow tags by default' '
	mk_test testrepo heads/master &&
	rm -fr src dst &&
	git init src &&
	git init --bare dst &&
	(
		cd src &&
		git pull ../testrepo master &&
		git tag -m "annotated" tag &&
		git checkout -b another &&
		git commit --allow-empty -m "future commit" &&
		git tag -m "future" future &&
		git checkout master &&
		git for-each-ref refs/heads/master >../expect &&
		git push ../dst master
	) &&
	(
		cd dst &&
		git for-each-ref >../actual
	) &&
	test_cmp expect actual
'

test_expect_success 'push --follow-tags only pushes relevant tags' '
	mk_test testrepo heads/master &&
	rm -fr src dst &&
	git init src &&
	git init --bare dst &&
	(
		cd src &&
		git pull ../testrepo master &&
		git tag -m "annotated" tag &&
		git checkout -b another &&
		git commit --allow-empty -m "future commit" &&
		git tag -m "future" future &&
		git checkout master &&
		git for-each-ref refs/heads/master refs/tags/tag >../expect &&
		git push --follow-tags ../dst master
	) &&
	(
		cd dst &&
		git for-each-ref >../actual
	) &&
	test_cmp expect actual
'

test_expect_success 'push --no-thin must produce non-thin pack' '
	cat >>path1 <<\EOF &&
keep base version of path1 big enough, compared to the new changes
later, in order to pass size heuristics in
builtin/pack-objects.c:try_delta()
EOF
	git commit -am initial &&
	git init no-thin &&
	git --git-dir=no-thin/.git config receive.unpacklimit 0 &&
	git push no-thin/.git refs/heads/master:refs/heads/foo &&
	echo modified >> path1 &&
	git commit -am modified &&
	git repack -adf &&
	rcvpck="git receive-pack --reject-thin-pack-for-testing" &&
	git push --no-thin --receive-pack="$rcvpck" no-thin/.git refs/heads/master:refs/heads/foo
'

test_expect_success 'pushing a tag pushes the tagged object' '
	rm -rf dst.git &&
	blob=$(echo unreferenced | git hash-object -w --stdin) &&
	git tag -m foo tag-of-blob $blob &&
	git init --bare dst.git &&
	git push dst.git tag-of-blob &&
	# the receiving index-pack should have noticed
	# any problems, but we double check
	echo unreferenced >expect &&
	git --git-dir=dst.git cat-file blob tag-of-blob >actual &&
	test_cmp expect actual
'

test_expect_success 'push into bare respects core.logallrefupdates' '
	rm -rf dst.git &&
	git init --bare dst.git &&
	git -C dst.git config core.logallrefupdates true &&

	# double push to test both with and without
	# the actual pack transfer
	git push dst.git master:one &&
	echo "one@{0} push" >expect &&
	git -C dst.git log -g --format="%gd %gs" one >actual &&
	test_cmp expect actual &&

	git push dst.git master:two &&
	echo "two@{0} push" >expect &&
	git -C dst.git log -g --format="%gd %gs" two >actual &&
	test_cmp expect actual
'

test_expect_success 'fetch into bare respects core.logallrefupdates' '
	rm -rf dst.git &&
	git init --bare dst.git &&
	(
		cd dst.git &&
		git config core.logallrefupdates true &&

		# as above, we double-fetch to test both
		# with and without pack transfer
		git fetch .. master:one &&
		echo "one@{0} fetch .. master:one: storing head" >expect &&
		git log -g --format="%gd %gs" one >actual &&
		test_cmp expect actual &&

		git fetch .. master:two &&
		echo "two@{0} fetch .. master:two: storing head" >expect &&
		git log -g --format="%gd %gs" two >actual &&
		test_cmp expect actual
	)
'

test_expect_success 'receive.denyCurrentBranch = updateInstead' '
	git push testrepo master &&
	(
		cd testrepo &&
		git reset --hard &&
		git config receive.denyCurrentBranch updateInstead
	) &&
	test_commit third path2 &&

	# Try pushing into a repository with pristine working tree
	git push testrepo master &&
	(
		cd testrepo &&
		git update-index -q --refresh &&
		git diff-files --quiet -- &&
		git diff-index --quiet --cached HEAD -- &&
		test third = "$(cat path2)" &&
		test $(git -C .. rev-parse HEAD) = $(git rev-parse HEAD)
	) &&

	# Try pushing into a repository with working tree needing a refresh
	(
		cd testrepo &&
		git reset --hard HEAD^ &&
		test $(git -C .. rev-parse HEAD^) = $(git rev-parse HEAD) &&
		test-tool chmtime +100 path1
	) &&
	git push testrepo master &&
	(
		cd testrepo &&
		git update-index -q --refresh &&
		git diff-files --quiet -- &&
		git diff-index --quiet --cached HEAD -- &&
		test_cmp ../path1 path1 &&
		test third = "$(cat path2)" &&
		test $(git -C .. rev-parse HEAD) = $(git rev-parse HEAD)
	) &&

	# Update what is to be pushed
	test_commit fourth path2 &&

	# Try pushing into a repository with a dirty working tree
	# (1) the working tree updated
	(
		cd testrepo &&
		echo changed >path1
	) &&
	test_must_fail git push testrepo master &&
	(
		cd testrepo &&
		test $(git -C .. rev-parse HEAD^) = $(git rev-parse HEAD) &&
		git diff --quiet --cached &&
		test changed = "$(cat path1)"
	) &&

	# (2) the index updated
	(
		cd testrepo &&
		echo changed >path1 &&
		git add path1
	) &&
	test_must_fail git push testrepo master &&
	(
		cd testrepo &&
		test $(git -C .. rev-parse HEAD^) = $(git rev-parse HEAD) &&
		git diff --quiet &&
		test changed = "$(cat path1)"
	) &&

	# Introduce a new file in the update
	test_commit fifth path3 &&

	# (3) the working tree has an untracked file that would interfere
	(
		cd testrepo &&
		git reset --hard &&
		echo changed >path3
	) &&
	test_must_fail git push testrepo master &&
	(
		cd testrepo &&
		test $(git -C .. rev-parse HEAD^^) = $(git rev-parse HEAD) &&
		git diff --quiet &&
		git diff --quiet --cached &&
		test changed = "$(cat path3)"
	) &&

	# (4) the target changes to what gets pushed but it still is a change
	(
		cd testrepo &&
		git reset --hard &&
		echo fifth >path3 &&
		git add path3
	) &&
	test_must_fail git push testrepo master &&
	(
		cd testrepo &&
		test $(git -C .. rev-parse HEAD^^) = $(git rev-parse HEAD) &&
		git diff --quiet &&
		test fifth = "$(cat path3)"
	) &&

	# (5) push into void
	rm -fr void &&
	git init void &&
	(
		cd void &&
		git config receive.denyCurrentBranch updateInstead
	) &&
	git push void master &&
	(
		cd void &&
		test $(git -C .. rev-parse master) = $(git rev-parse HEAD) &&
		git diff --quiet &&
		git diff --cached --quiet
	) &&

	# (6) updateInstead intervened by fast-forward check
	test_must_fail git push void master^:master &&
	test $(git -C void rev-parse HEAD) = $(git rev-parse master) &&
	git -C void diff --quiet &&
	git -C void diff --cached --quiet
'

test_expect_success 'updateInstead with push-to-checkout hook' '
	rm -fr testrepo &&
	git init testrepo &&
	(
		cd testrepo &&
		git pull .. master &&
		git reset --hard HEAD^^ &&
		git tag initial &&
		git config receive.denyCurrentBranch updateInstead &&
		write_script .git/hooks/push-to-checkout <<-\EOF
		echo >&2 updating from $(git rev-parse HEAD)
		echo >&2 updating to "$1"

		git update-index -q --refresh &&
		git read-tree -u -m HEAD "$1" || {
			status=$?
			echo >&2 read-tree failed
			exit $status
		}
		EOF
	) &&

	# Try pushing into a pristine
	git push testrepo master &&
	(
		cd testrepo &&
		git diff --quiet &&
		git diff HEAD --quiet &&
		test $(git -C .. rev-parse HEAD) = $(git rev-parse HEAD)
	) &&

	# Try pushing into a repository with conflicting change
	(
		cd testrepo &&
		git reset --hard initial &&
		echo conflicting >path2
	) &&
	test_must_fail git push testrepo master &&
	(
		cd testrepo &&
		test $(git rev-parse initial) = $(git rev-parse HEAD) &&
		test conflicting = "$(cat path2)" &&
		git diff-index --quiet --cached HEAD
	) &&

	# Try pushing into a repository with unrelated change
	(
		cd testrepo &&
		git reset --hard initial &&
		echo unrelated >path1 &&
		echo irrelevant >path5 &&
		git add path5
	) &&
	git push testrepo master &&
	(
		cd testrepo &&
		test "$(cat path1)" = unrelated &&
		test "$(cat path5)" = irrelevant &&
		test "$(git diff --name-only --cached HEAD)" = path5 &&
		test $(git -C .. rev-parse HEAD) = $(git rev-parse HEAD)
	) &&

	# push into void
	rm -fr void &&
	git init void &&
	(
		cd void &&
		git config receive.denyCurrentBranch updateInstead &&
		write_script .git/hooks/push-to-checkout <<-\EOF
		if git rev-parse --quiet --verify HEAD
		then
			has_head=yes
			echo >&2 updating from $(git rev-parse HEAD)
		else
			has_head=no
			echo >&2 pushing into void
		fi
		echo >&2 updating to "$1"

		git update-index -q --refresh &&
		case "$has_head" in
		yes)
			git read-tree -u -m HEAD "$1" ;;
		no)
			git read-tree -u -m "$1" ;;
		esac || {
			status=$?
			echo >&2 read-tree failed
			exit $status
		}
		EOF
	) &&

	git push void master &&
	(
		cd void &&
		git diff --quiet &&
		git diff --cached --quiet &&
		test $(git -C .. rev-parse HEAD) = $(git rev-parse HEAD)
	)
'

test_done<|MERGE_RESOLUTION|>--- conflicted
+++ resolved
@@ -1239,30 +1239,21 @@
 		mk_empty shallow &&
 		(
 			cd shallow &&
-<<<<<<< HEAD
 			# Some protocol versions (e.g. 2) support fetching
 			# unadvertised objects, so restrict this test to v0.
-			test_must_fail ok=sigpipe env GIT_TEST_PROTOCOL_VERSION= \
+			test_must_fail env GIT_TEST_PROTOCOL_VERSION= \
 				git fetch ../testrepo/.git $SHA1_3 &&
-			test_must_fail ok=sigpipe env GIT_TEST_PROTOCOL_VERSION= \
+			test_must_fail env GIT_TEST_PROTOCOL_VERSION= \
 				git fetch ../testrepo/.git $SHA1_1 &&
-=======
-			test_must_fail git fetch ../testrepo/.git $SHA1_3 &&
-			test_must_fail git fetch ../testrepo/.git $SHA1_1 &&
->>>>>>> 34066f06
 			git --git-dir=../testrepo/.git config uploadpack.allowreachablesha1inwant true &&
 			git fetch ../testrepo/.git $SHA1_1 &&
 			git cat-file commit $SHA1_1 &&
 			test_must_fail git cat-file commit $SHA1_2 &&
 			git fetch ../testrepo/.git $SHA1_2 &&
 			git cat-file commit $SHA1_2 &&
-<<<<<<< HEAD
-			test_must_fail ok=sigpipe env GIT_TEST_PROTOCOL_VERSION= \
-				git fetch ../testrepo/.git $SHA1_3
-=======
-			test_must_fail git fetch ../testrepo/.git $SHA1_3 2>err &&
+			test_must_fail env GIT_TEST_PROTOCOL_VERSION= \
+				git fetch ../testrepo/.git $SHA1_3 2>err &&
 			test_i18ngrep "remote error:.*not our ref.*$SHA1_3\$" err
->>>>>>> 34066f06
 		)
 	'
 done

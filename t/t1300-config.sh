#!/bin/sh
#
# Copyright (c) 2005 Johannes Schindelin
#

test_description='Test git config in different settings'

GIT_TEST_DEFAULT_INITIAL_BRANCH_NAME=main
export GIT_TEST_DEFAULT_INITIAL_BRANCH_NAME

TEST_PASSES_SANITIZE_LEAK=true
. ./test-lib.sh

for mode in legacy subcommands
do

case "$mode" in
legacy)
	mode_prefix="--"
	mode_get=""
	mode_get_all="--get-all"
	mode_get_regexp="--get-regexp"
	mode_set=""
	mode_replace_all="--replace-all"
	mode_unset="--unset"
	mode_unset_all="--unset-all"
	;;
subcommands)
	mode_prefix=""
	mode_get="get"
	mode_get_all="get --all"
	mode_get_regexp="get --regexp --all --show-names"
	mode_set="set"
	mode_replace_all="set --all"
	mode_unset="unset"
	mode_unset_all="unset --all"
	;;
*)
	BUG "unknown mode $mode";;
esac

test_expect_success 'setup whitespace config' '
	sed -e "s/^|//" \
	    -e "s/[$]$//" \
	    -e "s/X/	/g" >.git/config <<-\EOF
	[section]
	|	solid = rock
	|	sparse = big XX blue
	|	sparseAndTail = big XX blue $
	|	sparseAndTailQuoted = "big XX blue "
	|	sparseAndBiggerTail = big XX blue X X
	|	sparseAndBiggerTailQuoted = "big XX blue X X"
	|	sparseAndBiggerTailQuotedPlus = "big XX blue X X"X $
	|	headAndTail = Xbig blue $
	|	headAndTailQuoted = "Xbig blue "
	|	headAndTailQuotedPlus = "Xbig blue " $
	|	annotated = big blueX# to be discarded
	|	annotatedQuoted = "big blue"X# to be discarded
	EOF
'

test_expect_success 'no internal whitespace' '
	echo "rock" >expect &&
	git config --get section.solid >actual &&
	test_cmp expect actual
'

test_expect_success 'internal whitespace' '
	echo "big QQ blue" | q_to_tab >expect &&
	git config --get section.sparse >actual &&
	test_cmp expect actual
'

test_expect_success 'internal and trailing whitespace' '
	echo "big QQ blue" | q_to_tab >expect &&
	git config --get section.sparseAndTail >actual &&
	test_cmp expect actual
'

test_expect_success 'internal and trailing whitespace, all quoted' '
	echo "big QQ blue " | q_to_tab >expect &&
	git config --get section.sparseAndTailQuoted >actual &&
	test_cmp expect actual
'

test_expect_success 'internal and more trailing whitespace' '
	echo "big QQ blue" | q_to_tab >expect &&
	git config --get section.sparseAndBiggerTail >actual &&
	test_cmp expect actual
'

test_expect_success 'internal and more trailing whitespace, all quoted' '
	echo "big QQ blue Q Q" | q_to_tab >expect &&
	git config --get section.sparseAndBiggerTailQuoted >actual &&
	test_cmp expect actual
'

test_expect_success 'internal and more trailing whitespace, not all quoted' '
	echo "big QQ blue Q Q" | q_to_tab >expect &&
	git config --get section.sparseAndBiggerTailQuotedPlus >actual &&
	test_cmp expect actual
'

test_expect_success 'leading and trailing whitespace' '
	echo "big blue" >expect &&
	git config --get section.headAndTail >actual &&
	test_cmp expect actual
'

test_expect_success 'leading and trailing whitespace, all quoted' '
	echo "Qbig blue " | q_to_tab >expect &&
	git config --get section.headAndTailQuoted >actual &&
	test_cmp expect actual
'

test_expect_success 'leading and trailing whitespace, not all quoted' '
	echo "Qbig blue " | q_to_tab >expect &&
	git config --get section.headAndTailQuotedPlus >actual &&
	test_cmp expect actual
'

test_expect_success 'inline comment' '
	echo "big blue" >expect &&
	git config --get section.annotated >actual &&
	test_cmp expect actual
'

test_expect_success 'inline comment, quoted' '
	echo "big blue" >expect &&
	git config --get section.annotatedQuoted >actual &&
	test_cmp expect actual
'

test_expect_success 'clear default config' '
	rm -f .git/config
'

cat > expect << EOF
[section]
	penguin = little blue
EOF
test_expect_success 'initial' '
	git config ${mode_set} section.penguin "little blue" &&
	test_cmp expect .git/config
'

cat > expect << EOF
[section]
	penguin = little blue
	Movie = BadPhysics
EOF
test_expect_success 'mixed case' '
	git config ${mode_set} Section.Movie BadPhysics &&
	test_cmp expect .git/config
'

cat > expect << EOF
[section]
	penguin = little blue
	Movie = BadPhysics
[Sections]
	WhatEver = Second
EOF
test_expect_success 'similar section' '
	git config ${mode_set} Sections.WhatEver Second &&
	test_cmp expect .git/config
'

cat > expect << EOF
[section]
	penguin = little blue
	Movie = BadPhysics
	UPPERCASE = true
[Sections]
	WhatEver = Second
EOF
test_expect_success 'uppercase section' '
	git config ${mode_set} SECTION.UPPERCASE true &&
	test_cmp expect .git/config
'

test_expect_success 'replace with non-match' '
	git config section.penguin kingpin !blue
'

test_expect_success 'replace with non-match (actually matching)' '
	git config section.penguin "very blue" !kingpin
'

cat > expect << EOF
[section]
	Movie = BadPhysics
	UPPERCASE = true
	penguin = gentoo # Pygoscelis papua
	disposition = peckish # find fish
	foo = bar #abc
	spsp = value # and comment
	htsp = value	# and comment
[Sections]
	WhatEver = Second
EOF

test_expect_success 'append comments' '
	git config --replace-all --comment="Pygoscelis papua" section.penguin gentoo &&
	git config ${mode_set} --comment="find fish" section.disposition peckish &&
	git config ${mode_set} --comment="#abc" section.foo bar &&

	git config --comment="and comment" section.spsp value &&
	git config --comment="	# and comment" section.htsp value &&

	test_cmp expect .git/config
'

test_expect_success 'Prohibited LF in comment' '
	test_must_fail git config ${mode_set} --comment="a${LF}b" section.k v
'

test_expect_success 'non-match result' 'test_cmp expect .git/config'

test_expect_success 'find mixed-case key by canonical name' '
	test_cmp_config Second sections.whatever
'

test_expect_success 'find mixed-case key by non-canonical name' '
	test_cmp_config Second SeCtIoNs.WhAtEvEr
'

test_expect_success 'subsections are not canonicalized by git-config' '
	cat >>.git/config <<-\EOF &&
	[section.SubSection]
	key = one
	[section "SubSection"]
	key = two
	EOF
	test_cmp_config one section.subsection.key &&
	test_cmp_config two section.SubSection.key
'

test_missing_key () {
	local key="$1" &&
	local title="$2" &&
	test_expect_success "value for $title is not printed" '
		test_must_fail git config "$key" >out 2>err &&
		test_must_be_empty out &&
		test_must_be_empty err
	'
}

test_missing_key 'missingsection.missingkey' 'missing section and missing key'
test_missing_key 'missingsection.penguin' 'missing section and existing key'
test_missing_key 'section.missingkey' 'existing section and missing key'
test_missing_key 'section.MissingSubSection.missingkey' 'missing subsection and missing key'
test_missing_key 'section.SubSection.missingkey' 'existing subsection and missing key'
test_missing_key 'section.MissingSubSection.key' 'missing subsection and existing key'

cat > .git/config <<\EOF
[alpha]
bar = foo
[beta]
baz = multiple \
lines
foo = bar
EOF

test_expect_success 'unset with cont. lines' '
	git config ${mode_unset} beta.baz
'

cat > expect <<\EOF
[alpha]
bar = foo
[beta]
foo = bar
EOF

test_expect_success 'unset with cont. lines is correct' 'test_cmp expect .git/config'

cat > .git/config << EOF
[beta] ; silly comment # another comment
noIndent= sillyValue ; 'nother silly comment

# empty line
		; comment
		haha   ="beta" # last silly comment
haha = hello
	haha = bello
[nextSection] noNewline = ouch
EOF

cp .git/config .git/config2

test_expect_success 'multiple unset' '
	git config ${mode_unset_all} beta.haha
'

cat > expect << EOF
[beta] ; silly comment # another comment
noIndent= sillyValue ; 'nother silly comment

# empty line
		; comment
[nextSection] noNewline = ouch
EOF

test_expect_success 'multiple unset is correct' '
	test_cmp expect .git/config
'

cp .git/config2 .git/config

test_expect_success '--replace-all missing value' '
	test_must_fail git config ${mode_replace_all} beta.haha &&
	test_cmp .git/config2 .git/config
'

rm .git/config2

test_expect_success '--replace-all' '
	git config ${mode_replace_all} beta.haha gamma
'

cat > expect << EOF
[beta] ; silly comment # another comment
noIndent= sillyValue ; 'nother silly comment

# empty line
		; comment
	haha = gamma
[nextSection] noNewline = ouch
EOF

test_expect_success 'all replaced' '
	test_cmp expect .git/config
'

cat > expect << EOF
[beta] ; silly comment # another comment
noIndent= sillyValue ; 'nother silly comment

# empty line
		; comment
	haha = alpha
[nextSection] noNewline = ouch
EOF
test_expect_success 'really mean test' '
	git config ${mode_set} beta.haha alpha &&
	test_cmp expect .git/config
'

cat > expect << EOF
[beta] ; silly comment # another comment
noIndent= sillyValue ; 'nother silly comment

# empty line
		; comment
	haha = alpha
[nextSection]
	nonewline = wow
EOF
test_expect_success 'really really mean test' '
	git config ${mode_set} nextsection.nonewline wow &&
	test_cmp expect .git/config
'

test_expect_success 'get value' '
	test_cmp_config alpha beta.haha
'

cat > expect << EOF
[beta] ; silly comment # another comment
noIndent= sillyValue ; 'nother silly comment

# empty line
		; comment
[nextSection]
	nonewline = wow
EOF
test_expect_success 'unset' '
	git config ${mode_unset} beta.haha &&
	test_cmp expect .git/config
'

cat > expect << EOF
[beta] ; silly comment # another comment
noIndent= sillyValue ; 'nother silly comment

# empty line
		; comment
[nextSection]
	nonewline = wow
	NoNewLine = wow2 for me
EOF
test_expect_success 'multivar' '
	git config nextsection.NoNewLine "wow2 for me" "for me$" &&
	test_cmp expect .git/config
'

test_expect_success 'non-match' '
	git config --get nextsection.nonewline !for
'

test_expect_success 'non-match value' '
	test_cmp_config wow --get nextsection.nonewline !for
'

test_expect_success 'multi-valued get returns final one' '
	test_cmp_config "wow2 for me" --get nextsection.nonewline
'

test_expect_success 'multi-valued get-all returns all' '
	cat >expect <<-\EOF &&
	wow
	wow2 for me
	EOF
	git config ${mode_get_all} nextsection.nonewline >actual &&
	test_cmp expect actual
'

cat > expect << EOF
[beta] ; silly comment # another comment
noIndent= sillyValue ; 'nother silly comment

# empty line
		; comment
[nextSection]
	nonewline = wow3
	NoNewLine = wow2 for me
EOF
test_expect_success 'multivar replace' '
	git config nextsection.nonewline "wow3" "wow$" &&
	test_cmp expect .git/config
'

test_expect_success 'ambiguous unset' '
	test_must_fail git config ${mode_unset} nextsection.nonewline
'

test_expect_success 'invalid unset' '
	test_must_fail git config ${mode_unset} somesection.nonewline
'

cat > expect << EOF
[beta] ; silly comment # another comment
noIndent= sillyValue ; 'nother silly comment

# empty line
		; comment
[nextSection]
	NoNewLine = wow2 for me
EOF

test_expect_success 'multivar unset' '
	case "$mode" in
	legacy)
		git config --unset nextsection.nonewline "wow3$";;
	subcommands)
		git config unset --value="wow3$" nextsection.nonewline;;
	esac &&
	test_cmp expect .git/config
'

test_expect_success 'invalid key' 'test_must_fail git config inval.2key blabla'

test_expect_success 'correct key' 'git config 123456.a123 987'

test_expect_success 'hierarchical section' '
	git config Version.1.2.3eX.Alpha beta
'

cat > expect << EOF
[beta] ; silly comment # another comment
noIndent= sillyValue ; 'nother silly comment

# empty line
		; comment
[nextSection]
	NoNewLine = wow2 for me
[123456]
	a123 = 987
[Version "1.2.3eX"]
	Alpha = beta
EOF

test_expect_success 'hierarchical section value' '
	test_cmp expect .git/config
'

cat > expect << EOF
beta.noindent=sillyValue
nextsection.nonewline=wow2 for me
123456.a123=987
version.1.2.3eX.alpha=beta
EOF

test_expect_success 'working --list' '
	git config ${mode_prefix}list > output &&
	test_cmp expect output
'
test_expect_success '--list without repo produces empty output' '
	git --git-dir=nonexistent config ${mode_prefix}list >output &&
	test_must_be_empty output
'

cat > expect << EOF
beta.noindent
nextsection.nonewline
123456.a123
version.1.2.3eX.alpha
EOF

test_expect_success '--name-only --list' '
	git config ${mode_prefix}list --name-only >output &&
	test_cmp expect output
'

cat > expect << EOF
beta.noindent sillyValue
nextsection.nonewline wow2 for me
EOF

test_expect_success '--get-regexp' '
	git config ${mode_get_regexp} in >output &&
	test_cmp expect output
'

cat > expect << EOF
beta.noindent
nextsection.nonewline
EOF

test_expect_success '--name-only --get-regexp' '
	git config ${mode_get_regexp} --name-only in >output &&
	test_cmp expect output
'

cat > expect << EOF
wow2 for me
wow4 for you
EOF

test_expect_success '--add' '
	git config --add nextsection.nonewline "wow4 for you" &&
	git config ${mode_get_all} nextsection.nonewline > output &&
	test_cmp expect output
'

cat > .git/config << EOF
[novalue]
	variable
[emptyvalue]
	variable =
EOF

test_expect_success 'get variable with no value' '
	git config --get novalue.variable ^$
'

test_expect_success 'get variable with empty value' '
	git config --get emptyvalue.variable ^$
'

echo novalue.variable > expect

test_expect_success 'get-regexp variable with no value' '
	git config ${mode_get_regexp} novalue > output &&
	test_cmp expect output
'

echo 'novalue.variable true' > expect

test_expect_success 'get-regexp --bool variable with no value' '
	git config ${mode_get_regexp} --bool novalue > output &&
	test_cmp expect output
'

echo 'emptyvalue.variable ' > expect

test_expect_success 'get-regexp variable with empty value' '
	git config ${mode_get_regexp} emptyvalue > output &&
	test_cmp expect output
'

echo true > expect

test_expect_success 'get bool variable with no value' '
	git config --bool novalue.variable > output &&
	test_cmp expect output
'

echo false > expect

test_expect_success 'get bool variable with empty value' '
	git config --bool emptyvalue.variable > output &&
	test_cmp expect output
'

test_expect_success 'no arguments, but no crash' '
	test_must_fail git config >output 2>&1 &&
	echo "error: no action specified" >expect &&
	test_cmp expect output
'

cat > .git/config << EOF
[a.b]
	c = d
EOF

cat > expect << EOF
[a.b]
	c = d
[a]
	x = y
EOF

test_expect_success 'new section is partial match of another' '
	git config a.x y &&
	test_cmp expect .git/config
'

cat > expect << EOF
[a.b]
	c = d
[a]
	x = y
	b = c
[b]
	x = y
EOF

test_expect_success 'new variable inserts into proper section' '
	git config b.x y &&
	git config a.b c &&
	test_cmp expect .git/config
'

test_expect_success 'alternative --file (non-existing file should fail)' '
	test_must_fail git config --file non-existing-config -l &&
	test_must_fail git config --file non-existing-config test.xyzzy
'

cat > other-config << EOF
[ein]
	bahn = strasse
EOF

cat > expect << EOF
ein.bahn=strasse
EOF

test_expect_success 'alternative GIT_CONFIG' '
	GIT_CONFIG=other-config git config ${mode_prefix}list >output &&
	test_cmp expect output
'

test_expect_success 'alternative GIT_CONFIG (--file)' '
	git config ${mode_prefix}list --file other-config >output &&
	test_cmp expect output
'

test_expect_success 'alternative GIT_CONFIG (--file=-)' '
	git config ${mode_prefix}list --file - <other-config >output &&
	test_cmp expect output
'

test_expect_success 'setting a value in stdin is an error' '
	test_must_fail git config --file - some.value foo
'

test_expect_success 'editing stdin is an error' '
	test_must_fail git config ${mode_prefix}edit --file -
'

test_expect_success 'refer config from subdirectory' '
	test_when_finished "rm -r x" &&
	mkdir x &&
	test_cmp_config -C x strasse --file=../other-config --get ein.bahn
'

cat > expect << EOF
[ein]
	bahn = strasse
[anwohner]
	park = ausweis
EOF

test_expect_success '--set in alternative file' '
	git config --file=other-config anwohner.park ausweis &&
	test_cmp expect other-config
'

cat > .git/config << EOF
# Hallo
	#Bello
[branch "eins"]
	x = 1
[branch.eins]
	y = 1
	[branch "1 234 blabl/a"]
weird
EOF

test_expect_success 'rename section' '
	git config ${mode_prefix}rename-section branch.eins branch.zwei
'

cat > expect << EOF
# Hallo
	#Bello
[branch "zwei"]
	x = 1
[branch "zwei"]
	y = 1
	[branch "1 234 blabl/a"]
weird
EOF

test_expect_success 'rename succeeded' '
	test_cmp expect .git/config
'

test_expect_success 'rename non-existing section' '
	test_must_fail git config ${mode_prefix}rename-section \
		branch."world domination" branch.drei
'

test_expect_success 'rename succeeded' '
	test_cmp expect .git/config
'

test_expect_success 'rename another section' '
	git config ${mode_prefix}rename-section branch."1 234 blabl/a" branch.drei
'

cat > expect << EOF
# Hallo
	#Bello
[branch "zwei"]
	x = 1
[branch "zwei"]
	y = 1
[branch "drei"]
weird
EOF

test_expect_success 'rename succeeded' '
	test_cmp expect .git/config
'

cat >> .git/config << EOF
[branch "vier"] z = 1
EOF

test_expect_success 'rename a section with a var on the same line' '
	git config ${mode_prefix}rename-section branch.vier branch.zwei
'

cat > expect << EOF
# Hallo
	#Bello
[branch "zwei"]
	x = 1
[branch "zwei"]
	y = 1
[branch "drei"]
weird
[branch "zwei"]
	z = 1
EOF

test_expect_success 'rename succeeded' '
	test_cmp expect .git/config
'

test_expect_success 'renaming empty section name is rejected' '
	test_must_fail git config ${mode_prefix}rename-section branch.zwei ""
'

test_expect_success 'renaming to bogus section is rejected' '
	test_must_fail git config ${mode_prefix}rename-section branch.zwei "bogus name"
'

test_expect_success 'renaming a section with a long line' '
	{
		printf "[b]\\n" &&
		printf "  c = d %1024s [a] e = f\\n" " " &&
		printf "[a] g = h\\n"
	} >y &&
	git config ${mode_prefix}rename-section -f y a xyz &&
	test_must_fail git config -f y b.e
'

test_expect_success 'renaming an embedded section with a long line' '
	{
		printf "[b]\\n" &&
		printf "  c = d %1024s [a] [foo] e = f\\n" " " &&
		printf "[a] g = h\\n"
	} >y &&
	git config ${mode_prefix}rename-section -f y a xyz &&
	test_must_fail git config -f y foo.e
'

test_expect_success 'renaming a section with an overly-long line' '
	{
		printf "[b]\\n" &&
		printf "  c = d %525000s e" " " &&
		printf "[a] g = h\\n"
	} >y &&
	test_must_fail git config ${mode_prefix}rename-section -f y a xyz 2>err &&
	grep "refusing to work with overly long line in .y. on line 2" err
'

cat >> .git/config << EOF
  [branch "zwei"] a = 1 [branch "vier"]
EOF

test_expect_success 'remove section' '
	git config ${mode_prefix}remove-section branch.zwei
'

cat > expect << EOF
# Hallo
	#Bello
[branch "drei"]
weird
EOF

test_expect_success 'section was removed properly' '
	test_cmp expect .git/config
'

cat > expect << EOF
[gitcvs]
	enabled = true
	dbname = %Ggitcvs2.%a.%m.sqlite
[gitcvs "ext"]
	dbname = %Ggitcvs1.%a.%m.sqlite
EOF

test_expect_success 'section ending' '
	rm -f .git/config &&
	git config ${mode_set} gitcvs.enabled true &&
	git config ${mode_set} gitcvs.ext.dbname %Ggitcvs1.%a.%m.sqlite &&
	git config ${mode_set} gitcvs.dbname %Ggitcvs2.%a.%m.sqlite &&
	test_cmp expect .git/config

'

test_expect_success numbers '
	git config ${mode_set} kilo.gram 1k &&
	git config ${mode_set} mega.ton 1m &&
	echo 1024 >expect &&
	echo 1048576 >>expect &&
	git config --int --get kilo.gram >actual &&
	git config --int --get mega.ton >>actual &&
	test_cmp expect actual
'

test_expect_success '--int is at least 64 bits' '
	git config ${mode_set} giga.watts 121g &&
	echo  >expect &&
	test_cmp_config 129922760704 --int --get giga.watts
'

test_expect_success 'invalid unit' '
	git config ${mode_set} aninvalid.unit "1auto" &&
	test_cmp_config 1auto aninvalid.unit &&
	test_must_fail git config --int --get aninvalid.unit 2>actual &&
	test_grep "bad numeric config value .1auto. for .aninvalid.unit. in file .git/config: invalid unit" actual
'

test_expect_success 'invalid unit boolean' '
	git config ${mode_set} commit.gpgsign "1true" &&
	test_cmp_config 1true commit.gpgsign &&
	test_must_fail git config --bool --get commit.gpgsign 2>actual &&
	test_grep "bad boolean config value .1true. for .commit.gpgsign." actual
'

test_expect_success 'line number is reported correctly' '
	printf "[bool]\n\tvar\n" >invalid &&
	test_must_fail git config -f invalid --path bool.var 2>actual &&
	test_grep "line 2" actual
'

test_expect_success 'invalid stdin config' '
	echo "[broken" | test_must_fail git config ${mode_prefix}list --file - >output 2>&1 &&
	test_grep "bad config line 1 in standard input" output
'

cat > expect << EOF
true
false
true
false
true
false
true
false
EOF

test_expect_success bool '

	git config ${mode_set} bool.true1 01 &&
	git config ${mode_set} bool.true2 -1 &&
	git config ${mode_set} bool.true3 YeS &&
	git config ${mode_set} bool.true4 true &&
	git config ${mode_set} bool.false1 000 &&
	git config ${mode_set} bool.false2 "" &&
	git config ${mode_set} bool.false3 nO &&
	git config ${mode_set} bool.false4 FALSE &&
	rm -f result &&
	for i in 1 2 3 4
	do
	    git config --bool --get bool.true$i >>result &&
	    git config --bool --get bool.false$i >>result || return 1
	done &&
	test_cmp expect result'

test_expect_success 'invalid bool (--get)' '

	git config ${mode_set} bool.nobool foobar &&
	test_must_fail git config --bool --get bool.nobool'

test_expect_success 'invalid bool (set)' '

	test_must_fail git config --bool bool.nobool foobar'

cat > expect <<\EOF
[bool]
	true1 = true
	true2 = true
	true3 = true
	true4 = true
	false1 = false
	false2 = false
	false3 = false
	false4 = false
EOF

test_expect_success 'set --bool' '

	rm -f .git/config &&
	git config --bool bool.true1 01 &&
	git config --bool bool.true2 -1 &&
	git config --bool bool.true3 YeS &&
	git config --bool bool.true4 true &&
	git config --bool bool.false1 000 &&
	git config --bool bool.false2 "" &&
	git config --bool bool.false3 nO &&
	git config --bool bool.false4 FALSE &&
	test_cmp expect .git/config'

cat > expect <<\EOF
[int]
	val1 = 1
	val2 = -1
	val3 = 5242880
EOF

test_expect_success 'set --int' '

	rm -f .git/config &&
	git config --int int.val1 01 &&
	git config --int int.val2 -1 &&
	git config --int int.val3 5m &&
	test_cmp expect .git/config
'

test_expect_success 'get --bool-or-int' '
	cat >.git/config <<-\EOF &&
	[bool]
	true1
	true2 = true
	false = false
	[int]
	int1 = 0
	int2 = 1
	int3 = -1
	EOF
	cat >expect <<-\EOF &&
	true
	true
	false
	0
	1
	-1
	EOF
	{
		git config --bool-or-int bool.true1 &&
		git config --bool-or-int bool.true2 &&
		git config --bool-or-int bool.false &&
		git config --bool-or-int int.int1 &&
		git config --bool-or-int int.int2 &&
		git config --bool-or-int int.int3
	} >actual &&
	test_cmp expect actual
'

cat >expect <<\EOF
[bool]
	true1 = true
	false1 = false
	true2 = true
	false2 = false
[int]
	int1 = 0
	int2 = 1
	int3 = -1
EOF

test_expect_success 'set --bool-or-int' '
	rm -f .git/config &&
	git config --bool-or-int bool.true1 true &&
	git config --bool-or-int bool.false1 false &&
	git config --bool-or-int bool.true2 yes &&
	git config --bool-or-int bool.false2 no &&
	git config --bool-or-int int.int1 0 &&
	git config --bool-or-int int.int2 1 &&
	git config --bool-or-int int.int3 -1 &&
	test_cmp expect .git/config
'

cat >expect <<\EOF
[path]
	home = ~/
	normal = /dev/null
	trailingtilde = foo~
EOF

test_expect_success !MINGW 'set --path' '
	rm -f .git/config &&
	git config --path path.home "~/" &&
	git config --path path.normal "/dev/null" &&
	git config --path path.trailingtilde "foo~" &&
	test_cmp expect .git/config'

if test_have_prereq !MINGW && test "${HOME+set}"
then
	test_set_prereq HOMEVAR
fi

cat >expect <<EOF
$HOME/
/dev/null
foo~
EOF

test_expect_success HOMEVAR 'get --path' '
	git config --get --path path.home > result &&
	git config --get --path path.normal >> result &&
	git config --get --path path.trailingtilde >> result &&
	test_cmp expect result
'

cat >expect <<\EOF
/dev/null
foo~
EOF

test_expect_success !MINGW 'get --path copes with unset $HOME' '
	(
		sane_unset HOME &&
		test_must_fail git config --get --path path.home \
			>result 2>msg &&
		git config --get --path path.normal >>result &&
		git config --get --path path.trailingtilde >>result
	) &&
	test_grep "[Ff]ailed to expand.*~/" msg &&
	test_cmp expect result
'

test_expect_success 'get --path barfs on boolean variable' '
	echo "[path]bool" >.git/config &&
	test_must_fail git config --get --path path.bool
'

test_expect_success 'get --expiry-date' '
	rel="3.weeks.5.days.00:00" &&
	rel_out="$rel ->" &&
	cat >.git/config <<-\EOF &&
	[date]
	valid1 = "3.weeks.5.days 00:00"
	valid2 = "Fri Jun 4 15:46:55 2010"
	valid3 = "2017/11/11 11:11:11PM"
	valid4 = "2017/11/10 09:08:07 PM"
	valid5 = "never"
	invalid1 = "abc"
	EOF
	cat >expect <<-EOF &&
	$(test-tool date timestamp $rel)
	1275666415
	1510441871
	1510348087
	0
	EOF
	: "work around heredoc parsing bug fixed in dash 0.5.7 (in ec2c84d)" &&
	{
		echo "$rel_out $(git config --expiry-date date.valid1)" &&
		git config --expiry-date date.valid2 &&
		git config --expiry-date date.valid3 &&
		git config --expiry-date date.valid4 &&
		git config --expiry-date date.valid5
	} >actual &&
	test_cmp expect actual &&
	test_must_fail git config --expiry-date date.invalid1
'

test_expect_success 'get --type=color' '
	rm .git/config &&
	git config ${mode_set} foo.color "red" &&
	git config --get --type=color foo.color >actual.raw &&
	test_decode_color <actual.raw >actual &&
	echo "<RED>" >expect &&
	test_cmp expect actual
'

cat >expect << EOF
[foo]
	color = red
EOF

test_expect_success 'set --type=color' '
	rm .git/config &&
	git config --type=color foo.color "red" &&
	test_cmp expect .git/config
'

test_expect_success 'get --type=color barfs on non-color' '
	echo "[foo]bar=not-a-color" >.git/config &&
	test_must_fail git config --get --type=color foo.bar
'

test_expect_success 'set --type=color barfs on non-color' '
	test_must_fail git config --type=color foo.color "not-a-color" 2>error &&
	test_grep "cannot parse color" error
'

cat > expect << EOF
[quote]
	leading = " test"
	ending = "test "
	semicolon = "test;test"
	hash = "test#test"
EOF
test_expect_success 'quoting' '
	rm -f .git/config &&
	git config ${mode_set} quote.leading " test" &&
	git config ${mode_set} quote.ending "test " &&
	git config ${mode_set} quote.semicolon "test;test" &&
	git config ${mode_set} quote.hash "test#test" &&
	test_cmp expect .git/config
'

test_expect_success 'key with newline' '
	test_must_fail git config ${mode_get} "key.with
newline" 123'

test_expect_success 'value with newline' 'git config ${mode_set} key.sub value.with\\\
newline'

cat > .git/config <<\EOF
[section]
	; comment \
	continued = cont\
inued
	noncont   = not continued ; \
	quotecont = "cont;\
inued"
EOF

cat > expect <<\EOF
section.continued=continued
section.noncont=not continued
section.quotecont=cont;inued
EOF

test_expect_success 'value continued on next line' '
	git config ${mode_prefix}list > result &&
	test_cmp expect result
'

cat > .git/config <<\EOF
[section "sub=section"]
	val1 = foo=bar
	val2 = foo\nbar
	val3 = \n\n
	val4 =
	val5
EOF

cat > expect <<\EOF
section.sub=section.val1
foo=barQsection.sub=section.val2
foo
barQsection.sub=section.val3


Qsection.sub=section.val4
Qsection.sub=section.val5Q
EOF
test_expect_success '--null --list' '
	git config ${mode_prefix}list --null >result.raw &&
	nul_to_q <result.raw >result &&
	echo >>result &&
	test_cmp expect result
'

test_expect_success '--null --get-regexp' '
	git config ${mode_get_regexp} --null "val[0-9]" >result.raw &&
	nul_to_q <result.raw >result &&
	echo >>result &&
	test_cmp expect result
'

test_expect_success 'inner whitespace kept verbatim, spaces only' '
	echo "foo   bar" >expect &&
	git config ${mode_set} section.val "foo   bar" &&
	git config ${mode_get} section.val >actual &&
	test_cmp expect actual
'

test_expect_success 'inner whitespace kept verbatim, horizontal tabs only' '
	echo "fooQQbar" | q_to_tab >expect &&
	git config ${mode_set} section.val "$(cat expect)" &&
	git config ${mode_get} section.val >actual &&
	test_cmp expect actual
'

test_expect_success 'inner whitespace kept verbatim, horizontal tabs and spaces' '
	echo "foo Q  bar" | q_to_tab >expect &&
	git config ${mode_set} section.val "$(cat expect)" &&
	git config ${mode_get} section.val >actual &&
	test_cmp expect actual
'

test_expect_success SYMLINKS 'symlinked configuration' '
	test_when_finished "rm myconfig" &&
	ln -s notyet myconfig &&
	git config --file=myconfig test.frotz nitfol &&
	test -h myconfig &&
	test -f notyet &&
	test "z$(git config --file=notyet test.frotz)" = znitfol &&
	git config --file=myconfig test.xyzzy rezrov &&
	test -h myconfig &&
	test -f notyet &&
	cat >expect <<-\EOF &&
	nitfol
	rezrov
	EOF
	{
		git config --file=notyet test.frotz &&
		git config --file=notyet test.xyzzy
	} >actual &&
	test_cmp expect actual
'

test_expect_success SYMLINKS 'symlink to nonexistent configuration' '
	test_when_finished "rm linktonada linktolinktonada" &&
	ln -s doesnotexist linktonada &&
	ln -s linktonada linktolinktonada &&
	test_must_fail git config ${mode_prefix}list --file=linktonada &&
	test_must_fail git config ${mode_prefix}list --file=linktolinktonada
'

test_expect_success 'check split_cmdline return' '
	test_when_finished "rm -rf repo" &&
	git init repo &&
	(
		cd repo &&
		git config ${mode_set} alias.split-cmdline-fix "echo \"" &&
		test_must_fail git split-cmdline-fix &&
		echo foo >foo &&
		git add foo &&
		git commit -m "initial commit" &&
		git config ${mode_set} branch.main.mergeoptions "echo \"" &&
		test_must_fail git merge main
	)
'

test_expect_success 'git -c "key=value" support' '
	cat >expect <<-\EOF &&
	value
	value
	true
	EOF
	{
		git -c section.name=value config section.name &&
		git -c foo.CamelCase=value config foo.camelcase &&
		git -c foo.flag config --bool foo.flag
	} >actual &&
	test_cmp expect actual &&
	test_must_fail git -c name=value config section.name
'

# We just need a type-specifier here that cares about the
# distinction internally between a NULL boolean and a real
# string (because most of git's internal parsers do care).
# Using "--path" works, but we do not otherwise care about
# its semantics.
test_expect_success 'git -c can represent empty string' '
	echo >expect &&
	git -c foo.empty= config --path foo.empty >actual &&
	test_cmp expect actual
'

test_expect_success 'key sanity-checking' '
	test_must_fail git config ${mode_get} foo=bar &&
	test_must_fail git config ${mode_get} foo=.bar &&
	test_must_fail git config ${mode_get} foo.ba=r &&
	test_must_fail git config ${mode_get} foo.1bar &&
	test_must_fail git config ${mode_get} foo."ba
				z".bar &&
	test_must_fail git config ${mode_set} . false &&
	test_must_fail git config ${mode_set} .foo false &&
	test_must_fail git config ${mode_set} foo. false &&
	test_must_fail git config ${mode_set} .foo. false &&
	git config ${mode_set} foo.bar true &&
	git config ${mode_set} foo."ba =z".bar false
'

test_expect_success 'git -c works with aliases of builtins' '
	git config alias.checkconfig "-c foo.check=bar config foo.check" &&
	echo bar >expect &&
	git checkconfig >actual &&
	test_cmp expect actual
'

test_expect_success 'aliases can be CamelCased' '
	test_when_finished "rm -rf repo" &&
	git init repo &&
	(
		cd repo &&
		test_commit A &&
		git config alias.CamelCased "rev-parse HEAD" &&
		git CamelCased >out &&
		git rev-parse HEAD >expect &&
		test_cmp expect out
	)
'

test_expect_success 'git -c does not split values on equals' '
	echo "value with = in it" >expect &&
	git -c section.foo="value with = in it" config section.foo >actual &&
	test_cmp expect actual
'

test_expect_success 'git -c dies on bogus config' '
	test_must_fail git -c core.bare=foo rev-parse
'

test_expect_success 'git -c complains about empty key' '
	test_must_fail git -c "=foo" rev-parse
'

test_expect_success 'git -c complains about empty key and value' '
	test_must_fail git -c "" rev-parse
'

test_expect_success 'multiple git -c appends config' '
	test_config alias.x "!git -c x.two=2 config ${mode_get_regexp} ^x\.*" &&
	cat >expect <<-\EOF &&
	x.one 1
	x.two 2
	EOF
	git -c x.one=1 x >actual &&
	test_cmp expect actual
'

test_expect_success 'last one wins: two level vars' '

	# sec.var and sec.VAR are the same variable, as the first
	# and the last level of a configuration variable name is
	# case insensitive.

	echo VAL >expect &&

	git -c sec.var=val -c sec.VAR=VAL config --get sec.var >actual &&
	test_cmp expect actual &&
	git -c SEC.var=val -c sec.var=VAL config --get sec.var >actual &&
	test_cmp expect actual &&

	git -c sec.var=val -c sec.VAR=VAL config --get SEC.var >actual &&
	test_cmp expect actual &&
	git -c SEC.var=val -c sec.var=VAL config --get sec.VAR >actual &&
	test_cmp expect actual
'

test_expect_success 'last one wins: three level vars' '

	# v.a.r and v.A.r are not the same variable, as the middle
	# level of a three-level configuration variable name is
	# case sensitive.

	echo val >expect &&
	git -c v.a.r=val -c v.A.r=VAL config --get v.a.r >actual &&
	test_cmp expect actual &&
	git -c v.a.r=val -c v.A.r=VAL config --get V.a.R >actual &&
	test_cmp expect actual &&

	# v.a.r and V.a.R are the same variable, as the first
	# and the last level of a configuration variable name is
	# case insensitive.

	echo VAL >expect &&
	git -c v.a.r=val -c v.a.R=VAL config --get v.a.r >actual &&
	test_cmp expect actual &&
	git -c v.a.r=val -c V.a.r=VAL config --get v.a.r >actual &&
	test_cmp expect actual &&
	git -c v.a.r=val -c v.a.R=VAL config --get V.a.R >actual &&
	test_cmp expect actual &&
	git -c v.a.r=val -c V.a.r=VAL config --get V.a.R >actual &&
	test_cmp expect actual
'

test_expect_success 'old-fashioned settings are case insensitive' '
	test_when_finished "rm -f testConfig testConfig_expect testConfig_actual" &&

	cat >testConfig_actual <<-EOF &&
	[V.A]
	r = value1
	EOF
	q_to_tab >testConfig_expect <<-EOF &&
	[V.A]
	Qr = value2
	EOF
	git config -f testConfig_actual "v.a.r" value2 &&
	test_cmp testConfig_expect testConfig_actual &&

	cat >testConfig_actual <<-EOF &&
	[V.A]
	r = value1
	EOF
	q_to_tab >testConfig_expect <<-EOF &&
	[V.A]
	QR = value2
	EOF
	git config -f testConfig_actual "V.a.R" value2 &&
	test_cmp testConfig_expect testConfig_actual &&

	cat >testConfig_actual <<-EOF &&
	[V.A]
	r = value1
	EOF
	q_to_tab >testConfig_expect <<-EOF &&
	[V.A]
	r = value1
	Qr = value2
	EOF
	git config -f testConfig_actual "V.A.r" value2 &&
	test_cmp testConfig_expect testConfig_actual &&

	cat >testConfig_actual <<-EOF &&
	[V.A]
	r = value1
	EOF
	q_to_tab >testConfig_expect <<-EOF &&
	[V.A]
	r = value1
	Qr = value2
	EOF
	git config -f testConfig_actual "v.A.r" value2 &&
	test_cmp testConfig_expect testConfig_actual
'

test_expect_success 'setting different case sensitive subsections ' '
	test_when_finished "rm -f testConfig testConfig_expect testConfig_actual" &&

	cat >testConfig_actual <<-EOF &&
	[V "A"]
	R = v1
	[K "E"]
	Y = v1
	[a "b"]
	c = v1
	[d "e"]
	f = v1
	EOF
	q_to_tab >testConfig_expect <<-EOF &&
	[V "A"]
	Qr = v2
	[K "E"]
	Qy = v2
	[a "b"]
	Qc = v2
	[d "e"]
	f = v1
	[d "E"]
	Qf = v2
	EOF
	# exact match
	git config -f testConfig_actual a.b.c v2 &&
	# match section and subsection, key is cased differently.
	git config -f testConfig_actual K.E.y v2 &&
	# section and key are matched case insensitive, but subsection needs
	# to match; When writing out new values only the key is adjusted
	git config -f testConfig_actual v.A.r v2 &&
	# subsection is not matched:
	git config -f testConfig_actual d.E.f v2 &&
	test_cmp testConfig_expect testConfig_actual
'

for VAR in a .a a. a.0b a."b c". a."b c".0d
do
	test_expect_success "git -c $VAR=VAL rejects invalid '$VAR'" '
		test_must_fail git -c "$VAR=VAL" config -l
	'
done

for VAR in a.b a."b c".d
do
	test_expect_success "git -c $VAR=VAL works with valid '$VAR'" '
		echo VAL >expect &&
		git -c "$VAR=VAL" config --get "$VAR" >actual &&
		test_cmp expect actual
	'
done

test_expect_success 'git -c is not confused by empty environment' '
	GIT_CONFIG_PARAMETERS="" git -c x.one=1 config ${mode_prefix}list
'

test_expect_success 'GIT_CONFIG_PARAMETERS handles old-style entries' '
	v="${SQ}key.one=foo${SQ}" &&
	v="$v  ${SQ}key.two=bar${SQ}" &&
	v="$v ${SQ}key.ambiguous=section.whatever=value${SQ}" &&
	GIT_CONFIG_PARAMETERS=$v git config ${mode_get_regexp} "key.*" >actual &&
	cat >expect <<-EOF &&
	key.one foo
	key.two bar
	key.ambiguous section.whatever=value
	EOF
	test_cmp expect actual
'

test_expect_success 'GIT_CONFIG_PARAMETERS handles new-style entries' '
	v="${SQ}key.one${SQ}=${SQ}foo${SQ}" &&
	v="$v  ${SQ}key.two${SQ}=${SQ}bar${SQ}" &&
	v="$v ${SQ}key.ambiguous=section.whatever${SQ}=${SQ}value${SQ}" &&
	GIT_CONFIG_PARAMETERS=$v git config ${mode_get_regexp} "key.*" >actual &&
	cat >expect <<-EOF &&
	key.one foo
	key.two bar
	key.ambiguous=section.whatever value
	EOF
	test_cmp expect actual
'

test_expect_success 'old and new-style entries can mix' '
	v="${SQ}key.oldone=oldfoo${SQ}" &&
	v="$v ${SQ}key.newone${SQ}=${SQ}newfoo${SQ}" &&
	v="$v ${SQ}key.oldtwo=oldbar${SQ}" &&
	v="$v ${SQ}key.newtwo${SQ}=${SQ}newbar${SQ}" &&
	GIT_CONFIG_PARAMETERS=$v git config ${mode_get_regexp} "key.*" >actual &&
	cat >expect <<-EOF &&
	key.oldone oldfoo
	key.newone newfoo
	key.oldtwo oldbar
	key.newtwo newbar
	EOF
	test_cmp expect actual
'

test_expect_success 'old and new bools with ambiguous subsection' '
	v="${SQ}key.with=equals.oldbool${SQ}" &&
	v="$v ${SQ}key.with=equals.newbool${SQ}=" &&
	GIT_CONFIG_PARAMETERS=$v git config ${mode_get_regexp} "key.*" >actual &&
	cat >expect <<-EOF &&
	key.with equals.oldbool
	key.with=equals.newbool
	EOF
	test_cmp expect actual
'

test_expect_success 'detect bogus GIT_CONFIG_PARAMETERS' '
	cat >expect <<-\EOF &&
	env.one one
	env.two two
	EOF
	GIT_CONFIG_PARAMETERS="${SQ}env.one=one${SQ} ${SQ}env.two=two${SQ}" \
		git config ${mode_get_regexp} "env.*" >actual &&
	test_cmp expect actual &&

	cat >expect <<-EOF &&
	env.one one${SQ}
	env.two two
	EOF
	GIT_CONFIG_PARAMETERS="${SQ}env.one=one${SQ}\\$SQ$SQ$SQ ${SQ}env.two=two${SQ}" \
		git config ${mode_get_regexp} "env.*" >actual &&
	test_cmp expect actual &&

	test_must_fail env \
		GIT_CONFIG_PARAMETERS="${SQ}env.one=one${SQ}\\$SQ ${SQ}env.two=two${SQ}" \
		git config ${mode_get_regexp} "env.*"
'

test_expect_success 'git --config-env=key=envvar support' '
	cat >expect <<-\EOF &&
	value
	value
	value
	value
	false
	false
	EOF
	{
		ENVVAR=value git --config-env=core.name=ENVVAR config core.name &&
		ENVVAR=value git --config-env core.name=ENVVAR config core.name &&
		ENVVAR=value git --config-env=foo.CamelCase=ENVVAR config foo.camelcase &&
		ENVVAR=value git --config-env foo.CamelCase=ENVVAR config foo.camelcase &&
		ENVVAR= git --config-env=foo.flag=ENVVAR config --bool foo.flag &&
		ENVVAR= git --config-env foo.flag=ENVVAR config --bool foo.flag
	} >actual &&
	test_cmp expect actual
'

test_expect_success 'git --config-env with missing value' '
	test_must_fail env ENVVAR=value git --config-env 2>error &&
	grep "no config key given for --config-env" error &&
	test_must_fail env ENVVAR=value git --config-env config core.name 2>error &&
	grep "invalid config format: config" error
'

test_expect_success 'git --config-env fails with invalid parameters' '
	test_must_fail git --config-env=foo.flag config --bool foo.flag 2>error &&
	test_grep "invalid config format: foo.flag" error &&
	test_must_fail git --config-env=foo.flag= config --bool foo.flag 2>error &&
	test_grep "missing environment variable name for configuration ${SQ}foo.flag${SQ}" error &&
	sane_unset NONEXISTENT &&
	test_must_fail git --config-env=foo.flag=NONEXISTENT config --bool foo.flag 2>error &&
	test_grep "missing environment variable ${SQ}NONEXISTENT${SQ} for configuration ${SQ}foo.flag${SQ}" error
'

test_expect_success 'git -c and --config-env work together' '
	cat >expect <<-\EOF &&
	bar.cmd cmd-value
	bar.env env-value
	EOF
	ENVVAR=env-value git \
		-c bar.cmd=cmd-value \
		--config-env=bar.env=ENVVAR \
		config ${mode_get_regexp} "^bar.*" >actual &&
	test_cmp expect actual
'

test_expect_success 'git -c and --config-env override each other' '
	cat >expect <<-\EOF &&
	env
	cmd
	EOF
	{
		ENVVAR=env git -c bar.bar=cmd --config-env=bar.bar=ENVVAR config bar.bar &&
		ENVVAR=env git --config-env=bar.bar=ENVVAR -c bar.bar=cmd config bar.bar
	} >actual &&
	test_cmp expect actual
'

test_expect_success '--config-env handles keys with equals' '
	echo value=with=equals >expect &&
	ENVVAR=value=with=equals git \
		--config-env=section.subsection=with=equals.key=ENVVAR \
		config section.subsection=with=equals.key >actual &&
	test_cmp expect actual
'

test_expect_success 'git config handles environment config pairs' '
	GIT_CONFIG_COUNT=2 \
		GIT_CONFIG_KEY_0="pair.one" GIT_CONFIG_VALUE_0="foo" \
		GIT_CONFIG_KEY_1="pair.two" GIT_CONFIG_VALUE_1="bar" \
		git config ${mode_get_regexp} "pair.*" >actual &&
	cat >expect <<-EOF &&
	pair.one foo
	pair.two bar
	EOF
	test_cmp expect actual
'

test_expect_success 'git config ignores pairs without count' '
	test_must_fail env GIT_CONFIG_KEY_0="pair.one" GIT_CONFIG_VALUE_0="value" \
		git config ${mode_get} pair.one 2>error &&
	test_must_be_empty error
'

test_expect_success 'git config ignores pairs exceeding count' '
	GIT_CONFIG_COUNT=1 \
		GIT_CONFIG_KEY_0="pair.one" GIT_CONFIG_VALUE_0="value" \
		GIT_CONFIG_KEY_1="pair.two" GIT_CONFIG_VALUE_1="value" \
		git config ${mode_get_regexp} "pair.*" >actual 2>error &&
	cat >expect <<-EOF &&
	pair.one value
	EOF
	test_cmp expect actual &&
	test_must_be_empty error
'

test_expect_success 'git config ignores pairs with zero count' '
	test_must_fail env \
		GIT_CONFIG_COUNT=0 GIT_CONFIG_KEY_0="pair.one" GIT_CONFIG_VALUE_0="value" \
		git config ${mode_get} pair.one 2>error &&
	test_must_be_empty error
'

test_expect_success 'git config ignores pairs with empty count' '
	test_must_fail env \
		GIT_CONFIG_COUNT= GIT_CONFIG_KEY_0="pair.one" GIT_CONFIG_VALUE_0="value" \
		git config ${mode_get} pair.one 2>error &&
	test_must_be_empty error
'

test_expect_success 'git config fails with invalid count' '
	test_must_fail env GIT_CONFIG_COUNT=10a git config ${mode_prefix}list 2>error &&
	test_grep "bogus count" error &&
	test_must_fail env GIT_CONFIG_COUNT=9999999999999999 git config ${mode_prefix}list 2>error &&
	test_grep "too many entries" error
'

test_expect_success 'git config fails with missing config key' '
	test_must_fail env GIT_CONFIG_COUNT=1 GIT_CONFIG_VALUE_0="value" \
		git config ${mode_prefix}list 2>error &&
	test_grep "missing config key" error
'

test_expect_success 'git config fails with missing config value' '
	test_must_fail env GIT_CONFIG_COUNT=1 GIT_CONFIG_KEY_0="pair.one" \
		git config ${mode_prefix}list 2>error &&
	test_grep "missing config value" error
'

test_expect_success 'git config fails with invalid config pair key' '
	test_must_fail env GIT_CONFIG_COUNT=1 \
		GIT_CONFIG_KEY_0= GIT_CONFIG_VALUE_0=value \
		git config ${mode_prefix}list &&
	test_must_fail env GIT_CONFIG_COUNT=1 \
		GIT_CONFIG_KEY_0=missing-section GIT_CONFIG_VALUE_0=value \
		git config ${mode_prefix}list
'

test_expect_success 'environment overrides config file' '
	test_when_finished "rm -f .git/config" &&
	cat >.git/config <<-EOF &&
	[pair]
	one = value
	EOF
	GIT_CONFIG_COUNT=1 GIT_CONFIG_KEY_0=pair.one GIT_CONFIG_VALUE_0=override \
		git config ${mode_get} pair.one >actual &&
	cat >expect <<-EOF &&
	override
	EOF
	test_cmp expect actual
'

test_expect_success 'GIT_CONFIG_PARAMETERS overrides environment config' '
	GIT_CONFIG_COUNT=1 GIT_CONFIG_KEY_0=pair.one GIT_CONFIG_VALUE_0=value \
		GIT_CONFIG_PARAMETERS="${SQ}pair.one=override${SQ}" \
		git config ${mode_get} pair.one >actual &&
	cat >expect <<-EOF &&
	override
	EOF
	test_cmp expect actual
'

test_expect_success 'command line overrides environment config' '
	GIT_CONFIG_COUNT=1 GIT_CONFIG_KEY_0=pair.one GIT_CONFIG_VALUE_0=value \
		git -c pair.one=override config pair.one >actual &&
	cat >expect <<-EOF &&
	override
	EOF
	test_cmp expect actual
'

test_expect_success 'git config --edit works' '
	git config -f tmp test.value no &&
	echo test.value=yes >expect &&
	GIT_EDITOR="echo [test]value=yes >" git config ${mode_prefix}edit -f tmp &&
	git config ${mode_prefix}list -f tmp >actual &&
	test_cmp expect actual
'

test_expect_success 'git config --edit respects core.editor' '
	git config -f tmp test.value no &&
	echo test.value=yes >expect &&
	test_config core.editor "echo [test]value=yes >" &&
	git config ${mode_prefix}edit -f tmp &&
	git config ${mode_prefix}list -f tmp >actual &&
	test_cmp expect actual
'

# malformed configuration files
test_expect_success 'barf on syntax error' '
	cat >.git/config <<-\EOF &&
	# broken key=value
	[section]
	key garbage
	EOF
	test_must_fail git config --get section.key 2>error &&
	test_grep " line 3 " error
'

test_expect_success 'barf on incomplete section header' '
	cat >.git/config <<-\EOF &&
	# broken section line
	[section
	key = value
	EOF
	test_must_fail git config --get section.key 2>error &&
	test_grep " line 2 " error
'

test_expect_success 'barf on incomplete string' '
	cat >.git/config <<-\EOF &&
	# broken value string
	[section]
	key = "value string
	EOF
	test_must_fail git config --get section.key 2>error &&
	test_grep " line 3 " error
'

test_expect_success 'urlmatch' '
	cat >.git/config <<-\EOF &&
	[http]
		sslVerify
	[http "https://weak.example.com"]
		sslVerify = false
		cookieFile = /tmp/cookie.txt
	EOF

	test_expect_code 1 git config --bool --get-urlmatch doesnt.exist https://good.example.com >actual &&
	test_must_be_empty actual &&
	test_expect_code 1 git config get --url=https://good.example.com --bool doesnt.exist >actual &&
	test_must_be_empty actual &&

	echo true >expect &&
	git config --bool --get-urlmatch http.SSLverify https://good.example.com >actual &&
	test_cmp expect actual &&
	git config get --bool --url=https://good.example.com http.SSLverify >actual &&
	test_cmp expect actual &&

	echo false >expect &&
	git config --bool --get-urlmatch http.sslverify https://weak.example.com >actual &&
	test_cmp expect actual &&
	git config get --bool --url=https://weak.example.com http.sslverify >actual &&
	test_cmp expect actual &&

	{
		echo http.cookiefile /tmp/cookie.txt &&
		echo http.sslverify false
	} >expect &&
	git config --get-urlmatch HTTP https://weak.example.com >actual &&
	test_cmp expect actual &&
	git config get --url=https://weak.example.com HTTP >actual &&
	test_cmp expect actual
'

test_expect_success 'urlmatch with --show-scope' '
	cat >.git/config <<-\EOF &&
	[http "https://weak.example.com"]
		sslVerify = false
		cookieFile = /tmp/cookie.txt
	EOF

	cat >expect <<-EOF &&
	local	http.cookiefile /tmp/cookie.txt
	local	http.sslverify false
	EOF
	git config --get-urlmatch --show-scope HTTP https://weak.example.com >actual &&
	test_cmp expect actual &&
	git config get --url=https://weak.example.com --show-scope HTTP >actual &&
	test_cmp expect actual
'

test_expect_success 'urlmatch favors more specific URLs' '
	cat >.git/config <<-\EOF &&
	[http "https://example.com/"]
		cookieFile = /tmp/root.txt
	[http "https://example.com/subdirectory"]
		cookieFile = /tmp/subdirectory.txt
	[http "https://user@example.com/"]
		cookieFile = /tmp/user.txt
	[http "https://averylonguser@example.com/"]
		cookieFile = /tmp/averylonguser.txt
	[http "https://preceding.example.com"]
		cookieFile = /tmp/preceding.txt
	[http "https://*.example.com"]
		cookieFile = /tmp/wildcard.txt
	[http "https://*.example.com/wildcardwithsubdomain"]
		cookieFile = /tmp/wildcardwithsubdomain.txt
	[http "https://*.example.*"]
		cookieFile = /tmp/multiwildcard.txt
	[http "https://trailing.example.com"]
		cookieFile = /tmp/trailing.txt
	[http "https://user@*.example.com/"]
		cookieFile = /tmp/wildcardwithuser.txt
	[http "https://sub.example.com/"]
		cookieFile = /tmp/sub.txt
	EOF

	echo http.cookiefile /tmp/root.txt >expect &&
	git config --get-urlmatch HTTP https://example.com >actual &&
	test_cmp expect actual &&
	git config get --url=https://example.com HTTP >actual &&
	test_cmp expect actual &&

	echo http.cookiefile /tmp/subdirectory.txt >expect &&
	git config --get-urlmatch HTTP https://example.com/subdirectory >actual &&
	test_cmp expect actual &&
	git config get --url=https://example.com/subdirectory HTTP >actual &&
	test_cmp expect actual &&

	echo http.cookiefile /tmp/subdirectory.txt >expect &&
	git config --get-urlmatch HTTP https://example.com/subdirectory/nested >actual &&
	test_cmp expect actual &&
	git config get --url=https://example.com/subdirectory/nested HTTP >actual &&
	test_cmp expect actual &&

	echo http.cookiefile /tmp/user.txt >expect &&
	git config --get-urlmatch HTTP https://user@example.com/ >actual &&
	test_cmp expect actual &&
	git config get --url=https://user@example.com/ HTTP >actual &&
	test_cmp expect actual &&

	echo http.cookiefile /tmp/subdirectory.txt >expect &&
	git config --get-urlmatch HTTP https://averylonguser@example.com/subdirectory >actual &&
	test_cmp expect actual &&
	git config get --url=https://averylonguser@example.com/subdirectory HTTP >actual &&
	test_cmp expect actual &&

	echo http.cookiefile /tmp/preceding.txt >expect &&
	git config --get-urlmatch HTTP https://preceding.example.com >actual &&
	test_cmp expect actual &&
	git config get --url=https://preceding.example.com HTTP >actual &&
	test_cmp expect actual &&

	echo http.cookiefile /tmp/wildcard.txt >expect &&
	git config --get-urlmatch HTTP https://wildcard.example.com >actual &&
	test_cmp expect actual &&
	git config get --url=https://wildcard.example.com HTTP >actual &&
	test_cmp expect actual &&

	echo http.cookiefile /tmp/sub.txt >expect &&
	git config --get-urlmatch HTTP https://sub.example.com/wildcardwithsubdomain >actual &&
	test_cmp expect actual &&
	git config get --url=https://sub.example.com/wildcardwithsubdomain HTTP >actual &&
	test_cmp expect actual &&

	echo http.cookiefile /tmp/trailing.txt >expect &&
	git config --get-urlmatch HTTP https://trailing.example.com >actual &&
	test_cmp expect actual &&
	git config get --url=https://trailing.example.com HTTP >actual &&
	test_cmp expect actual &&

	echo http.cookiefile /tmp/sub.txt >expect &&
	git config --get-urlmatch HTTP https://user@sub.example.com >actual &&
	test_cmp expect actual &&
	git config get --url=https://user@sub.example.com HTTP >actual &&
	test_cmp expect actual &&

	echo http.cookiefile /tmp/multiwildcard.txt >expect &&
	git config --get-urlmatch HTTP https://wildcard.example.org >actual &&
	test_cmp expect actual &&
	git config get --url=https://wildcard.example.org HTTP >actual &&
	test_cmp expect actual
'

test_expect_success 'urlmatch with wildcard' '
	cat >.git/config <<-\EOF &&
	[http]
		sslVerify
	[http "https://*.example.com"]
		sslVerify = false
		cookieFile = /tmp/cookie.txt
	EOF

	test_expect_code 1 git config --bool --get-urlmatch doesnt.exist https://good.example.com >actual &&
	test_must_be_empty actual &&

	echo true >expect &&
	git config --bool --get-urlmatch http.SSLverify https://example.com >actual &&
	test_cmp expect actual &&

	echo true >expect &&
	git config --bool --get-urlmatch http.SSLverify https://good-example.com >actual &&
	test_cmp expect actual &&

	echo true >expect &&
	git config --bool --get-urlmatch http.sslverify https://deep.nested.example.com >actual &&
	test_cmp expect actual &&

	echo false >expect &&
	git config --bool --get-urlmatch http.sslverify https://good.example.com >actual &&
	test_cmp expect actual &&

	{
		echo http.cookiefile /tmp/cookie.txt &&
		echo http.sslverify false
	} >expect &&
	git config --get-urlmatch HTTP https://good.example.com >actual &&
	test_cmp expect actual &&

	echo http.sslverify >expect &&
	git config --get-urlmatch HTTP https://more.example.com.au >actual &&
	test_cmp expect actual
'

# good section hygiene
test_expect_success '--unset last key removes section (except if commented)' '
	cat >.git/config <<-\EOF &&
	# some generic comment on the configuration file itself
	# a comment specific to this "section" section.
	[section]
	# some intervening lines
	# that should also be dropped

	key = value
	# please be careful when you update the above variable
	EOF

	cat >expect <<-\EOF &&
	# some generic comment on the configuration file itself
	# a comment specific to this "section" section.
	[section]
	# some intervening lines
	# that should also be dropped

	# please be careful when you update the above variable
	EOF

	git config ${mode_unset} section.key &&
	test_cmp expect .git/config &&

	cat >.git/config <<-\EOF &&
	[section]
	key = value
	[next-section]
	EOF

	cat >expect <<-\EOF &&
	[next-section]
	EOF

	git config ${mode_unset} section.key &&
	test_cmp expect .git/config &&

	q_to_tab >.git/config <<-\EOF &&
	[one]
	Qkey = "multiline \
	QQ# with comment"
	[two]
	key = true
	EOF
	git config ${mode_unset} two.key &&
	! grep two .git/config &&

	q_to_tab >.git/config <<-\EOF &&
	[one]
	Qkey = "multiline \
	QQ# with comment"
	[one]
	key = true
	EOF
	git config ${mode_unset_all} one.key &&
	test_line_count = 0 .git/config &&

	q_to_tab >.git/config <<-\EOF &&
	[one]
	Qkey = true
	Q# a comment not at the start
	[two]
	Qkey = true
	EOF
	git config ${mode_unset} two.key &&
	grep two .git/config &&

	q_to_tab >.git/config <<-\EOF &&
	[one]
	Qkey = not [two "subsection"]
	[two "subsection"]
	[two "subsection"]
	Qkey = true
	[TWO "subsection"]
	[one]
	EOF
	git config ${mode_unset} two.subsection.key &&
	test "not [two subsection]" = "$(git config ${mode_get} one.key)" &&
	test_line_count = 3 .git/config
'

test_expect_success '--unset-all removes section if empty & uncommented' '
	cat >.git/config <<-\EOF &&
	[section]
	key = value1
	key = value2
	EOF

	git config ${mode_unset_all} section.key &&
	test_line_count = 0 .git/config
'

test_expect_success 'adding a key into an empty section reuses header' '
	cat >.git/config <<-\EOF &&
	[section]
	EOF

	q_to_tab >expect <<-\EOF &&
	[section]
	Qkey = value
	EOF

	git config section.key value &&
	test_cmp expect .git/config
'

test_expect_success POSIXPERM,PERL 'preserves existing permissions' '
	chmod 0600 .git/config &&
	git config imap.pass Hunter2 &&
	perl -e \
	  "die q(badset) if ((stat(q(.git/config)))[2] & 07777) != 0600" &&
	git config ${mode_prefix}rename-section imap pop &&
	perl -e \
	  "die q(badrename) if ((stat(q(.git/config)))[2] & 07777) != 0600"
'

! test_have_prereq MINGW ||
HOME="$(pwd)" # convert to Windows path

test_expect_success 'set up --show-origin tests' '
	INCLUDE_DIR="$HOME/include" &&
	mkdir -p "$INCLUDE_DIR" &&
	cat >"$INCLUDE_DIR"/absolute.include <<-\EOF &&
	[user]
		absolute = include
	EOF
	cat >"$INCLUDE_DIR"/relative.include <<-\EOF &&
	[user]
		relative = include
	EOF
	cat >"$HOME"/.gitconfig <<-EOF &&
	[user]
		global = true
		override = global
	[include]
		path = "$INCLUDE_DIR/absolute.include"
	EOF
	cat >.git/config <<-\EOF
	[user]
		local = true
		override = local
	[include]
		path = ../include/relative.include
	EOF
'

test_expect_success '--show-origin with --list' '
	cat >expect <<-EOF &&
	file:$HOME/.gitconfig	user.global=true
	file:$HOME/.gitconfig	user.override=global
	file:$HOME/.gitconfig	include.path=$INCLUDE_DIR/absolute.include
	file:$INCLUDE_DIR/absolute.include	user.absolute=include
	file:.git/config	user.local=true
	file:.git/config	user.override=local
	file:.git/config	include.path=../include/relative.include
	file:.git/../include/relative.include	user.relative=include
	command line:	user.environ=true
	command line:	user.cmdline=true
	EOF
	GIT_CONFIG_COUNT=1 GIT_CONFIG_KEY_0=user.environ GIT_CONFIG_VALUE_0=true\
		git -c user.cmdline=true config ${mode_prefix}list --show-origin >output &&
	test_cmp expect output
'

test_expect_success '--show-origin with --list --null' '
	cat >expect <<-EOF &&
	file:$HOME/.gitconfigQuser.global
	trueQfile:$HOME/.gitconfigQuser.override
	globalQfile:$HOME/.gitconfigQinclude.path
	$INCLUDE_DIR/absolute.includeQfile:$INCLUDE_DIR/absolute.includeQuser.absolute
	includeQfile:.git/configQuser.local
	trueQfile:.git/configQuser.override
	localQfile:.git/configQinclude.path
	../include/relative.includeQfile:.git/../include/relative.includeQuser.relative
	includeQcommand line:Quser.cmdline
	trueQ
	EOF
	git -c user.cmdline=true config ${mode_prefix}list --null --show-origin >output.raw &&
	nul_to_q <output.raw >output &&
	# The here-doc above adds a newline that the --null output would not
	# include. Add it here to make the two comparable.
	echo >>output &&
	test_cmp expect output
'

test_expect_success '--show-origin with single file' '
	cat >expect <<-\EOF &&
	file:.git/config	user.local=true
	file:.git/config	user.override=local
	file:.git/config	include.path=../include/relative.include
	EOF
	git config ${mode_prefix}list --local --show-origin >output &&
	test_cmp expect output
'

test_expect_success '--show-origin with --get-regexp' '
	cat >expect <<-EOF &&
	file:$HOME/.gitconfig	user.global true
	file:.git/config	user.local true
	EOF
	git config ${mode_get_regexp} --show-origin "user\.[g|l].*" >output &&
	test_cmp expect output
'

test_expect_success '--show-origin getting a single key' '
	cat >expect <<-\EOF &&
	file:.git/config	local
	EOF
	git config ${mode_get} --show-origin user.override >output &&
	test_cmp expect output
'

test_expect_success 'set up custom config file' '
	cat >"custom.conf" <<-\EOF &&
	[user]
		custom = true
	EOF
	CUSTOM_CONFIG_FILE="$(test-tool path-utils real_path custom.conf)"
'

test_expect_success !MINGW 'set up custom config file with special name characters' '
	WEIRDLY_NAMED_FILE="file\" (dq) and spaces.conf" &&
	cp "$CUSTOM_CONFIG_FILE" "$WEIRDLY_NAMED_FILE"
'

test_expect_success !MINGW '--show-origin escape special file name characters' '
	cat >expect <<-\EOF &&
	file:"file\" (dq) and spaces.conf"	user.custom=true
	EOF
	git config ${mode_prefix}list --file "$WEIRDLY_NAMED_FILE" --show-origin >output &&
	test_cmp expect output
'

test_expect_success '--show-origin stdin' '
	cat >expect <<-\EOF &&
	standard input:	user.custom=true
	EOF
	git config ${mode_prefix}list --file - --show-origin <"$CUSTOM_CONFIG_FILE" >output &&
	test_cmp expect output
'

test_expect_success '--show-origin stdin with file include' '
	cat >"$INCLUDE_DIR"/stdin.include <<-EOF &&
	[user]
		stdin = include
	EOF
	cat >expect <<-EOF &&
	file:$INCLUDE_DIR/stdin.include	include
	EOF
	echo "[include]path=\"$INCLUDE_DIR\"/stdin.include" |
	git config --show-origin --includes --file - user.stdin >output &&

	test_cmp expect output
'

test_expect_success '--show-origin blob' '
	test_when_finished "rm -rf repo" &&
	git init repo &&
	(
		cd repo &&
		blob=$(git hash-object -w "$CUSTOM_CONFIG_FILE") &&
		cat >expect <<-EOF &&
		blob:$blob	user.custom=true
		EOF
		git config ${mode_prefix}list --blob=$blob --show-origin >output &&
		test_cmp expect output
	)
'

test_expect_success '--show-origin blob ref' '
	test_when_finished "rm -rf repo" &&
	git init repo &&
	(
		cd repo &&
		cat >expect <<-\EOF &&
		blob:main:custom.conf	user.custom=true
		EOF
		cp "$CUSTOM_CONFIG_FILE" custom.conf &&
		git add custom.conf &&
		git commit -m "new config file" &&
		git config ${mode_prefix}list --blob=main:custom.conf --show-origin >output &&
		test_cmp expect output
	)
'

test_expect_success '--show-origin with --default' '
	git config --show-origin --default foo some.key >actual &&
	echo "command line:	foo" >expect &&
	test_cmp expect actual
'

test_expect_success '--show-scope with --list' '
	cat >expect <<-EOF &&
	global	user.global=true
	global	user.override=global
	global	include.path=$INCLUDE_DIR/absolute.include
	global	user.absolute=include
	local	user.local=true
	local	user.override=local
	local	include.path=../include/relative.include
	local	user.relative=include
	local	core.repositoryformatversion=1
	local	extensions.worktreeconfig=true
	worktree	user.worktree=true
	command	user.cmdline=true
	EOF
	test_when_finished "git worktree remove wt1" &&
	git worktree add wt1 &&
	# We need these to test for worktree scope, but outside of this
	# test, this is just noise
	test_config core.repositoryformatversion 1 &&
	test_config extensions.worktreeConfig true &&
	git config --worktree user.worktree true &&
	git -c user.cmdline=true config ${mode_prefix}list --show-scope >output &&
	test_cmp expect output
'

test_expect_success !MINGW '--show-scope with --blob' '
	blob=$(git hash-object -w "$CUSTOM_CONFIG_FILE") &&
	cat >expect <<-EOF &&
	command	user.custom=true
	EOF
	git config ${mode_prefix}list --blob=$blob --show-scope >output &&
	test_cmp expect output
'

test_expect_success '--show-scope with --local' '
	cat >expect <<-\EOF &&
	local	user.local=true
	local	user.override=local
	local	include.path=../include/relative.include
	EOF
	git config ${mode_prefix}list --local --show-scope >output &&
	test_cmp expect output
'

test_expect_success '--show-scope getting a single value' '
	cat >expect <<-\EOF &&
	local	true
	EOF
	git config ${mode_get} --show-scope user.local >output &&
	test_cmp expect output
'

test_expect_success '--show-scope with --show-origin' '
	cat >expect <<-EOF &&
	global	file:$HOME/.gitconfig	user.global=true
	global	file:$HOME/.gitconfig	user.override=global
	global	file:$HOME/.gitconfig	include.path=$INCLUDE_DIR/absolute.include
	global	file:$INCLUDE_DIR/absolute.include	user.absolute=include
	local	file:.git/config	user.local=true
	local	file:.git/config	user.override=local
	local	file:.git/config	include.path=../include/relative.include
	local	file:.git/../include/relative.include	user.relative=include
	command	command line:	user.cmdline=true
	EOF
	git -c user.cmdline=true config ${mode_prefix}list --show-origin --show-scope >output &&
	test_cmp expect output
'

test_expect_success '--show-scope with --default' '
	git config --show-scope --default foo some.key >actual &&
	echo "command	foo" >expect &&
	test_cmp expect actual
'

test_expect_success 'override global and system config' '
	test_when_finished rm -f \"\$HOME\"/.gitconfig &&
	cat >"$HOME"/.gitconfig <<-EOF &&
	[home]
		config = true
	EOF

	test_when_finished rm -rf \"\$HOME\"/.config/git &&
	mkdir -p "$HOME"/.config/git &&
	cat >"$HOME"/.config/git/config <<-EOF &&
	[xdg]
		config = true
	EOF
	cat >.git/config <<-EOF &&
	[local]
		config = true
	EOF
	cat >custom-global-config <<-EOF &&
	[global]
		config = true
	EOF
	cat >custom-system-config <<-EOF &&
	[system]
		config = true
	EOF

	cat >expect <<-EOF &&
	global	xdg.config=true
	global	home.config=true
	local	local.config=true
	EOF
	git config ${mode_prefix}list --show-scope >output &&
	test_cmp expect output &&

	cat >expect <<-EOF &&
	system	system.config=true
	global	global.config=true
	local	local.config=true
	EOF
	GIT_CONFIG_NOSYSTEM=false GIT_CONFIG_SYSTEM=custom-system-config GIT_CONFIG_GLOBAL=custom-global-config \
		git config ${mode_prefix}list --show-scope >output &&
	test_cmp expect output &&

	cat >expect <<-EOF &&
	local	local.config=true
	EOF
	GIT_CONFIG_NOSYSTEM=false GIT_CONFIG_SYSTEM=/dev/null GIT_CONFIG_GLOBAL=/dev/null \
		git config ${mode_prefix}list --show-scope >output &&
	test_cmp expect output
'

test_expect_success 'override global and system config with missing file' '
	test_must_fail env GIT_CONFIG_GLOBAL=does-not-exist GIT_CONFIG_SYSTEM=/dev/null git config ${mode_prefix}list --global &&
	test_must_fail env GIT_CONFIG_GLOBAL=/dev/null GIT_CONFIG_SYSTEM=does-not-exist git config ${mode_prefix}list --system &&
	GIT_CONFIG_GLOBAL=does-not-exist GIT_CONFIG_SYSTEM=does-not-exist git version
'

test_expect_success 'system override has no effect with GIT_CONFIG_NOSYSTEM' '
	# `git config --system` has different semantics compared to other
	# commands as it ignores GIT_CONFIG_NOSYSTEM. We thus test whether the
	# variable has an effect via a different proxy.
	cat >alias-config <<-EOF &&
	[alias]
		hello-world = !echo "hello world"
	EOF
	test_must_fail env GIT_CONFIG_NOSYSTEM=true GIT_CONFIG_SYSTEM=alias-config \
		git hello-world &&
	GIT_CONFIG_NOSYSTEM=false GIT_CONFIG_SYSTEM=alias-config \
		git hello-world >actual &&
	echo "hello world" >expect &&
	test_cmp expect actual
'

test_expect_success 'write to overridden global and system config' '
	cat >expect <<EOF &&
[config]
	key = value
EOF

	GIT_CONFIG_GLOBAL=write-to-global git config --global config.key value &&
	test_cmp expect write-to-global &&

	GIT_CONFIG_SYSTEM=write-to-system git config --system config.key value &&
	test_cmp expect write-to-system
'

for opt in --local --worktree
do
	test_expect_success "$opt requires a repo" '
		# we expect 128 to ensure that we do not simply
		# fail to find anything and return code "1"
		test_expect_code 128 nongit git config $opt foo.bar
	'
done

cat >.git/config <<-\EOF &&
[section]
foo = true
number = 10
big = 1M
EOF

test_expect_success 'identical modern --type specifiers are allowed' '
	test_cmp_config 1048576 --type=int --type=int section.big
'

test_expect_success 'identical legacy --type specifiers are allowed' '
	test_cmp_config 1048576 --int --int section.big
'

test_expect_success 'identical mixed --type specifiers are allowed' '
	test_cmp_config 1048576 --int --type=int section.big
'

test_expect_success 'non-identical modern --type specifiers are not allowed' '
	test_must_fail git config --type=int --type=bool section.big 2>error &&
	test_grep "only one type at a time" error
'

test_expect_success 'non-identical legacy --type specifiers are not allowed' '
	test_must_fail git config --int --bool section.big 2>error &&
	test_grep "only one type at a time" error
'

test_expect_success 'non-identical mixed --type specifiers are not allowed' '
	test_must_fail git config --type=int --bool section.big 2>error &&
	test_grep "only one type at a time" error
'

test_expect_success '--type allows valid type specifiers' '
	test_cmp_config true  --type=bool section.foo
'

test_expect_success '--no-type unsets type specifiers' '
	test_cmp_config 10 --type=bool --no-type section.number
'

test_expect_success 'unset type specifiers may be reset to conflicting ones' '
	test_cmp_config 1048576 --type=bool --no-type --type=int section.big
'

test_expect_success '--type rejects unknown specifiers' '
	test_must_fail git config --type=nonsense section.foo 2>error &&
	test_grep "unrecognized --type argument" error
'

test_expect_success '--type=int requires at least one digit' '
	test_must_fail git config --type int --default m some.key >out 2>error &&
	grep "bad numeric config value" error &&
	test_must_be_empty out
'

test_expect_success '--replace-all does not invent newlines' '
	q_to_tab >.git/config <<-\EOF &&
	[abc]key
	QkeepSection
	[xyz]
	Qkey = 1
	[abc]
	Qkey = a
	EOF
	q_to_tab >expect <<-\EOF &&
	[abc]
	QkeepSection
	[xyz]
	Qkey = 1
	[abc]
	Qkey = b
	EOF
	git config ${mode_replace_all} abc.key b &&
	test_cmp expect .git/config
'

test_expect_success 'set all config with value-pattern' '
	test_when_finished rm -f config initial &&
	git config --file=initial abc.key one &&

	# no match => add new entry
	cp initial config &&
	git config --file=config abc.key two a+ &&
	git config ${mode_prefix}list --file=config >actual &&
	cat >expect <<-\EOF &&
	abc.key=one
	abc.key=two
	EOF
	test_cmp expect actual &&

	# multiple matches => failure
	test_must_fail git config --file=config abc.key three o+ 2>err &&
	test_grep "has multiple values" err &&

	# multiple values, no match => add
	git config --file=config abc.key three a+ &&
	git config ${mode_prefix}list --file=config >actual &&
	cat >expect <<-\EOF &&
	abc.key=one
	abc.key=two
	abc.key=three
	EOF
	test_cmp expect actual &&

	# single match => replace
	git config --file=config abc.key four h+ &&
	git config ${mode_prefix}list --file=config >actual &&
	cat >expect <<-\EOF &&
	abc.key=one
	abc.key=two
	abc.key=four
	EOF
	test_cmp expect actual
'

test_expect_success '--replace-all and value-pattern' '
	test_when_finished rm -f config &&
	git config --file=config --add abc.key one &&
	git config --file=config --add abc.key two &&
	git config --file=config --add abc.key three &&
	git config --file=config --replace-all abc.key four "o+" &&
	git config ${mode_prefix}list --file=config >actual &&
	cat >expect <<-\EOF &&
	abc.key=four
	abc.key=three
	EOF
	test_cmp expect actual
'

test_expect_success 'refuse --fixed-value for incompatible actions' '
	test_when_finished rm -f config &&
	git config --file=config dev.null bogus &&

	# These modes do not allow --fixed-value at all
	test_must_fail git config --file=config --fixed-value --add dev.null bogus &&
	test_must_fail git config --file=config --fixed-value --get-urlmatch dev.null bogus &&
	test_must_fail git config --file=config --fixed-value --get-urlmatch dev.null bogus &&
	test_must_fail git config ${mode_prefix}rename-section --file=config --fixed-value dev null &&
	test_must_fail git config ${mode_prefix}remove-section --file=config --fixed-value dev &&
	test_must_fail git config ${mode_prefix}list --file=config --fixed-value &&
	test_must_fail git config --file=config --fixed-value --get-color dev.null &&
	test_must_fail git config --file=config --fixed-value --get-colorbool dev.null &&

	# These modes complain when --fixed-value has no value-pattern
	test_must_fail git config ${mode_set} --file=config --fixed-value dev.null bogus &&
	test_must_fail git config ${mode_replace_all} --file=config --fixed-value dev.null bogus &&
	test_must_fail git config ${mode_prefix}get --file=config --fixed-value dev.null &&
	test_must_fail git config ${mode_get_all} --file=config --fixed-value dev.null &&
	test_must_fail git config ${mode_get_regexp} --file=config --fixed-value "dev.*" &&
	test_must_fail git config ${mode_unset} --file=config --fixed-value dev.null &&
	test_must_fail git config ${mode_unset_all} --file=config --fixed-value dev.null
'

test_expect_success '--fixed-value uses exact string matching' '
	test_when_finished rm -f config initial &&
	META="a+b*c?d[e]f.g" &&
	git config --file=initial fixed.test "$META" &&

	cp initial config &&
	git config --file=config fixed.test bogus "$META" &&
	git config ${mode_prefix}list --file=config >actual &&
	cat >expect <<-EOF &&
	fixed.test=$META
	fixed.test=bogus
	EOF
	test_cmp expect actual &&

	cp initial config &&
	git config --file=config --fixed-value fixed.test bogus "$META" &&
	git config ${mode_prefix}list --file=config >actual &&
	cat >expect <<-\EOF &&
	fixed.test=bogus
	EOF
	test_cmp expect actual &&

	cp initial config &&
	test_must_fail git config --file=config --unset fixed.test "$META" &&
	git config --file=config --fixed-value --unset fixed.test "$META" &&
	test_must_fail git config ${mode_get} --file=config fixed.test &&

	cp initial config &&
	test_must_fail git config unset --file=config --value="$META" fixed.test &&
	git config unset --file=config --fixed-value --value="$META" fixed.test &&
	test_must_fail git config ${mode_get} --file=config fixed.test &&

	cp initial config &&
	test_must_fail git config --file=config --unset-all fixed.test "$META" &&
	git config --file=config --fixed-value --unset-all fixed.test "$META" &&
	test_must_fail git config ${mode_get} --file=config fixed.test &&

	cp initial config &&
	git config --file=config fixed.test bogus "$META" &&
	git config ${mode_prefix}list --file=config >actual &&
	cat >expect <<-EOF &&
	fixed.test=$META
	fixed.test=bogus
	EOF
	test_cmp expect actual &&

	git config --file=config --fixed-value --replace-all fixed.test bogus "$META" &&
	git config ${mode_prefix}list --file=config >actual &&
	cat >expect <<-EOF &&
	fixed.test=bogus
	fixed.test=bogus
	EOF
	test_cmp expect actual
'

test_expect_success '--get and --get-all with --fixed-value' '
	test_when_finished rm -f config &&
	META="a+b*c?d[e]f.g" &&
	git config --file=config fixed.test bogus &&
	git config --file=config --add fixed.test "$META" &&

	git config --file=config --get fixed.test bogus &&
	git config get --file=config --value=bogus fixed.test &&
	test_must_fail git config --file=config --get fixed.test "$META" &&
	test_must_fail git config get --file=config --value="$META" fixed.test &&
	git config --file=config --get --fixed-value fixed.test "$META" &&
	git config get --file=config --fixed-value --value="$META" fixed.test &&
	test_must_fail git config --file=config --get --fixed-value fixed.test non-existent &&

	git config --file=config --get-all fixed.test bogus &&
	git config get --all --file=config --value=bogus fixed.test &&
	test_must_fail git config --file=config --get-all fixed.test "$META" &&
	test_must_fail git config get --all --file=config --value="$META" fixed.test &&
	git config --file=config --get-all --fixed-value fixed.test "$META" &&
	git config get --all --file=config --value="$META" --fixed-value fixed.test &&
	test_must_fail git config --file=config --get-all --fixed-value fixed.test non-existent &&

	git config --file=config --get-regexp fixed+ bogus &&
	git config get --regexp --file=config --value=bogus fixed+ &&
	test_must_fail git config --file=config --get-regexp fixed+ "$META" &&
	test_must_fail git config get --regexp --file=config --value="$META" fixed+ &&
	git config --file=config --get-regexp --fixed-value fixed+ "$META" &&
	git config get --regexp --file=config --fixed-value --value="$META" fixed+ &&
	test_must_fail git config --file=config --get-regexp --fixed-value fixed+ non-existent
'

test_expect_success 'includeIf.hasconfig:remote.*.url' '
	git init hasremoteurlTest &&
	test_when_finished "rm -rf hasremoteurlTest" &&

	cat >include-this <<-\EOF &&
	[user]
		this = this-is-included
	EOF
	cat >dont-include-that <<-\EOF &&
	[user]
		that = that-is-not-included
	EOF
	cat >>hasremoteurlTest/.git/config <<-EOF &&
	[includeIf "hasconfig:remote.*.url:foourl"]
		path = "$(pwd)/include-this"
	[includeIf "hasconfig:remote.*.url:barurl"]
		path = "$(pwd)/dont-include-that"
	[remote "foo"]
		url = foourl
	EOF

	echo this-is-included >expect-this &&
	git -C hasremoteurlTest config --get user.this >actual-this &&
	test_cmp expect-this actual-this &&

	test_must_fail git -C hasremoteurlTest config --get user.that
'

test_expect_success 'includeIf.hasconfig:remote.*.url respects last-config-wins' '
	git init hasremoteurlTest &&
	test_when_finished "rm -rf hasremoteurlTest" &&

	cat >include-two-three <<-\EOF &&
	[user]
		two = included-config
		three = included-config
	EOF
	cat >>hasremoteurlTest/.git/config <<-EOF &&
	[remote "foo"]
		url = foourl
	[user]
		one = main-config
		two = main-config
	[includeIf "hasconfig:remote.*.url:foourl"]
		path = "$(pwd)/include-two-three"
	[user]
		three = main-config
	EOF

	echo main-config >expect-main-config &&
	echo included-config >expect-included-config &&

	git -C hasremoteurlTest config --get user.one >actual &&
	test_cmp expect-main-config actual &&

	git -C hasremoteurlTest config --get user.two >actual &&
	test_cmp expect-included-config actual &&

	git -C hasremoteurlTest config --get user.three >actual &&
	test_cmp expect-main-config actual
'

test_expect_success 'includeIf.hasconfig:remote.*.url globs' '
	git init hasremoteurlTest &&
	test_when_finished "rm -rf hasremoteurlTest" &&

	printf "[user]\ndss = yes\n" >double-star-start &&
	printf "[user]\ndse = yes\n" >double-star-end &&
	printf "[user]\ndsm = yes\n" >double-star-middle &&
	printf "[user]\nssm = yes\n" >single-star-middle &&
	printf "[user]\nno = no\n" >no &&

	cat >>hasremoteurlTest/.git/config <<-EOF &&
	[remote "foo"]
		url = https://foo/bar/baz
	[includeIf "hasconfig:remote.*.url:**/baz"]
		path = "$(pwd)/double-star-start"
	[includeIf "hasconfig:remote.*.url:**/nomatch"]
		path = "$(pwd)/no"
	[includeIf "hasconfig:remote.*.url:https:/**"]
		path = "$(pwd)/double-star-end"
	[includeIf "hasconfig:remote.*.url:nomatch:/**"]
		path = "$(pwd)/no"
	[includeIf "hasconfig:remote.*.url:https:/**/baz"]
		path = "$(pwd)/double-star-middle"
	[includeIf "hasconfig:remote.*.url:https:/**/nomatch"]
		path = "$(pwd)/no"
	[includeIf "hasconfig:remote.*.url:https://*/bar/baz"]
		path = "$(pwd)/single-star-middle"
	[includeIf "hasconfig:remote.*.url:https://*/baz"]
		path = "$(pwd)/no"
	EOF

	git -C hasremoteurlTest config --get user.dss &&
	git -C hasremoteurlTest config --get user.dse &&
	git -C hasremoteurlTest config --get user.dsm &&
	git -C hasremoteurlTest config --get user.ssm &&
	test_must_fail git -C hasremoteurlTest config --get user.no
'

test_expect_success 'includeIf.hasconfig:remote.*.url forbids remote url in such included files' '
	git init hasremoteurlTest &&
	test_when_finished "rm -rf hasremoteurlTest" &&

	cat >include-with-url <<-\EOF &&
	[remote "bar"]
		url = barurl
	EOF
	cat >>hasremoteurlTest/.git/config <<-EOF &&
	[includeIf "hasconfig:remote.*.url:foourl"]
		path = "$(pwd)/include-with-url"
	EOF

	# test with any Git command
	test_must_fail git -C hasremoteurlTest status 2>err &&
	grep "fatal: remote URLs cannot be configured in file directly or indirectly included by includeIf.hasconfig:remote.*.url" err
'

test_expect_success 'negated mode causes failure' '
	test_must_fail git config --no-get 2>err &&
	grep "unknown option \`no-get${SQ}" err
'

test_expect_success 'specifying multiple modes causes failure' '
	cat >expect <<-EOF &&
	error: options ${SQ}--get-all${SQ} and ${SQ}--get${SQ} cannot be used together
	EOF
	test_must_fail git config --get --get-all 2>err &&
	test_cmp expect err
'

<<<<<<< HEAD
=======
test_expect_success 'writing to stdin is rejected' '
	echo "fatal: writing to stdin is not supported" >expect &&
	test_must_fail git config ${mode_set} --file - foo.bar baz 2>err &&
	test_cmp expect err
'

>>>>>>> 9c625343
done

test_done<|MERGE_RESOLUTION|>--- conflicted
+++ resolved
@@ -2835,15 +2835,12 @@
 	test_cmp expect err
 '
 
-<<<<<<< HEAD
-=======
 test_expect_success 'writing to stdin is rejected' '
 	echo "fatal: writing to stdin is not supported" >expect &&
 	test_must_fail git config ${mode_set} --file - foo.bar baz 2>err &&
 	test_cmp expect err
 '
 
->>>>>>> 9c625343
 done
 
 test_done
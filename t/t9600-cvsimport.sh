--- conflicted
+++ resolved
@@ -10,37 +10,8 @@
 
 CVSROOT=$(pwd)/cvsroot
 export CVSROOT
-<<<<<<< HEAD
-unset CVS_SERVER
-# for clean cvsps cache
-HOME=$(pwd)
-export HOME
-
-if ! type cvs >/dev/null 2>&1
-then
-	say 'skipping cvsimport tests, cvs not found'
-	test_done
-fi
-
-cvsps_version=`cvsps -h 2>&1 | sed -ne 's/cvsps version //p'`
-case "$cvsps_version" in
-2.1 | 2.2*)
-	;;
-'')
-	say 'skipping cvsimport tests, cvsps not found'
-	test_done
-	;;
-*)
-	say 'skipping cvsimport tests, unsupported cvsps version'
-	test_done
-	;;
-esac
-
-test_expect_success 'setup cvsroot' 'cvs init'
-=======
 
 test_expect_success 'setup cvsroot' '$CVS init'
->>>>>>> 0eaadfe6
 
 test_expect_success 'setup a cvs module' '
 

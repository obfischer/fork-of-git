--- conflicted
+++ resolved
@@ -967,7 +967,6 @@
 	test_cmp expect actual
 '
 
-<<<<<<< HEAD
 test_expect_success '%(describe) vs git describe' '
 	git log --format="%H" | while read hash
 	do
@@ -1003,7 +1002,6 @@
 	test_cmp expect actual
 '
 
-=======
 test_expect_success 'log --pretty with space stealing' '
 	printf mm0 >expect &&
 	git log -1 --pretty="format:mm%>>|(1)%x30" >actual &&
@@ -1080,5 +1078,4 @@
 	test_cmp expect error
 '
 
->>>>>>> 82689d5e
 test_done
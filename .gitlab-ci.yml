--- conflicted
+++ resolved
@@ -164,11 +164,7 @@
   extends: .msvc-meson
   stage: build
   script:
-<<<<<<< HEAD
-    - meson setup build -Dperl=disabled -Dbackend_max_links=1
-=======
-    - meson setup build -Dperl=disabled -Dcredential_helpers=wincred
->>>>>>> 63a597dd
+    - meson setup build -Dperl=disabled -Dbackend_max_links=1 -Dcredential_helpers=wincred
     - meson compile -C build
   artifacts:
     paths:

--- conflicted
+++ resolved
@@ -4,11 +4,7 @@
  * Copyright (c) 2008 by Junio C Hamano
  */
 
-<<<<<<< HEAD
-#include "cache.h"
-=======
 #include "git-compat-util.h"
->>>>>>> 331b094e
 #include "abspath.h"
 #include "color.h"
 #include "commit.h"

--- conflicted
+++ resolved
@@ -13,9 +13,6 @@
 #include "reftable-blocksource.h"
 #include "reftable-error.h"
 
-<<<<<<< HEAD
-static void reftable_buf_return_block(void *b REFTABLE_UNUSED, struct reftable_block *dest)
-=======
 void block_source_release_data(struct reftable_block_data *data)
 {
 	struct reftable_block_source source = data->source;
@@ -52,7 +49,6 @@
 }
 
 static void reftable_buf_release_data(void *b REFTABLE_UNUSED, struct reftable_block_data *dest)
->>>>>>> e0011188
 {
 	if (dest->len)
 		memset(dest->data, 0xff, dest->len);
@@ -106,11 +102,7 @@
 	return ((struct file_block_source *)b)->size;
 }
 
-<<<<<<< HEAD
-static void file_return_block(void *b REFTABLE_UNUSED, struct reftable_block *dest REFTABLE_UNUSED)
-=======
 static void file_release_data(void *b REFTABLE_UNUSED, struct reftable_block_data *dest REFTABLE_UNUSED)
->>>>>>> e0011188
 {
 }
 

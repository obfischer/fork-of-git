/*
Copyright 2020 Google LLC

Use of this source code is governed by a BSD-style
license that can be found in the LICENSE file or at
https://developers.google.com/open-source/licenses/bsd
*/

#include "stack.h"

#include "system.h"
#include "constants.h"
#include "merged.h"
#include "reader.h"
#include "reftable-error.h"
#include "reftable-record.h"
#include "reftable-merged.h"
#include "writer.h"

static int stack_try_add(struct reftable_stack *st,
			 int (*write_table)(struct reftable_writer *wr,
					    void *arg),
			 void *arg);
static int stack_write_compact(struct reftable_stack *st,
			       struct reftable_writer *wr,
			       size_t first, size_t last,
			       struct reftable_log_expiry_config *config);
static void reftable_addition_close(struct reftable_addition *add);
static int reftable_stack_reload_maybe_reuse(struct reftable_stack *st,
					     int reuse_open);

static int stack_filename(struct reftable_buf *dest, struct reftable_stack *st,
			  const char *name)
{
	int err;
	reftable_buf_reset(dest);
	if ((err = reftable_buf_addstr(dest, st->reftable_dir)) < 0 ||
	    (err = reftable_buf_addstr(dest, "/")) < 0 ||
	    (err = reftable_buf_addstr(dest, name)) < 0)
		return err;
	return 0;
}

static int stack_fsync(const struct reftable_write_options *opts, int fd)
{
	if (opts->fsync)
		return opts->fsync(fd);
	return fsync(fd);
}

struct fd_writer {
	const struct reftable_write_options *opts;
	int fd;
};

static ssize_t fd_writer_write(void *arg, const void *data, size_t sz)
{
	struct fd_writer *writer = arg;
	return write_in_full(writer->fd, data, sz);
}

static int fd_writer_flush(void *arg)
{
	struct fd_writer *writer = arg;
	return stack_fsync(writer->opts, writer->fd);
}

int reftable_new_stack(struct reftable_stack **dest, const char *dir,
		       const struct reftable_write_options *_opts)
{
	struct reftable_buf list_file_name = REFTABLE_BUF_INIT;
	struct reftable_write_options opts = { 0 };
	struct reftable_stack *p;
	int err;

	p = reftable_calloc(1, sizeof(*p));
	if (!p) {
		err = REFTABLE_OUT_OF_MEMORY_ERROR;
		goto out;
	}

	if (_opts)
		opts = *_opts;
	if (opts.hash_id == 0)
		opts.hash_id = REFTABLE_HASH_SHA1;

	*dest = NULL;

	reftable_buf_reset(&list_file_name);
	if ((err = reftable_buf_addstr(&list_file_name, dir)) < 0 ||
	    (err = reftable_buf_addstr(&list_file_name, "/tables.list")) < 0)
		goto out;

	p->list_file = reftable_buf_detach(&list_file_name);
	p->list_fd = -1;
	p->opts = opts;
	p->reftable_dir = reftable_strdup(dir);
	if (!p->reftable_dir) {
		err = REFTABLE_OUT_OF_MEMORY_ERROR;
		goto out;
	}

	err = reftable_stack_reload_maybe_reuse(p, 1);
	if (err < 0)
		goto out;

	*dest = p;
	err = 0;

out:
	if (err < 0)
		reftable_stack_destroy(p);
	return err;
}

static int fd_read_lines(int fd, char ***namesp)
{
	off_t size = lseek(fd, 0, SEEK_END);
	char *buf = NULL;
	int err = 0;
	if (size < 0) {
		err = REFTABLE_IO_ERROR;
		goto done;
	}
	err = lseek(fd, 0, SEEK_SET);
	if (err < 0) {
		err = REFTABLE_IO_ERROR;
		goto done;
	}

	REFTABLE_ALLOC_ARRAY(buf, size + 1);
	if (!buf) {
		err = REFTABLE_OUT_OF_MEMORY_ERROR;
		goto done;
	}

	if (read_in_full(fd, buf, size) != size) {
		err = REFTABLE_IO_ERROR;
		goto done;
	}
	buf[size] = 0;

	*namesp = parse_names(buf, size);
	if (!*namesp) {
		err = REFTABLE_OUT_OF_MEMORY_ERROR;
		goto done;
	}

done:
	reftable_free(buf);
	return err;
}

int read_lines(const char *filename, char ***namesp)
{
	int fd = open(filename, O_RDONLY);
	int err = 0;
	if (fd < 0) {
		if (errno == ENOENT) {
			REFTABLE_CALLOC_ARRAY(*namesp, 1);
			if (!*namesp)
				return REFTABLE_OUT_OF_MEMORY_ERROR;
			return 0;
		}

		return REFTABLE_IO_ERROR;
	}
	err = fd_read_lines(fd, namesp);
	close(fd);
	return err;
}

int reftable_stack_init_ref_iterator(struct reftable_stack *st,
				      struct reftable_iterator *it)
{
	return merged_table_init_iter(reftable_stack_merged_table(st),
				      it, BLOCK_TYPE_REF);
}

int reftable_stack_init_log_iterator(struct reftable_stack *st,
				     struct reftable_iterator *it)
{
	return merged_table_init_iter(reftable_stack_merged_table(st),
				      it, BLOCK_TYPE_LOG);
}

struct reftable_merged_table *
reftable_stack_merged_table(struct reftable_stack *st)
{
	return st->merged;
}

static int has_name(char **names, const char *name)
{
	while (*names) {
		if (!strcmp(*names, name))
			return 1;
		names++;
	}
	return 0;
}

/* Close and free the stack */
void reftable_stack_destroy(struct reftable_stack *st)
{
	char **names = NULL;
	int err = 0;

	if (!st)
		return;

	if (st->merged) {
		reftable_merged_table_free(st->merged);
		st->merged = NULL;
	}

	err = read_lines(st->list_file, &names);
	if (err < 0) {
		REFTABLE_FREE_AND_NULL(names);
	}

	if (st->readers) {
		int i = 0;
		struct reftable_buf filename = REFTABLE_BUF_INIT;
		for (i = 0; i < st->readers_len; i++) {
			const char *name = reader_name(st->readers[i]);
			int try_unlinking = 1;

			reftable_buf_reset(&filename);
			if (names && !has_name(names, name)) {
				if (stack_filename(&filename, st, name) < 0)
					try_unlinking = 0;
			}
			reftable_reader_decref(st->readers[i]);

			if (try_unlinking && filename.len) {
				/* On Windows, can only unlink after closing. */
				unlink(filename.buf);
			}
		}
		reftable_buf_release(&filename);
		st->readers_len = 0;
		REFTABLE_FREE_AND_NULL(st->readers);
	}

	if (st->list_fd >= 0) {
		close(st->list_fd);
		st->list_fd = -1;
	}

	REFTABLE_FREE_AND_NULL(st->list_file);
	REFTABLE_FREE_AND_NULL(st->reftable_dir);
	reftable_free(st);
	free_names(names);
}

static struct reftable_reader **stack_copy_readers(struct reftable_stack *st,
						   size_t cur_len)
{
	struct reftable_reader **cur = reftable_calloc(cur_len, sizeof(*cur));
	if (!cur)
		return NULL;
	for (size_t i = 0; i < cur_len; i++)
		cur[i] = st->readers[i];
	return cur;
}

static int reftable_stack_reload_once(struct reftable_stack *st,
				      const char **names,
				      int reuse_open)
{
	size_t cur_len = !st->merged ? 0 : st->merged->readers_len;
	struct reftable_reader **cur;
	struct reftable_reader **reused = NULL;
	struct reftable_reader **new_readers;
	size_t reused_len = 0, reused_alloc = 0, names_len;
	size_t new_readers_len = 0;
	struct reftable_merged_table *new_merged = NULL;
	struct reftable_buf table_path = REFTABLE_BUF_INIT;
	int err = 0;
	size_t i;

	cur = stack_copy_readers(st, cur_len);
	if (!cur) {
		err = REFTABLE_OUT_OF_MEMORY_ERROR;
		goto done;
	}

	names_len = names_length(names);

	new_readers = reftable_calloc(names_len, sizeof(*new_readers));
	if (!new_readers) {
		err = REFTABLE_OUT_OF_MEMORY_ERROR;
		goto done;
	}

	while (*names) {
		struct reftable_reader *rd = NULL;
		const char *name = *names++;

		/* this is linear; we assume compaction keeps the number of
		   tables under control so this is not quadratic. */
		for (i = 0; reuse_open && i < cur_len; i++) {
			if (cur[i] && 0 == strcmp(cur[i]->name, name)) {
				rd = cur[i];
				cur[i] = NULL;

				/*
				 * When reloading the stack fails, we end up
				 * releasing all new readers. This also
				 * includes the reused readers, even though
				 * they are still in used by the old stack. We
				 * thus need to keep them alive here, which we
				 * do by bumping their refcount.
				 */
				REFTABLE_ALLOC_GROW(reused, reused_len + 1, reused_alloc);
				if (!reused) {
					err = REFTABLE_OUT_OF_MEMORY_ERROR;
					goto done;
				}
				reused[reused_len++] = rd;
				reftable_reader_incref(rd);
				break;
			}
		}

		if (!rd) {
			struct reftable_block_source src = { NULL };

			err = stack_filename(&table_path, st, name);
			if (err < 0)
				goto done;

			err = reftable_block_source_from_file(&src,
							      table_path.buf);
			if (err < 0)
				goto done;

			err = reftable_reader_new(&rd, &src, name);
			if (err < 0)
				goto done;
		}

		new_readers[new_readers_len] = rd;
		new_readers_len++;
	}

	/* success! */
	err = reftable_merged_table_new(&new_merged, new_readers,
					new_readers_len, st->opts.hash_id);
	if (err < 0)
		goto done;

	/*
	 * Close the old, non-reused readers and proactively try to unlink
	 * them. This is done for systems like Windows, where the underlying
	 * file of such an open reader wouldn't have been possible to be
	 * unlinked by the compacting process.
	 */
	for (i = 0; i < cur_len; i++) {
		if (cur[i]) {
			const char *name = reader_name(cur[i]);

			err = stack_filename(&table_path, st, name);
			if (err < 0)
				goto done;

			reftable_reader_decref(cur[i]);
			unlink(table_path.buf);
		}
	}

	/* Update the stack to point to the new tables. */
	if (st->merged)
		reftable_merged_table_free(st->merged);
	new_merged->suppress_deletions = 1;
	st->merged = new_merged;

	if (st->readers)
		reftable_free(st->readers);
	st->readers = new_readers;
	st->readers_len = new_readers_len;
	new_readers = NULL;
	new_readers_len = 0;

	/*
	 * Decrement the refcount of reused readers again. This only needs to
	 * happen on the successful case, because on the unsuccessful one we
	 * decrement their refcount via `new_readers`.
	 */
	for (i = 0; i < reused_len; i++)
		reftable_reader_decref(reused[i]);

done:
	for (i = 0; i < new_readers_len; i++)
		reftable_reader_decref(new_readers[i]);
	reftable_free(new_readers);
	reftable_free(reused);
	reftable_free(cur);
	reftable_buf_release(&table_path);
	return err;
}

/* return negative if a before b. */
static int tv_cmp(struct timeval *a, struct timeval *b)
{
	time_t diff = a->tv_sec - b->tv_sec;
	int udiff = a->tv_usec - b->tv_usec;

	if (diff != 0)
		return diff;

	return udiff;
}

static int reftable_stack_reload_maybe_reuse(struct reftable_stack *st,
					     int reuse_open)
{
	char **names = NULL, **names_after = NULL;
	struct timeval deadline;
	int64_t delay = 0;
	int tries = 0, err;
	int fd = -1;

	err = gettimeofday(&deadline, NULL);
	if (err < 0)
		goto out;
	deadline.tv_sec += 3;

	while (1) {
		struct timeval now;

		err = gettimeofday(&now, NULL);
		if (err < 0)
			goto out;

		/*
		 * Only look at deadlines after the first few times. This
		 * simplifies debugging in GDB.
		 */
		tries++;
		if (tries > 3 && tv_cmp(&now, &deadline) >= 0)
			goto out;

		fd = open(st->list_file, O_RDONLY);
		if (fd < 0) {
			if (errno != ENOENT) {
				err = REFTABLE_IO_ERROR;
				goto out;
			}

			REFTABLE_CALLOC_ARRAY(names, 1);
			if (!names) {
				err = REFTABLE_OUT_OF_MEMORY_ERROR;
				goto out;
			}
		} else {
			err = fd_read_lines(fd, &names);
			if (err < 0)
				goto out;
		}

		err = reftable_stack_reload_once(st, (const char **) names, reuse_open);
		if (!err)
			break;
		if (err != REFTABLE_NOT_EXIST_ERROR)
			goto out;

		/*
		 * REFTABLE_NOT_EXIST_ERROR can be caused by a concurrent
		 * writer. Check if there was one by checking if the name list
		 * changed.
		 */
		err = read_lines(st->list_file, &names_after);
		if (err < 0)
			goto out;
		if (names_equal((const char **) names_after,
				(const char **) names)) {
			err = REFTABLE_NOT_EXIST_ERROR;
			goto out;
		}

		free_names(names);
		names = NULL;
		free_names(names_after);
		names_after = NULL;
		close(fd);
		fd = -1;

		delay = delay + (delay * rand()) / RAND_MAX + 1;
		sleep_millisec(delay);
	}

out:
	/*
	 * Invalidate the stat cache. It is sufficient to only close the file
	 * descriptor and keep the cached stat info because we never use the
	 * latter when the former is negative.
	 */
	if (st->list_fd >= 0) {
		close(st->list_fd);
		st->list_fd = -1;
	}

	/*
	 * Cache stat information in case it provides a useful signal to us.
	 * According to POSIX, "The st_ino and st_dev fields taken together
	 * uniquely identify the file within the system." That being said,
	 * Windows is not POSIX compliant and we do not have these fields
	 * available. So the information we have there is insufficient to
	 * determine whether two file descriptors point to the same file.
	 *
	 * While we could fall back to using other signals like the file's
	 * mtime, those are not sufficient to avoid races. We thus refrain from
	 * using the stat cache on such systems and fall back to the secondary
	 * caching mechanism, which is to check whether contents of the file
	 * have changed.
	 *
	 * On other systems which are POSIX compliant we must keep the file
	 * descriptor open. This is to avoid a race condition where two
	 * processes access the reftable stack at the same point in time:
	 *
	 *   1. A reads the reftable stack and caches its stat info.
	 *
	 *   2. B updates the stack, appending a new table to "tables.list".
	 *      This will both use a new inode and result in a different file
	 *      size, thus invalidating A's cache in theory.
	 *
	 *   3. B decides to auto-compact the stack and merges two tables. The
	 *      file size now matches what A has cached again. Furthermore, the
	 *      filesystem may decide to recycle the inode number of the file
	 *      we have replaced in (2) because it is not in use anymore.
	 *
	 *   4. A reloads the reftable stack. Neither the inode number nor the
	 *      file size changed. If the timestamps did not change either then
	 *      we think the cached copy of our stack is up-to-date.
	 *
	 * By keeping the file descriptor open the inode number cannot be
	 * recycled, mitigating the race.
	 */
	if (!err && fd >= 0 && !fstat(fd, &st->list_st) &&
	    st->list_st.st_dev && st->list_st.st_ino) {
		st->list_fd = fd;
		fd = -1;
	}

	if (fd >= 0)
		close(fd);
	free_names(names);
	free_names(names_after);
	return err;
}

/* -1 = error
 0 = up to date
 1 = changed. */
static int stack_uptodate(struct reftable_stack *st)
{
	char **names = NULL;
	int err;
	int i = 0;

	/*
	 * When we have cached stat information available then we use it to
	 * verify whether the file has been rewritten.
	 *
	 * Note that we explicitly do not want to use `stat_validity_check()`
	 * and friends here because they may end up not comparing the `st_dev`
	 * and `st_ino` fields. These functions thus cannot guarantee that we
	 * indeed still have the same file.
	 */
	if (st->list_fd >= 0) {
		struct stat list_st;

		if (stat(st->list_file, &list_st) < 0) {
			/*
			 * It's fine for "tables.list" to not exist. In that
			 * case, we have to refresh when the loaded stack has
			 * any readers.
			 */
			if (errno == ENOENT)
				return !!st->readers_len;
			return REFTABLE_IO_ERROR;
		}

		/*
		 * When "tables.list" refers to the same file we can assume
		 * that it didn't change. This is because we always use
		 * rename(3P) to update the file and never write to it
		 * directly.
		 */
		if (st->list_st.st_dev == list_st.st_dev &&
		    st->list_st.st_ino == list_st.st_ino)
			return 0;
	}

	err = read_lines(st->list_file, &names);
	if (err < 0)
		return err;

	for (i = 0; i < st->readers_len; i++) {
		if (!names[i]) {
			err = 1;
			goto done;
		}

		if (strcmp(st->readers[i]->name, names[i])) {
			err = 1;
			goto done;
		}
	}

	if (names[st->merged->readers_len]) {
		err = 1;
		goto done;
	}

done:
	free_names(names);
	return err;
}

int reftable_stack_reload(struct reftable_stack *st)
{
	int err = stack_uptodate(st);
	if (err > 0)
		return reftable_stack_reload_maybe_reuse(st, 1);
	return err;
}

int reftable_stack_add(struct reftable_stack *st,
		       int (*write)(struct reftable_writer *wr, void *arg),
		       void *arg)
{
	int err = stack_try_add(st, write, arg);
	if (err < 0) {
		if (err == REFTABLE_OUTDATED_ERROR) {
			/* Ignore error return, we want to propagate
			   REFTABLE_OUTDATED_ERROR.
			*/
			reftable_stack_reload(st);
		}
		return err;
	}

	return 0;
}

static int format_name(struct reftable_buf *dest, uint64_t min, uint64_t max)
{
	char buf[100];
	uint32_t rnd = (uint32_t)git_rand();
	snprintf(buf, sizeof(buf), "0x%012" PRIx64 "-0x%012" PRIx64 "-%08x",
		 min, max, rnd);
	reftable_buf_reset(dest);
	return reftable_buf_addstr(dest, buf);
}

struct reftable_addition {
	struct reftable_flock tables_list_lock;
	struct reftable_stack *stack;

	char **new_tables;
	size_t new_tables_len, new_tables_cap;
	uint64_t next_update_index;
};

#define REFTABLE_ADDITION_INIT {0}

static int reftable_stack_init_addition(struct reftable_addition *add,
					struct reftable_stack *st,
					unsigned int flags)
{
	struct reftable_buf lock_file_name = REFTABLE_BUF_INIT;
	int err;

	add->stack = st;

	err = flock_acquire(&add->tables_list_lock, st->list_file,
			    st->opts.lock_timeout_ms);
	if (err < 0) {
		if (errno == EEXIST) {
			err = REFTABLE_LOCK_ERROR;
		} else {
			err = REFTABLE_IO_ERROR;
		}
		goto done;
	}
	if (st->opts.default_permissions) {
		if (chmod(add->tables_list_lock.path,
			  st->opts.default_permissions) < 0) {
			err = REFTABLE_IO_ERROR;
			goto done;
		}
	}

	err = stack_uptodate(st);
	if (err < 0)
		goto done;
	if (err > 0 && flags & REFTABLE_STACK_NEW_ADDITION_RELOAD) {
		err = reftable_stack_reload_maybe_reuse(add->stack, 1);
		if (err)
			goto done;
	}
	if (err > 0) {
		err = REFTABLE_OUTDATED_ERROR;
		goto done;
	}

	add->next_update_index = reftable_stack_next_update_index(st);
done:
	if (err)
		reftable_addition_close(add);
	reftable_buf_release(&lock_file_name);
	return err;
}

static void reftable_addition_close(struct reftable_addition *add)
{
	struct reftable_buf nm = REFTABLE_BUF_INIT;
	size_t i;

	for (i = 0; i < add->new_tables_len; i++) {
		if (!stack_filename(&nm, add->stack, add->new_tables[i]))
			unlink(nm.buf);
		reftable_free(add->new_tables[i]);
		add->new_tables[i] = NULL;
	}
	reftable_free(add->new_tables);
	add->new_tables = NULL;
	add->new_tables_len = 0;
	add->new_tables_cap = 0;

<<<<<<< HEAD
	rollback_lock_file(&add->tables_list_lock);
=======
	flock_release(&add->tables_list_lock);
>>>>>>> 988e7f5e
	reftable_buf_release(&nm);
}

void reftable_addition_destroy(struct reftable_addition *add)
{
	if (!add) {
		return;
	}
	reftable_addition_close(add);
	reftable_free(add);
}

int reftable_addition_commit(struct reftable_addition *add)
{
	struct reftable_buf table_list = REFTABLE_BUF_INIT;
<<<<<<< HEAD
	int lock_file_fd = get_lock_file_fd(&add->tables_list_lock);
=======
>>>>>>> 988e7f5e
	int err = 0;
	size_t i;

	if (add->new_tables_len == 0)
		goto done;

	for (i = 0; i < add->stack->merged->readers_len; i++) {
		if ((err = reftable_buf_addstr(&table_list, add->stack->readers[i]->name)) < 0 ||
		    (err = reftable_buf_addstr(&table_list, "\n")) < 0)
			goto done;
	}
	for (i = 0; i < add->new_tables_len; i++) {
		if ((err = reftable_buf_addstr(&table_list, add->new_tables[i])) < 0 ||
		    (err = reftable_buf_addstr(&table_list, "\n")) < 0)
			goto done;
	}

<<<<<<< HEAD
	err = write_in_full(lock_file_fd, table_list.buf, table_list.len);
=======
	err = write_in_full(add->tables_list_lock.fd, table_list.buf, table_list.len);
>>>>>>> 988e7f5e
	reftable_buf_release(&table_list);
	if (err < 0) {
		err = REFTABLE_IO_ERROR;
		goto done;
	}

	err = stack_fsync(&add->stack->opts, add->tables_list_lock.fd);
	if (err < 0) {
		err = REFTABLE_IO_ERROR;
		goto done;
	}

	err = flock_commit(&add->tables_list_lock);
	if (err < 0) {
		err = REFTABLE_IO_ERROR;
		goto done;
	}

	/* success, no more state to clean up. */
	for (i = 0; i < add->new_tables_len; i++)
		reftable_free(add->new_tables[i]);
	reftable_free(add->new_tables);
	add->new_tables = NULL;
	add->new_tables_len = 0;
	add->new_tables_cap = 0;

	err = reftable_stack_reload_maybe_reuse(add->stack, 1);
	if (err)
		goto done;

	if (!add->stack->opts.disable_auto_compact) {
		/*
		 * Auto-compact the stack to keep the number of tables in
		 * control. It is possible that a concurrent writer is already
		 * trying to compact parts of the stack, which would lead to a
		 * `REFTABLE_LOCK_ERROR` because parts of the stack are locked
		 * already. This is a benign error though, so we ignore it.
		 */
		err = reftable_stack_auto_compact(add->stack);
		if (err < 0 && err != REFTABLE_LOCK_ERROR)
			goto done;
		err = 0;
	}

done:
	reftable_addition_close(add);
	return err;
}

int reftable_stack_new_addition(struct reftable_addition **dest,
				struct reftable_stack *st,
				unsigned int flags)
{
	int err = 0;
	struct reftable_addition empty = REFTABLE_ADDITION_INIT;

	REFTABLE_CALLOC_ARRAY(*dest, 1);
	if (!*dest)
		return REFTABLE_OUT_OF_MEMORY_ERROR;

	**dest = empty;
	err = reftable_stack_init_addition(*dest, st, flags);
	if (err) {
		reftable_free(*dest);
		*dest = NULL;
	}
	return err;
}

static int stack_try_add(struct reftable_stack *st,
			 int (*write_table)(struct reftable_writer *wr,
					    void *arg),
			 void *arg)
{
	struct reftable_addition add = REFTABLE_ADDITION_INIT;
	int err = reftable_stack_init_addition(&add, st, 0);
	if (err < 0)
		goto done;

	err = reftable_addition_add(&add, write_table, arg);
	if (err < 0)
		goto done;

	err = reftable_addition_commit(&add);
done:
	reftable_addition_close(&add);
	return err;
}

int reftable_addition_add(struct reftable_addition *add,
			  int (*write_table)(struct reftable_writer *wr,
					     void *arg),
			  void *arg)
{
	struct reftable_buf temp_tab_file_name = REFTABLE_BUF_INIT;
	struct reftable_buf tab_file_name = REFTABLE_BUF_INIT;
	struct reftable_buf next_name = REFTABLE_BUF_INIT;
	struct reftable_writer *wr = NULL;
	struct reftable_tmpfile tab_file = REFTABLE_TMPFILE_INIT;
	struct fd_writer writer = {
		.opts = &add->stack->opts,
	};
	int err = 0;

	reftable_buf_reset(&next_name);

	err = format_name(&next_name, add->next_update_index, add->next_update_index);
	if (err < 0)
		goto done;
<<<<<<< HEAD

	err = stack_filename(&temp_tab_file_name, add->stack, next_name.buf);
	if (err < 0)
		goto done;

	err = reftable_buf_addstr(&temp_tab_file_name, ".temp.XXXXXX");
	if (err < 0)
		goto done;
=======
>>>>>>> 988e7f5e

	err = stack_filename(&temp_tab_file_name, add->stack, next_name.buf);
	if (err < 0)
		goto done;

	err = reftable_buf_addstr(&temp_tab_file_name, ".temp.XXXXXX");
	if (err < 0)
		goto done;

	err = tmpfile_from_pattern(&tab_file, temp_tab_file_name.buf);
	if (err < 0)
		goto done;
	if (add->stack->opts.default_permissions) {
		if (chmod(tab_file.path,
			  add->stack->opts.default_permissions)) {
			err = REFTABLE_IO_ERROR;
			goto done;
		}
	}

	writer.fd = tab_file.fd;
	err = reftable_writer_new(&wr, fd_writer_write, fd_writer_flush,
				  &writer, &add->stack->opts);
	if (err < 0)
		goto done;

	err = write_table(wr, arg);
	if (err < 0)
		goto done;

	err = reftable_writer_close(wr);
	if (err == REFTABLE_EMPTY_TABLE_ERROR) {
		err = 0;
		goto done;
	}
	if (err < 0)
		goto done;

	err = tmpfile_close(&tab_file);
	if (err < 0)
		goto done;

	if (wr->min_update_index < add->next_update_index) {
		err = REFTABLE_API_ERROR;
		goto done;
	}

	err = format_name(&next_name, wr->min_update_index, wr->max_update_index);
	if (err < 0)
		goto done;

	err = reftable_buf_addstr(&next_name, ".ref");
	if (err < 0)
		goto done;

	err = stack_filename(&tab_file_name, add->stack, next_name.buf);
	if (err < 0)
		goto done;

	/*
	  On windows, this relies on rand() picking a unique destination name.
	  Maybe we should do retry loop as well?
	 */
	err = tmpfile_rename(&tab_file, tab_file_name.buf);
	if (err < 0)
		goto done;

	REFTABLE_ALLOC_GROW(add->new_tables, add->new_tables_len + 1,
			    add->new_tables_cap);
	if (!add->new_tables) {
		err = REFTABLE_OUT_OF_MEMORY_ERROR;
		goto done;
	}
	add->new_tables[add->new_tables_len++] = reftable_buf_detach(&next_name);

done:
<<<<<<< HEAD
	delete_tempfile(&tab_file);
=======
	tmpfile_delete(&tab_file);
>>>>>>> 988e7f5e
	reftable_buf_release(&temp_tab_file_name);
	reftable_buf_release(&tab_file_name);
	reftable_buf_release(&next_name);
	reftable_writer_free(wr);
	return err;
}

uint64_t reftable_stack_next_update_index(struct reftable_stack *st)
{
	int sz = st->merged->readers_len;
	if (sz > 0)
		return reftable_reader_max_update_index(st->readers[sz - 1]) +
		       1;
	return 1;
}

static int stack_compact_locked(struct reftable_stack *st,
				size_t first, size_t last,
				struct reftable_log_expiry_config *config,
				struct reftable_tmpfile *tab_file_out)
{
	struct reftable_buf next_name = REFTABLE_BUF_INIT;
	struct reftable_buf tab_file_path = REFTABLE_BUF_INIT;
	struct reftable_writer *wr = NULL;
	struct fd_writer writer=  {
		.opts = &st->opts,
	};
	struct reftable_tmpfile tab_file = REFTABLE_TMPFILE_INIT;
	int err = 0;

	err = format_name(&next_name, reftable_reader_min_update_index(st->readers[first]),
			  reftable_reader_max_update_index(st->readers[last]));
	if (err < 0)
		goto done;
<<<<<<< HEAD

	err = stack_filename(&tab_file_path, st, next_name.buf);
	if (err < 0)
		goto done;

	err = reftable_buf_addstr(&tab_file_path, ".temp.XXXXXX");
	if (err < 0)
		goto done;
=======
>>>>>>> 988e7f5e

	err = stack_filename(&tab_file_path, st, next_name.buf);
	if (err < 0)
		goto done;

	err = reftable_buf_addstr(&tab_file_path, ".temp.XXXXXX");
	if (err < 0)
		goto done;

	err = tmpfile_from_pattern(&tab_file, tab_file_path.buf);
	if (err < 0)
		goto done;

	if (st->opts.default_permissions &&
	    chmod(tab_file.path, st->opts.default_permissions) < 0) {
		err = REFTABLE_IO_ERROR;
		goto done;
	}

	writer.fd = tab_file.fd;
	err = reftable_writer_new(&wr, fd_writer_write, fd_writer_flush,
				  &writer, &st->opts);
	if (err < 0)
		goto done;

	err = stack_write_compact(st, wr, first, last, config);
	if (err < 0)
		goto done;

	err = reftable_writer_close(wr);
	if (err < 0)
		goto done;

	err = tmpfile_close(&tab_file);
	if (err < 0)
		goto done;

	*tab_file_out = tab_file;
	tab_file = REFTABLE_TMPFILE_INIT;

done:
	tmpfile_delete(&tab_file);
	reftable_writer_free(wr);
	reftable_buf_release(&next_name);
	reftable_buf_release(&tab_file_path);
	return err;
}

static int stack_write_compact(struct reftable_stack *st,
			       struct reftable_writer *wr,
			       size_t first, size_t last,
			       struct reftable_log_expiry_config *config)
{
	struct reftable_merged_table *mt = NULL;
	struct reftable_iterator it = { NULL };
	struct reftable_ref_record ref = { NULL };
	struct reftable_log_record log = { NULL };
	size_t subtabs_len = last - first + 1;
	uint64_t entries = 0;
	int err = 0;

	for (size_t i = first; i <= last; i++)
		st->stats.bytes += st->readers[i]->size;
	reftable_writer_set_limits(wr, st->readers[first]->min_update_index,
				   st->readers[last]->max_update_index);

	err = reftable_merged_table_new(&mt, st->readers + first, subtabs_len,
					st->opts.hash_id);
	if (err < 0)
		goto done;

	err = merged_table_init_iter(mt, &it, BLOCK_TYPE_REF);
	if (err < 0)
		goto done;

	err = reftable_iterator_seek_ref(&it, "");
	if (err < 0)
		goto done;

	while (1) {
		err = reftable_iterator_next_ref(&it, &ref);
		if (err > 0) {
			err = 0;
			break;
		}
		if (err < 0)
			goto done;

		if (first == 0 && reftable_ref_record_is_deletion(&ref)) {
			continue;
		}

		err = reftable_writer_add_ref(wr, &ref);
		if (err < 0)
			goto done;
		entries++;
	}
	reftable_iterator_destroy(&it);

	err = merged_table_init_iter(mt, &it, BLOCK_TYPE_LOG);
	if (err < 0)
		goto done;

	err = reftable_iterator_seek_log(&it, "");
	if (err < 0)
		goto done;

	while (1) {
		err = reftable_iterator_next_log(&it, &log);
		if (err > 0) {
			err = 0;
			break;
		}
		if (err < 0)
			goto done;
		if (first == 0 && reftable_log_record_is_deletion(&log)) {
			continue;
		}

		if (config && config->min_update_index > 0 &&
		    log.update_index < config->min_update_index) {
			continue;
		}

		if (config && config->time > 0 &&
		    log.value.update.time < config->time) {
			continue;
		}

		err = reftable_writer_add_log(wr, &log);
		if (err < 0)
			goto done;
		entries++;
	}

done:
	reftable_iterator_destroy(&it);
	if (mt)
		reftable_merged_table_free(mt);
	reftable_ref_record_release(&ref);
	reftable_log_record_release(&log);
	st->stats.entries_written += entries;
	return err;
}

enum stack_compact_range_flags {
	/*
	 * Perform a best-effort compaction. That is, even if we cannot lock
	 * all tables in the specified range, we will try to compact the
	 * remaining slice.
	 */
	STACK_COMPACT_RANGE_BEST_EFFORT = (1 << 0),
};

/*
 * Compact all tables in the range `[first, last)` into a single new table.
 *
 * This function returns `0` on success or a code `< 0` on failure. When the
 * stack or any of the tables in the specified range are already locked then
 * this function returns `REFTABLE_LOCK_ERROR`. This is a benign error that
 * callers can either ignore, or they may choose to retry compaction after some
 * amount of time.
 */
static int stack_compact_range(struct reftable_stack *st,
			       size_t first, size_t last,
			       struct reftable_log_expiry_config *expiry,
			       unsigned int flags)
{
	struct reftable_buf tables_list_buf = REFTABLE_BUF_INIT;
	struct reftable_buf new_table_name = REFTABLE_BUF_INIT;
	struct reftable_buf new_table_path = REFTABLE_BUF_INIT;
	struct reftable_buf table_name = REFTABLE_BUF_INIT;
<<<<<<< HEAD
	struct lock_file tables_list_lock = LOCK_INIT;
	struct lock_file *table_locks = NULL;
	struct tempfile *new_table = NULL;
=======
	struct reftable_flock tables_list_lock = REFTABLE_FLOCK_INIT;
	struct reftable_flock *table_locks = NULL;
	struct reftable_tmpfile new_table = REFTABLE_TMPFILE_INIT;
>>>>>>> 988e7f5e
	int is_empty_table = 0, err = 0;
	size_t first_to_replace, last_to_replace;
	size_t i, nlocks = 0;
	char **names = NULL;

	if (first > last || (!expiry && first == last)) {
		err = 0;
		goto done;
	}

	st->stats.attempts++;

	/*
	 * Hold the lock so that we can read "tables.list" and lock all tables
	 * which are part of the user-specified range.
	 */
	err = flock_acquire(&tables_list_lock, st->list_file, st->opts.lock_timeout_ms);
	if (err < 0) {
		if (errno == EEXIST)
			err = REFTABLE_LOCK_ERROR;
		else
			err = REFTABLE_IO_ERROR;
		goto done;
	}

	err = stack_uptodate(st);
	if (err)
		goto done;

	/*
	 * Lock all tables in the user-provided range. This is the slice of our
	 * stack which we'll compact.
	 *
	 * Note that we lock tables in reverse order from last to first. The
	 * intent behind this is to allow a newer process to perform best
	 * effort compaction of tables that it has added in the case where an
	 * older process is still busy compacting tables which are preexisting
	 * from the point of view of the newer process.
	 */
	REFTABLE_ALLOC_ARRAY(table_locks, last - first + 1);
	if (!table_locks) {
		err = REFTABLE_OUT_OF_MEMORY_ERROR;
		goto done;
	}
	for (i = 0; i < last - first + 1; i++)
		table_locks[i] = REFTABLE_FLOCK_INIT;

	for (i = last + 1; i > first; i--) {
		err = stack_filename(&table_name, st, reader_name(st->readers[i - 1]));
		if (err < 0)
			goto done;

		err = flock_acquire(&table_locks[nlocks], table_name.buf, 0);
		if (err < 0) {
			/*
			 * When the table is locked already we may do a
			 * best-effort compaction and compact only the tables
			 * that we have managed to lock so far. This of course
			 * requires that we have been able to lock at least two
			 * tables, otherwise there would be nothing to compact.
			 * In that case, we return a lock error to our caller.
			 */
			if (errno == EEXIST && last - (i - 1) >= 2 &&
			    flags & STACK_COMPACT_RANGE_BEST_EFFORT) {
				err = 0;
				/*
				 * The subtraction is to offset the index, the
				 * addition is to only compact up to the table
				 * of the preceding iteration. They obviously
				 * cancel each other out, but that may be
				 * non-obvious when it was omitted.
				 */
				first = (i - 1) + 1;
				break;
			} else if (errno == EEXIST) {
				err = REFTABLE_LOCK_ERROR;
				goto done;
			} else {
				err = REFTABLE_IO_ERROR;
				goto done;
			}
		}

		/*
		 * We need to close the lockfiles as we might otherwise easily
		 * run into file descriptor exhaustion when we compress a lot
		 * of tables.
		 */
		err = flock_close(&table_locks[nlocks++]);
		if (err < 0) {
			err = REFTABLE_IO_ERROR;
			goto done;
		}
	}

	/*
	 * We have locked all tables in our range and can thus release the
	 * "tables.list" lock while compacting the locked tables. This allows
	 * concurrent updates to the stack to proceed.
	 */
	err = flock_release(&tables_list_lock);
	if (err < 0) {
		err = REFTABLE_IO_ERROR;
		goto done;
	}

	/*
	 * Compact the now-locked tables into a new table. Note that compacting
	 * these tables may end up with an empty new table in case tombstones
	 * end up cancelling out all refs in that range.
	 */
	err = stack_compact_locked(st, first, last, expiry, &new_table);
	if (err < 0) {
		if (err != REFTABLE_EMPTY_TABLE_ERROR)
			goto done;
		is_empty_table = 1;
	}

	/*
	 * Now that we have written the new, compacted table we need to re-lock
	 * "tables.list". We'll then replace the compacted range of tables with
	 * the new table.
	 */
	err = flock_acquire(&tables_list_lock, st->list_file, st->opts.lock_timeout_ms);
	if (err < 0) {
		if (errno == EEXIST)
			err = REFTABLE_LOCK_ERROR;
		else
			err = REFTABLE_IO_ERROR;
		goto done;
	}

	if (st->opts.default_permissions) {
		if (chmod(tables_list_lock.path,
			  st->opts.default_permissions) < 0) {
			err = REFTABLE_IO_ERROR;
			goto done;
		}
	}

	/*
	 * As we have unlocked the stack while compacting our slice of tables
	 * it may have happened that a concurrently running process has updated
	 * the stack while we were compacting. In that case, we need to check
	 * whether the tables that we have just compacted still exist in the
	 * stack in the exact same order as we have compacted them.
	 *
	 * If they do exist, then it is fine to continue and replace those
	 * tables with our compacted version. If they don't, then we need to
	 * abort.
	 */
	err = stack_uptodate(st);
	if (err < 0)
		goto done;
	if (err > 0) {
		ssize_t new_offset = -1;
		int fd;

		fd = open(st->list_file, O_RDONLY);
		if (fd < 0) {
			err = REFTABLE_IO_ERROR;
			goto done;
		}

		err = fd_read_lines(fd, &names);
		close(fd);
		if (err < 0)
			goto done;

		/*
		 * Search for the offset of the first table that we have
		 * compacted in the updated "tables.list" file.
		 */
		for (size_t i = 0; names[i]; i++) {
			if (strcmp(names[i], st->readers[first]->name))
				continue;

			/*
			 * We have found the first entry. Verify that all the
			 * subsequent tables we have compacted still exist in
			 * the modified stack in the exact same order as we
			 * have compacted them.
			 */
			for (size_t j = 1; j < last - first + 1; j++) {
				const char *old = first + j < st->merged->readers_len ?
					st->readers[first + j]->name : NULL;
				const char *new = names[i + j];

				/*
				 * If some entries are missing or in case the tables
				 * have changed then we need to bail out. Again, this
				 * shouldn't ever happen because we have locked the
				 * tables we are compacting.
				 */
				if (!old || !new || strcmp(old, new)) {
					err = REFTABLE_OUTDATED_ERROR;
					goto done;
				}
			}

			new_offset = i;
			break;
		}

		/*
		 * In case we didn't find our compacted tables in the stack we
		 * need to bail out. In theory, this should have never happened
		 * because we locked the tables we are compacting.
		 */
		if (new_offset < 0) {
			err = REFTABLE_OUTDATED_ERROR;
			goto done;
		}

		/*
		 * We have found the new range that we want to replace, so
		 * let's update the range of tables that we want to replace.
		 */
		first_to_replace = new_offset;
		last_to_replace = last + (new_offset - first);
	} else {
		/*
		 * `fd_read_lines()` uses a `NULL` sentinel to indicate that
		 * the array is at its end. As we use `free_names()` to free
		 * the array, we need to include this sentinel value here and
		 * thus have to allocate `readers_len + 1` many entries.
		 */
		REFTABLE_CALLOC_ARRAY(names, st->merged->readers_len + 1);
		if (!names) {
			err = REFTABLE_OUT_OF_MEMORY_ERROR;
			goto done;
		}

		for (size_t i = 0; i < st->merged->readers_len; i++) {
			names[i] = reftable_strdup(st->readers[i]->name);
			if (!names[i]) {
				err = REFTABLE_OUT_OF_MEMORY_ERROR;
				goto done;
			}
		}
		first_to_replace = first;
		last_to_replace = last;
	}

	/*
	 * If the resulting compacted table is not empty, then we need to move
	 * it into place now.
	 */
	if (!is_empty_table) {
		err = format_name(&new_table_name, st->readers[first]->min_update_index,
				  st->readers[last]->max_update_index);
		if (err < 0)
			goto done;
<<<<<<< HEAD

		err = reftable_buf_addstr(&new_table_name, ".ref");
		if (err < 0)
			goto done;

		err = stack_filename(&new_table_path, st, new_table_name.buf);
		if (err < 0)
			goto done;
=======
>>>>>>> 988e7f5e

		err = reftable_buf_addstr(&new_table_name, ".ref");
		if (err < 0)
			goto done;

		err = stack_filename(&new_table_path, st, new_table_name.buf);
		if (err < 0)
			goto done;

		err = tmpfile_rename(&new_table, new_table_path.buf);
		if (err < 0)
			goto done;
	}

	/*
	 * Write the new "tables.list" contents with the compacted table we
	 * have just written. In case the compacted table became empty we
	 * simply skip writing it.
	 */
	for (i = 0; i < first_to_replace; i++) {
		if ((err = reftable_buf_addstr(&tables_list_buf, names[i])) < 0 ||
		    (err = reftable_buf_addstr(&tables_list_buf, "\n")) < 0)
		      goto done;
	}
	if (!is_empty_table) {
		if ((err = reftable_buf_addstr(&tables_list_buf, new_table_name.buf)) < 0 ||
		    (err = reftable_buf_addstr(&tables_list_buf, "\n")) < 0)
			goto done;
	}
	for (i = last_to_replace + 1; names[i]; i++) {
		if ((err = reftable_buf_addstr(&tables_list_buf, names[i])) < 0 ||
		    (err = reftable_buf_addstr(&tables_list_buf, "\n")) < 0)
			goto done;
	}

<<<<<<< HEAD
	err = write_in_full(get_lock_file_fd(&tables_list_lock),
=======
	err = write_in_full(tables_list_lock.fd,
>>>>>>> 988e7f5e
			    tables_list_buf.buf, tables_list_buf.len);
	if (err < 0) {
		err = REFTABLE_IO_ERROR;
		unlink(new_table_path.buf);
		goto done;
	}

	err = stack_fsync(&st->opts, tables_list_lock.fd);
	if (err < 0) {
		err = REFTABLE_IO_ERROR;
		unlink(new_table_path.buf);
		goto done;
	}

	err = flock_commit(&tables_list_lock);
	if (err < 0) {
		err = REFTABLE_IO_ERROR;
		unlink(new_table_path.buf);
		goto done;
	}

	/*
	 * Reload the stack before deleting the compacted tables. We can only
	 * delete the files after we closed them on Windows, so this needs to
	 * happen first.
	 */
	err = reftable_stack_reload_maybe_reuse(st, first < last);
	if (err < 0)
		goto done;

	/*
	 * Delete the old tables. They may still be in use by concurrent
	 * readers, so it is expected that unlinking tables may fail.
	 */
	for (i = 0; i < nlocks; i++) {
		struct reftable_flock *table_lock = &table_locks[i];

		reftable_buf_reset(&table_name);
		err = reftable_buf_add(&table_name, table_lock->path,
				       strlen(table_lock->path) - strlen(".lock"));
		if (err)
			continue;

		unlink(table_name.buf);
	}

done:
	flock_release(&tables_list_lock);
	for (i = 0; table_locks && i < nlocks; i++)
		flock_release(&table_locks[i]);
	reftable_free(table_locks);

<<<<<<< HEAD
	delete_tempfile(&new_table);
=======
	tmpfile_delete(&new_table);
>>>>>>> 988e7f5e
	reftable_buf_release(&new_table_name);
	reftable_buf_release(&new_table_path);
	reftable_buf_release(&tables_list_buf);
	reftable_buf_release(&table_name);
	free_names(names);

	if (err == REFTABLE_LOCK_ERROR)
		st->stats.failures++;

	return err;
}

int reftable_stack_compact_all(struct reftable_stack *st,
			       struct reftable_log_expiry_config *config)
{
	size_t last = st->merged->readers_len ? st->merged->readers_len - 1 : 0;
	return stack_compact_range(st, 0, last, config, 0);
}

static int segment_size(struct segment *s)
{
	return s->end - s->start;
}

struct segment suggest_compaction_segment(uint64_t *sizes, size_t n,
					  uint8_t factor)
{
	struct segment seg = { 0 };
	uint64_t bytes;
	size_t i;

	if (!factor)
		factor = DEFAULT_GEOMETRIC_FACTOR;

	/*
	 * If there are no tables or only a single one then we don't have to
	 * compact anything. The sequence is geometric by definition already.
	 */
	if (n <= 1)
		return seg;

	/*
	 * Find the ending table of the compaction segment needed to restore the
	 * geometric sequence. Note that the segment end is exclusive.
	 *
	 * To do so, we iterate backwards starting from the most recent table
	 * until a valid segment end is found. If the preceding table is smaller
	 * than the current table multiplied by the geometric factor (2), the
	 * compaction segment end has been identified.
	 *
	 * Tables after the ending point are not added to the byte count because
	 * they are already valid members of the geometric sequence. Due to the
	 * properties of a geometric sequence, it is not possible for the sum of
	 * these tables to exceed the value of the ending point table.
	 *
	 * Example table size sequence requiring no compaction:
	 * 	64, 32, 16, 8, 4, 2, 1
	 *
	 * Example table size sequence where compaction segment end is set to
	 * the last table. Since the segment end is exclusive, the last table is
	 * excluded during subsequent compaction and the table with size 3 is
	 * the final table included:
	 * 	64, 32, 16, 8, 4, 3, 1
	 */
	for (i = n - 1; i > 0; i--) {
		if (sizes[i - 1] < sizes[i] * factor) {
			seg.end = i + 1;
			bytes = sizes[i];
			break;
		}
	}

	/*
	 * Find the starting table of the compaction segment by iterating
	 * through the remaining tables and keeping track of the accumulated
	 * size of all tables seen from the segment end table. The previous
	 * table is compared to the accumulated size because the tables from the
	 * segment end are merged backwards recursively.
	 *
	 * Note that we keep iterating even after we have found the first
	 * starting point. This is because there may be tables in the stack
	 * preceding that first starting point which violate the geometric
	 * sequence.
	 *
	 * Example compaction segment start set to table with size 32:
	 * 	128, 32, 16, 8, 4, 3, 1
	 */
	for (; i > 0; i--) {
		uint64_t curr = bytes;
		bytes += sizes[i - 1];

		if (sizes[i - 1] < curr * factor) {
			seg.start = i - 1;
			seg.bytes = bytes;
		}
	}

	return seg;
}

static uint64_t *stack_table_sizes_for_compaction(struct reftable_stack *st)
{
	int version = (st->opts.hash_id == REFTABLE_HASH_SHA1) ? 1 : 2;
	int overhead = header_size(version) - 1;
	uint64_t *sizes;

	REFTABLE_CALLOC_ARRAY(sizes, st->merged->readers_len);
	if (!sizes)
		return NULL;

	for (size_t i = 0; i < st->merged->readers_len; i++)
		sizes[i] = st->readers[i]->size - overhead;

	return sizes;
}

int reftable_stack_auto_compact(struct reftable_stack *st)
{
	struct segment seg;
	uint64_t *sizes;

	sizes = stack_table_sizes_for_compaction(st);
	if (!sizes)
		return REFTABLE_OUT_OF_MEMORY_ERROR;

	seg = suggest_compaction_segment(sizes, st->merged->readers_len,
					 st->opts.auto_compaction_factor);
	reftable_free(sizes);

	if (segment_size(&seg) > 0)
		return stack_compact_range(st, seg.start, seg.end - 1,
					   NULL, STACK_COMPACT_RANGE_BEST_EFFORT);

	return 0;
}

struct reftable_compaction_stats *
reftable_stack_compaction_stats(struct reftable_stack *st)
{
	return &st->stats;
}

int reftable_stack_read_ref(struct reftable_stack *st, const char *refname,
			    struct reftable_ref_record *ref)
{
	struct reftable_iterator it = { 0 };
	int ret;

	ret = reftable_merged_table_init_ref_iterator(st->merged, &it);
	if (ret)
		goto out;

	ret = reftable_iterator_seek_ref(&it, refname);
	if (ret)
		goto out;

	ret = reftable_iterator_next_ref(&it, ref);
	if (ret)
		goto out;

	if (strcmp(ref->refname, refname) ||
	    reftable_ref_record_is_deletion(ref)) {
		reftable_ref_record_release(ref);
		ret = 1;
		goto out;
	}

out:
	reftable_iterator_destroy(&it);
	return ret;
}

int reftable_stack_read_log(struct reftable_stack *st, const char *refname,
			    struct reftable_log_record *log)
{
	struct reftable_iterator it = {0};
	int err;

	err = reftable_stack_init_log_iterator(st, &it);
	if (err)
		goto done;

	err = reftable_iterator_seek_log(&it, refname);
	if (err)
		goto done;

	err = reftable_iterator_next_log(&it, log);
	if (err)
		goto done;

	if (strcmp(log->refname, refname) ||
	    reftable_log_record_is_deletion(log)) {
		err = 1;
		goto done;
	}

done:
	if (err) {
		reftable_log_record_release(log);
	}
	reftable_iterator_destroy(&it);
	return err;
}

static int is_table_name(const char *s)
{
	const char *dot = strrchr(s, '.');
	return dot && !strcmp(dot, ".ref");
}

static void remove_maybe_stale_table(struct reftable_stack *st, uint64_t max,
				     const char *name)
{
	int err = 0;
	uint64_t update_idx = 0;
	struct reftable_block_source src = { NULL };
	struct reftable_reader *rd = NULL;
	struct reftable_buf table_path = REFTABLE_BUF_INIT;

	err = stack_filename(&table_path, st, name);
	if (err < 0)
		goto done;

	err = reftable_block_source_from_file(&src, table_path.buf);
	if (err < 0)
		goto done;

	err = reftable_reader_new(&rd, &src, name);
	if (err < 0)
		goto done;

	update_idx = reftable_reader_max_update_index(rd);
	reftable_reader_decref(rd);

	if (update_idx <= max) {
		unlink(table_path.buf);
	}
done:
	reftable_buf_release(&table_path);
}

static int reftable_stack_clean_locked(struct reftable_stack *st)
{
	uint64_t max = reftable_merged_table_max_update_index(
		reftable_stack_merged_table(st));
	DIR *dir = opendir(st->reftable_dir);
	struct dirent *d = NULL;
	if (!dir) {
		return REFTABLE_IO_ERROR;
	}

	while ((d = readdir(dir))) {
		int i = 0;
		int found = 0;
		if (!is_table_name(d->d_name))
			continue;

		for (i = 0; !found && i < st->readers_len; i++) {
			found = !strcmp(reader_name(st->readers[i]), d->d_name);
		}
		if (found)
			continue;

		remove_maybe_stale_table(st, max, d->d_name);
	}

	closedir(dir);
	return 0;
}

int reftable_stack_clean(struct reftable_stack *st)
{
	struct reftable_addition *add = NULL;
	int err = reftable_stack_new_addition(&add, st, 0);
	if (err < 0) {
		goto done;
	}

	err = reftable_stack_reload(st);
	if (err < 0) {
		goto done;
	}

	err = reftable_stack_clean_locked(st);

done:
	reftable_addition_destroy(add);
	return err;
}<|MERGE_RESOLUTION|>--- conflicted
+++ resolved
@@ -731,11 +731,7 @@
 	add->new_tables_len = 0;
 	add->new_tables_cap = 0;
 
-<<<<<<< HEAD
-	rollback_lock_file(&add->tables_list_lock);
-=======
 	flock_release(&add->tables_list_lock);
->>>>>>> 988e7f5e
 	reftable_buf_release(&nm);
 }
 
@@ -751,10 +747,6 @@
 int reftable_addition_commit(struct reftable_addition *add)
 {
 	struct reftable_buf table_list = REFTABLE_BUF_INIT;
-<<<<<<< HEAD
-	int lock_file_fd = get_lock_file_fd(&add->tables_list_lock);
-=======
->>>>>>> 988e7f5e
 	int err = 0;
 	size_t i;
 
@@ -772,11 +764,7 @@
 			goto done;
 	}
 
-<<<<<<< HEAD
-	err = write_in_full(lock_file_fd, table_list.buf, table_list.len);
-=======
 	err = write_in_full(add->tables_list_lock.fd, table_list.buf, table_list.len);
->>>>>>> 988e7f5e
 	reftable_buf_release(&table_list);
 	if (err < 0) {
 		err = REFTABLE_IO_ERROR;
@@ -886,17 +874,6 @@
 	err = format_name(&next_name, add->next_update_index, add->next_update_index);
 	if (err < 0)
 		goto done;
-<<<<<<< HEAD
-
-	err = stack_filename(&temp_tab_file_name, add->stack, next_name.buf);
-	if (err < 0)
-		goto done;
-
-	err = reftable_buf_addstr(&temp_tab_file_name, ".temp.XXXXXX");
-	if (err < 0)
-		goto done;
-=======
->>>>>>> 988e7f5e
 
 	err = stack_filename(&temp_tab_file_name, add->stack, next_name.buf);
 	if (err < 0)
@@ -973,11 +950,7 @@
 	add->new_tables[add->new_tables_len++] = reftable_buf_detach(&next_name);
 
 done:
-<<<<<<< HEAD
-	delete_tempfile(&tab_file);
-=======
 	tmpfile_delete(&tab_file);
->>>>>>> 988e7f5e
 	reftable_buf_release(&temp_tab_file_name);
 	reftable_buf_release(&tab_file_name);
 	reftable_buf_release(&next_name);
@@ -1012,17 +985,6 @@
 			  reftable_reader_max_update_index(st->readers[last]));
 	if (err < 0)
 		goto done;
-<<<<<<< HEAD
-
-	err = stack_filename(&tab_file_path, st, next_name.buf);
-	if (err < 0)
-		goto done;
-
-	err = reftable_buf_addstr(&tab_file_path, ".temp.XXXXXX");
-	if (err < 0)
-		goto done;
-=======
->>>>>>> 988e7f5e
 
 	err = stack_filename(&tab_file_path, st, next_name.buf);
 	if (err < 0)
@@ -1195,15 +1157,9 @@
 	struct reftable_buf new_table_name = REFTABLE_BUF_INIT;
 	struct reftable_buf new_table_path = REFTABLE_BUF_INIT;
 	struct reftable_buf table_name = REFTABLE_BUF_INIT;
-<<<<<<< HEAD
-	struct lock_file tables_list_lock = LOCK_INIT;
-	struct lock_file *table_locks = NULL;
-	struct tempfile *new_table = NULL;
-=======
 	struct reftable_flock tables_list_lock = REFTABLE_FLOCK_INIT;
 	struct reftable_flock *table_locks = NULL;
 	struct reftable_tmpfile new_table = REFTABLE_TMPFILE_INIT;
->>>>>>> 988e7f5e
 	int is_empty_table = 0, err = 0;
 	size_t first_to_replace, last_to_replace;
 	size_t i, nlocks = 0;
@@ -1457,17 +1413,6 @@
 				  st->readers[last]->max_update_index);
 		if (err < 0)
 			goto done;
-<<<<<<< HEAD
-
-		err = reftable_buf_addstr(&new_table_name, ".ref");
-		if (err < 0)
-			goto done;
-
-		err = stack_filename(&new_table_path, st, new_table_name.buf);
-		if (err < 0)
-			goto done;
-=======
->>>>>>> 988e7f5e
 
 		err = reftable_buf_addstr(&new_table_name, ".ref");
 		if (err < 0)
@@ -1503,11 +1448,7 @@
 			goto done;
 	}
 
-<<<<<<< HEAD
-	err = write_in_full(get_lock_file_fd(&tables_list_lock),
-=======
 	err = write_in_full(tables_list_lock.fd,
->>>>>>> 988e7f5e
 			    tables_list_buf.buf, tables_list_buf.len);
 	if (err < 0) {
 		err = REFTABLE_IO_ERROR;
@@ -1560,11 +1501,7 @@
 		flock_release(&table_locks[i]);
 	reftable_free(table_locks);
 
-<<<<<<< HEAD
-	delete_tempfile(&new_table);
-=======
 	tmpfile_delete(&new_table);
->>>>>>> 988e7f5e
 	reftable_buf_release(&new_table_name);
 	reftable_buf_release(&new_table_path);
 	reftable_buf_release(&tables_list_buf);

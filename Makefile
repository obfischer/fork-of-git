--- conflicted
+++ resolved
@@ -927,17 +927,13 @@
 TEST_SHELL_PATH = $(SHELL_PATH)
 
 LIB_FILE = libgit.a
-<<<<<<< HEAD
-XDIFF_LIB = xdiff/lib.a
-REFTABLE_LIB = reftable/libreftable.a
 ifdef DEBUG
 RUST_LIB = target/debug/libgitcore.a
 else
 RUST_LIB = target/release/libgitcore.a
 endif
 
-# xdiff and reftable libs may in turn depend on what is in libgit.a
-GITLIBS = common-main.o $(LIB_FILE) $(XDIFF_LIB) $(REFTABLE_LIB) $(LIB_FILE)
+GITLIBS = common-main.o $(LIB_FILE)
 EXTLIBS =
 
 GIT_USER_AGENT = git/$(GIT_VERSION)
@@ -1032,8 +1028,6 @@
 ifdef DEVELOPER
 include config.mak.dev
 endif
-=======
->>>>>>> f3b4c89d
 
 GENERATED_H += command-list.h
 GENERATED_H += config-list.h
@@ -1252,9 +1246,10 @@
 LIB_OBJS += refs/ref-cache.o
 LIB_OBJS += refspec.o
 LIB_OBJS += reftable/basics.o
-LIB_OBJS += reftable/error.o
 LIB_OBJS += reftable/block.o
 LIB_OBJS += reftable/blocksource.o
+LIB_OBJS += reftable/error.o
+LIB_OBJS += reftable/fsck.o
 LIB_OBJS += reftable/iter.o
 LIB_OBJS += reftable/merged.o
 LIB_OBJS += reftable/pq.o
@@ -1526,97 +1521,8 @@
 
 UNIT_TEST_OBJS += $(UNIT_TEST_DIR)/test-lib.o
 
-<<<<<<< HEAD
 RUST_SOURCES += src/lib.rs
 RUST_SOURCES += src/varint.rs
-=======
-GITLIBS = common-main.o $(LIB_FILE)
-EXTLIBS =
-
-GIT_USER_AGENT = git/$(GIT_VERSION)
-
-ifeq ($(wildcard sha1collisiondetection/lib/sha1.h),sha1collisiondetection/lib/sha1.h)
-DC_SHA1_SUBMODULE = auto
-endif
-
-# Set CFLAGS, LDFLAGS and other *FLAGS variables. These might be
-# tweaked by config.* below as well as the command-line, both of
-# which'll override these defaults.
-# Older versions of GCC may require adding "-std=gnu99" at the end.
-CFLAGS = -g -O2 -Wall
-LDFLAGS =
-CC_LD_DYNPATH = -Wl,-rpath,
-BASIC_CFLAGS = -I.
-BASIC_LDFLAGS =
-
-# library flags
-ARFLAGS = rcs
-PTHREAD_CFLAGS =
-
-# For the 'sparse' target
-SPARSE_FLAGS ?= -std=gnu99 -D__STDC_NO_VLA__
-SP_EXTRA_FLAGS =
-
-# For informing GIT-BUILD-OPTIONS of the SANITIZE=leak,address targets
-SANITIZE_LEAK =
-SANITIZE_ADDRESS =
-
-# For the 'coccicheck' target
-SPATCH_INCLUDE_FLAGS = --all-includes
-SPATCH_FLAGS =
-SPATCH_TEST_FLAGS =
-
-# If *.o files are present, have "coccicheck" depend on them, with
-# COMPUTE_HEADER_DEPENDENCIES this will speed up the common-case of
-# only needing to re-generate coccicheck results for the users of a
-# given API if it's changed, and not all files in the project. If
-# COMPUTE_HEADER_DEPENDENCIES=no this will be unset too.
-SPATCH_USE_O_DEPENDENCIES = YesPlease
-
-# Set SPATCH_CONCAT_COCCI to concatenate the contrib/cocci/*.cocci
-# files into a single contrib/cocci/ALL.cocci before running
-# "coccicheck".
-#
-# Pros:
-#
-# - Speeds up a one-shot run of "make coccicheck", as we won't have to
-#   parse *.[ch] files N times for the N *.cocci rules
-#
-# Cons:
-#
-# - Will make incremental development of *.cocci slower, as
-#   e.g. changing strbuf.cocci will re-run all *.cocci.
-#
-# - Makes error and performance analysis harder, as rules will be
-#   applied from a monolithic ALL.cocci, rather than
-#   e.g. strbuf.cocci. To work around this either undefine this, or
-#   generate a specific patch, e.g. this will always use strbuf.cocci,
-#   not ALL.cocci:
-#
-#	make contrib/coccinelle/strbuf.cocci.patch
-SPATCH_CONCAT_COCCI = YesPlease
-
-# Rebuild 'coccicheck' if $(SPATCH), its flags etc. change
-TRACK_SPATCH_DEFINES =
-TRACK_SPATCH_DEFINES += $(SPATCH)
-TRACK_SPATCH_DEFINES += $(SPATCH_INCLUDE_FLAGS)
-TRACK_SPATCH_DEFINES += $(SPATCH_FLAGS)
-TRACK_SPATCH_DEFINES += $(SPATCH_TEST_FLAGS)
-GIT-SPATCH-DEFINES: FORCE
-	@FLAGS='$(TRACK_SPATCH_DEFINES)'; \
-	    if test x"$$FLAGS" != x"`cat GIT-SPATCH-DEFINES 2>/dev/null`" ; then \
-		echo >&2 "    * new spatch flags"; \
-		echo "$$FLAGS" >GIT-SPATCH-DEFINES; \
-            fi
-
-include config.mak.uname
--include config.mak.autogen
--include config.mak
-
-ifdef DEVELOPER
-include config.mak.dev
-endif
->>>>>>> f3b4c89d
 
 GIT-VERSION-FILE: FORCE
 	@OLD=$$(cat $@ 2>/dev/null || :) && \
@@ -2868,34 +2774,6 @@
 .PHONY: reconfigure # This is a convenience target.
 endif
 
-<<<<<<< HEAD
-XDIFF_OBJS += xdiff/xdiffi.o
-XDIFF_OBJS += xdiff/xemit.o
-XDIFF_OBJS += xdiff/xhistogram.o
-XDIFF_OBJS += xdiff/xmerge.o
-XDIFF_OBJS += xdiff/xpatience.o
-XDIFF_OBJS += xdiff/xprepare.o
-XDIFF_OBJS += xdiff/xutils.o
-.PHONY: xdiff-objs
-xdiff-objs: $(XDIFF_OBJS)
-
-REFTABLE_OBJS += reftable/basics.o
-REFTABLE_OBJS += reftable/block.o
-REFTABLE_OBJS += reftable/blocksource.o
-REFTABLE_OBJS += reftable/error.o
-REFTABLE_OBJS += reftable/fsck.o
-REFTABLE_OBJS += reftable/iter.o
-REFTABLE_OBJS += reftable/merged.o
-REFTABLE_OBJS += reftable/pq.o
-REFTABLE_OBJS += reftable/record.o
-REFTABLE_OBJS += reftable/stack.o
-REFTABLE_OBJS += reftable/system.o
-REFTABLE_OBJS += reftable/table.o
-REFTABLE_OBJS += reftable/tree.o
-REFTABLE_OBJS += reftable/writer.o
-
-=======
->>>>>>> f3b4c89d
 TEST_OBJS := $(patsubst %$X,%.o,$(TEST_PROGRAMS)) $(patsubst %,t/helper/%,$(TEST_BUILTINS_OBJS))
 
 .PHONY: test-objs
@@ -3069,21 +2947,12 @@
 $(LIB_FILE): $(LIB_OBJS)
 	$(QUIET_AR)$(RM) $@ && $(AR) $(ARFLAGS) $@ $^
 
-<<<<<<< HEAD
 $(RUST_LIB): Cargo.toml $(RUST_SOURCES)
 	$(QUIET_CARGO)cargo build $(CARGO_ARGS)
 
 .PHONY: rust
 rust: $(RUST_LIB)
 
-$(XDIFF_LIB): $(XDIFF_OBJS)
-	$(QUIET_AR)$(RM) $@ && $(AR) $(ARFLAGS) $@ $^
-
-$(REFTABLE_LIB): $(REFTABLE_OBJS)
-	$(QUIET_AR)$(RM) $@ && $(AR) $(ARFLAGS) $@ $^
-
-=======
->>>>>>> f3b4c89d
 export DEFAULT_EDITOR DEFAULT_PAGER
 
 Documentation/GIT-EXCLUDED-PROGRAMS: FORCE

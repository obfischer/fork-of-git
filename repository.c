/*
 * not really _using_ the compat macros, just make sure the_index
 * declaration matches the definition in this file.
 */
#define USE_THE_INDEX_VARIABLE
#include "git-compat-util.h"
#include "abspath.h"
#include "repository.h"
#include "object-store-ll.h"
#include "config.h"
#include "object.h"
#include "lockfile.h"
#include "path.h"
#include "read-cache-ll.h"
#include "remote.h"
#include "setup.h"
#include "loose.h"
#include "submodule-config.h"
#include "sparse-index.h"
#include "trace2.h"
#include "promisor-remote.h"

/* The main repository */
static struct repository the_repo;
struct repository *the_repository;
struct index_state the_index;

void initialize_the_repository(void)
{
	the_repository = &the_repo;

	the_repo.index = &the_index;
	the_repo.objects = raw_object_store_new();
	the_repo.remote_state = remote_state_new();
	the_repo.parsed_objects = parsed_object_pool_new();

	index_state_init(&the_index, the_repository);

	repo_set_hash_algo(&the_repo, GIT_HASH_SHA1);
}

static void expand_base_dir(char **out, const char *in,
			    const char *base_dir, const char *def_in)
{
	free(*out);
	if (in)
		*out = xstrdup(in);
	else
		*out = xstrfmt("%s/%s", base_dir, def_in);
}

static void repo_set_commondir(struct repository *repo,
			       const char *commondir)
{
	struct strbuf sb = STRBUF_INIT;

	free(repo->commondir);

	if (commondir) {
		repo->different_commondir = 1;
		repo->commondir = xstrdup(commondir);
		return;
	}

	repo->different_commondir = get_common_dir_noenv(&sb, repo->gitdir);
	repo->commondir = strbuf_detach(&sb, NULL);
}

void repo_set_gitdir(struct repository *repo,
		     const char *root,
		     const struct set_gitdir_args *o)
{
	const char *gitfile = read_gitfile(root);
	/*
	 * repo->gitdir is saved because the caller could pass "root"
	 * that also points to repo->gitdir. We want to keep it alive
	 * until after xstrdup(root). Then we can free it.
	 */
	char *old_gitdir = repo->gitdir;

	repo->gitdir = xstrdup(gitfile ? gitfile : root);
	free(old_gitdir);

	repo_set_commondir(repo, o->commondir);

	if (!repo->objects->odb) {
		CALLOC_ARRAY(repo->objects->odb, 1);
		repo->objects->odb_tail = &repo->objects->odb->next;
	}
	expand_base_dir(&repo->objects->odb->path, o->object_dir,
			repo->commondir, "objects");

	repo->objects->odb->disable_ref_updates = o->disable_ref_updates;

	free(repo->objects->alternate_db);
	repo->objects->alternate_db = xstrdup_or_null(o->alternate_db);
	expand_base_dir(&repo->graft_file, o->graft_file,
			repo->commondir, "info/grafts");
	expand_base_dir(&repo->index_file, o->index_file,
			repo->gitdir, "index");
}

void repo_set_hash_algo(struct repository *repo, int hash_algo)
{
	repo->hash_algo = &hash_algos[hash_algo];
}

<<<<<<< HEAD
void repo_set_ref_storage_format(struct repository *repo, unsigned int format)
{
	repo->ref_storage_format = format;
=======
void repo_set_compat_hash_algo(struct repository *repo, int algo)
{
	if (hash_algo_by_ptr(repo->hash_algo) == algo)
		BUG("hash_algo and compat_hash_algo match");
	repo->compat_hash_algo = algo ? &hash_algos[algo] : NULL;
	if (repo->compat_hash_algo)
		repo_read_loose_object_map(repo);
>>>>>>> 7673ecd2
}

/*
 * Attempt to resolve and set the provided 'gitdir' for repository 'repo'.
 * Return 0 upon success and a non-zero value upon failure.
 */
static int repo_init_gitdir(struct repository *repo, const char *gitdir)
{
	int ret = 0;
	int error = 0;
	char *abspath = NULL;
	const char *resolved_gitdir;
	struct set_gitdir_args args = { NULL };

	abspath = real_pathdup(gitdir, 0);
	if (!abspath) {
		ret = -1;
		goto out;
	}

	/* 'gitdir' must reference the gitdir directly */
	resolved_gitdir = resolve_gitdir_gently(abspath, &error);
	if (!resolved_gitdir) {
		ret = -1;
		goto out;
	}

	repo_set_gitdir(repo, resolved_gitdir, &args);

out:
	free(abspath);
	return ret;
}

void repo_set_worktree(struct repository *repo, const char *path)
{
	repo->worktree = real_pathdup(path, 1);

	trace2_def_repo(repo);
}

static int read_and_verify_repository_format(struct repository_format *format,
					     const char *commondir)
{
	int ret = 0;
	struct strbuf sb = STRBUF_INIT;

	strbuf_addf(&sb, "%s/config", commondir);
	read_repository_format(format, sb.buf);
	strbuf_reset(&sb);

	if (verify_repository_format(format, &sb) < 0) {
		warning("%s", sb.buf);
		ret = -1;
	}

	strbuf_release(&sb);
	return ret;
}

/*
 * Initialize 'repo' based on the provided 'gitdir'.
 * Return 0 upon success and a non-zero value upon failure.
 */
int repo_init(struct repository *repo,
	      const char *gitdir,
	      const char *worktree)
{
	struct repository_format format = REPOSITORY_FORMAT_INIT;
	memset(repo, 0, sizeof(*repo));

	repo->objects = raw_object_store_new();
	repo->parsed_objects = parsed_object_pool_new();
	repo->remote_state = remote_state_new();

	if (repo_init_gitdir(repo, gitdir))
		goto error;

	if (read_and_verify_repository_format(&format, repo->commondir))
		goto error;

	repo_set_hash_algo(repo, format.hash_algo);
<<<<<<< HEAD
	repo_set_ref_storage_format(repo, format.ref_storage_format);
=======
	repo_set_compat_hash_algo(repo, format.compat_hash_algo);
>>>>>>> 7673ecd2
	repo->repository_format_worktree_config = format.worktree_config;

	/* take ownership of format.partial_clone */
	repo->repository_format_partial_clone = format.partial_clone;
	format.partial_clone = NULL;

	if (worktree)
		repo_set_worktree(repo, worktree);

	if (repo->compat_hash_algo)
		repo_read_loose_object_map(repo);

	clear_repository_format(&format);
	return 0;

error:
	repo_clear(repo);
	return -1;
}

int repo_submodule_init(struct repository *subrepo,
			struct repository *superproject,
			const char *path,
			const struct object_id *treeish_name)
{
	struct strbuf gitdir = STRBUF_INIT;
	struct strbuf worktree = STRBUF_INIT;
	int ret = 0;

	strbuf_repo_worktree_path(&gitdir, superproject, "%s/.git", path);
	strbuf_repo_worktree_path(&worktree, superproject, "%s", path);

	if (repo_init(subrepo, gitdir.buf, worktree.buf)) {
		/*
		 * If initialization fails then it may be due to the submodule
		 * not being populated in the superproject's worktree.  Instead
		 * we can try to initialize the submodule by finding it's gitdir
		 * in the superproject's 'modules' directory.  In this case the
		 * submodule would not have a worktree.
		 */
		const struct submodule *sub =
			submodule_from_path(superproject, treeish_name, path);
		if (!sub) {
			ret = -1;
			goto out;
		}

		strbuf_reset(&gitdir);
		submodule_name_to_gitdir(&gitdir, superproject, sub->name);

		if (repo_init(subrepo, gitdir.buf, NULL)) {
			ret = -1;
			goto out;
		}
	}

	subrepo->submodule_prefix = xstrfmt("%s%s/",
					    superproject->submodule_prefix ?
					    superproject->submodule_prefix :
					    "", path);

out:
	strbuf_release(&gitdir);
	strbuf_release(&worktree);
	return ret;
}

static void repo_clear_path_cache(struct repo_path_cache *cache)
{
	FREE_AND_NULL(cache->squash_msg);
	FREE_AND_NULL(cache->squash_msg);
	FREE_AND_NULL(cache->merge_msg);
	FREE_AND_NULL(cache->merge_rr);
	FREE_AND_NULL(cache->merge_mode);
	FREE_AND_NULL(cache->merge_head);
	FREE_AND_NULL(cache->fetch_head);
	FREE_AND_NULL(cache->shallow);
}

void repo_clear(struct repository *repo)
{
	FREE_AND_NULL(repo->gitdir);
	FREE_AND_NULL(repo->commondir);
	FREE_AND_NULL(repo->graft_file);
	FREE_AND_NULL(repo->index_file);
	FREE_AND_NULL(repo->worktree);
	FREE_AND_NULL(repo->submodule_prefix);

	raw_object_store_clear(repo->objects);
	FREE_AND_NULL(repo->objects);

	parsed_object_pool_clear(repo->parsed_objects);
	FREE_AND_NULL(repo->parsed_objects);

	if (repo->config) {
		git_configset_clear(repo->config);
		FREE_AND_NULL(repo->config);
	}

	if (repo->submodule_cache) {
		submodule_cache_free(repo->submodule_cache);
		repo->submodule_cache = NULL;
	}

	if (repo->index) {
		discard_index(repo->index);
		if (repo->index != &the_index)
			FREE_AND_NULL(repo->index);
	}

	if (repo->promisor_remote_config) {
		promisor_remote_clear(repo->promisor_remote_config);
		FREE_AND_NULL(repo->promisor_remote_config);
	}

	if (repo->remote_state) {
		remote_state_clear(repo->remote_state);
		FREE_AND_NULL(repo->remote_state);
	}

	repo_clear_path_cache(&repo->cached_paths);
}

int repo_read_index(struct repository *repo)
{
	int res;

	/* Complete the double-reference */
	if (!repo->index) {
		ALLOC_ARRAY(repo->index, 1);
		index_state_init(repo->index, repo);
	} else if (repo->index->repo != repo) {
		BUG("repo's index should point back at itself");
	}

	res = read_index_from(repo->index, repo->index_file, repo->gitdir);

	prepare_repo_settings(repo);
	if (repo->settings.command_requires_full_index)
		ensure_full_index(repo->index);

	/*
	 * If sparse checkouts are in use, check whether paths with the
	 * SKIP_WORKTREE attribute are missing from the worktree; if not,
	 * clear that attribute for that path.
	 */
	clear_skip_worktree_from_present_files(repo->index);

	return res;
}

int repo_hold_locked_index(struct repository *repo,
			   struct lock_file *lf,
			   int flags)
{
	if (!repo->index_file)
		BUG("the repo hasn't been setup");
	return hold_lock_file_for_update(lf, repo->index_file, flags);
}<|MERGE_RESOLUTION|>--- conflicted
+++ resolved
@@ -105,11 +105,6 @@
 	repo->hash_algo = &hash_algos[hash_algo];
 }
 
-<<<<<<< HEAD
-void repo_set_ref_storage_format(struct repository *repo, unsigned int format)
-{
-	repo->ref_storage_format = format;
-=======
 void repo_set_compat_hash_algo(struct repository *repo, int algo)
 {
 	if (hash_algo_by_ptr(repo->hash_algo) == algo)
@@ -117,7 +112,11 @@
 	repo->compat_hash_algo = algo ? &hash_algos[algo] : NULL;
 	if (repo->compat_hash_algo)
 		repo_read_loose_object_map(repo);
->>>>>>> 7673ecd2
+}
+
+void repo_set_ref_storage_format(struct repository *repo, unsigned int format)
+{
+	repo->ref_storage_format = format;
 }
 
 /*
@@ -200,11 +199,8 @@
 		goto error;
 
 	repo_set_hash_algo(repo, format.hash_algo);
-<<<<<<< HEAD
+	repo_set_compat_hash_algo(repo, format.compat_hash_algo);
 	repo_set_ref_storage_format(repo, format.ref_storage_format);
-=======
-	repo_set_compat_hash_algo(repo, format.compat_hash_algo);
->>>>>>> 7673ecd2
 	repo->repository_format_worktree_config = format.worktree_config;
 
 	/* take ownership of format.partial_clone */

--- conflicted
+++ resolved
@@ -355,16 +355,11 @@
 		strbuf_addstr(&refname, de->d_name);
 
 		dtype = get_dtype(de, &path, 1);
-<<<<<<< HEAD
-		if (dtype == DT_REG && is_root_ref(de->d_name))
-			loose_fill_ref_dir_regular_file(refs, refname.buf, dir);
-=======
 		if (dtype == DT_REG && is_root_ref(de->d_name)) {
 			ret = cb(refname.buf, cb_data);
 			if (ret)
 				goto done;
 		}
->>>>>>> 25a0023f
 
 		strbuf_setlen(&refname, dirnamelen);
 	}
@@ -3415,10 +3410,7 @@
 	.init = files_ref_store_init,
 	.release = files_ref_store_release,
 	.create_on_disk = files_ref_store_create_on_disk,
-<<<<<<< HEAD
-=======
 	.remove_on_disk = files_ref_store_remove_on_disk,
->>>>>>> 25a0023f
 
 	.transaction_prepare = files_transaction_prepare,
 	.transaction_finish = files_transaction_finish,

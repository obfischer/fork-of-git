--- conflicted
+++ resolved
@@ -54,7 +54,6 @@
 }
 
 void fprintf_or_die(FILE *f, const char *fmt, ...)
-<<<<<<< HEAD
 {
 	va_list ap;
 	int ret;
@@ -70,37 +69,7 @@
 }
 
 void fsync_or_die(int fd, const char *msg)
-=======
->>>>>>> 6ebdac1b
 {
-	va_list ap;
-	int ret;
-
-<<<<<<< HEAD
-void write_or_die(int fd, const void *buf, size_t count)
-{
-	if (write_in_full(fd, buf, count) < 0) {
-=======
-	va_start(ap, fmt);
-	ret = vfprintf(f, fmt, ap);
-	va_end(ap);
-
-	if (ret < 0) {
->>>>>>> 6ebdac1b
-		check_pipe(errno);
-		die_errno("write error");
-	}
-}
-
-void fsync_or_die(int fd, const char *msg)
-{
-<<<<<<< HEAD
-	if (write_in_full(fd, buf, count) < 0) {
-		check_pipe(errno);
-		fprintf(stderr, "%s: write error (%s)\n",
-			msg, strerror(errno));
-		return 0;
-=======
 	if (fsync(fd) < 0) {
 		die_errno("fsync error on '%s'", msg);
 	}
@@ -111,6 +80,5 @@
 	if (write_in_full(fd, buf, count) < 0) {
 		check_pipe(errno);
 		die_errno("write error");
->>>>>>> 6ebdac1b
 	}
 }
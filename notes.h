#ifndef NOTES_H
#define NOTES_H

#include "string-list.h"

struct object_id;
struct strbuf;

/*
 * Function type for combining two notes annotating the same object.
 *
 * When adding a new note annotating the same object as an existing note, it is
 * up to the caller to decide how to combine the two notes. The decision is
 * made by passing in a function of the following form. The function accepts
 * two object_ids -- of the existing note and the new note, respectively. The
 * function then combines the notes in whatever way it sees fit, and writes the
 * resulting oid into the first argument (cur_oid). A non-zero return
 * value indicates failure.
 *
 * The two given object_ids shall both be non-NULL and different from each
 * other. Either of them (but not both) may be == null_oid, which indicates an
 * empty/non-existent note. If the resulting oid (cur_oid) is == null_oid,
 * the note will be removed from the notes tree.
 *
 * The default combine_notes function (you get this when passing NULL) is
 * combine_notes_concatenate(), which appends the contents of the new note to
 * the contents of the existing note.
 */
typedef int (*combine_notes_fn)(struct object_id *cur_oid,
				const struct object_id *new_oid);

/* Common notes combinators */
int combine_notes_concatenate(struct object_id *cur_oid,
			      const struct object_id *new_oid);
int combine_notes_overwrite(struct object_id *cur_oid,
			    const struct object_id *new_oid);
int combine_notes_ignore(struct object_id *cur_oid,
			 const struct object_id *new_oid);
int combine_notes_cat_sort_uniq(struct object_id *cur_oid,
				const struct object_id *new_oid);

/*
 * Notes tree object
 *
 * Encapsulates the internal notes tree structure associated with a notes ref.
 * Whenever a struct notes_tree pointer is required below, you may pass NULL in
 * order to use the default/internal notes tree. E.g. you only need to pass a
 * non-NULL value if you need to refer to several different notes trees
 * simultaneously.
 */
extern struct notes_tree {
	struct int_node *root;
	struct non_note *first_non_note, *prev_non_note;
	char *ref;
	char *update_ref;
	combine_notes_fn combine_notes;
	int initialized;
	int dirty;
} default_notes_tree;

/*
 * Return the default notes ref.
 *
 * The default notes ref is the notes ref that is used when notes_ref == NULL
 * is passed to init_notes().
 *
 * This the first of the following to be defined:
 * 1. The '--ref' option to 'git notes', if given
 * 2. The $GIT_NOTES_REF environment variable, if set
 * 3. The value of the core.notesRef config variable, if set
 * 4. GIT_NOTES_DEFAULT_REF (i.e. "refs/notes/commits")
 */
const char *default_notes_ref(void);

/*
 * Flags controlling behaviour of notes tree initialization
 *
 * Default behaviour is to initialize the notes tree from the tree object
 * specified by the given (or default) notes ref.
 */
#define NOTES_INIT_EMPTY 1

/*
 * By default, the notes tree is only readable, and the notes ref can be
 * any treeish. The notes tree can however be made writable with this flag,
 * in which case only strict ref names can be used.
 */
#define NOTES_INIT_WRITABLE 2

/*
 * Initialize the given notes_tree with the notes tree structure at the given
 * ref. If given ref is NULL, the value of the $GIT_NOTES_REF environment
 * variable is used, and if that is missing, the default notes ref is used
 * ("refs/notes/commits").
 *
 * If you need to re-initialize a notes_tree structure (e.g. when switching from
 * one notes ref to another), you must first de-initialize the notes_tree
 * structure by calling free_notes(struct notes_tree *).
 *
 * If you pass t == NULL, the default internal notes_tree will be initialized.
 *
 * The combine_notes function that is passed becomes the default combine_notes
 * function for the given notes_tree. If NULL is passed, the default
 * combine_notes function is combine_notes_concatenate().
 *
 * Precondition: The notes_tree structure is zeroed (this can be achieved with
 * memset(t, 0, sizeof(struct notes_tree)))
 */
void init_notes(struct notes_tree *t, const char *notes_ref,
		combine_notes_fn combine_notes, int flags);

/*
 * Add the given note object to the given notes_tree structure
 *
 * If there already exists a note for the given object_sha1, the given
 * combine_notes function is invoked to break the tie. If not given (i.e.
 * combine_notes == NULL), the default combine_notes function for the given
 * notes_tree is used.
 *
 * Passing note_sha1 == null_sha1 indicates the addition of an
 * empty/non-existent note. This is a (potentially expensive) no-op unless
 * there already exists a note for the given object_sha1, AND combining that
 * note with the empty note (using the given combine_notes function) results
 * in a new/changed note.
 *
 * Returns zero on success; non-zero means combine_notes failed.
 *
 * IMPORTANT: The changes made by add_note() to the given notes_tree structure
 * are not persistent until a subsequent call to write_notes_tree() returns
 * zero.
 */
int add_note(struct notes_tree *t, const struct object_id *object_oid,
		const struct object_id *note_oid, combine_notes_fn combine_notes);

/*
 * Remove the given note object from the given notes_tree structure
 *
 * IMPORTANT: The changes made by remove_note() to the given notes_tree
 * structure are not persistent until a subsequent call to write_notes_tree()
 * returns zero.
 *
 * Return 0 if a note was removed; 1 if there was no note to remove.
 */
int remove_note(struct notes_tree *t, const unsigned char *object_sha1);

/*
 * Get the note object SHA1 containing the note data for the given object
 *
 * Return NULL if the given object has no notes.
 */
const struct object_id *get_note(struct notes_tree *t,
		const struct object_id *object_oid);

/*
 * Copy a note from one object to another in the given notes_tree.
 *
 * Returns 1 if the to_obj already has a note and 'force' is false. Otherwise,
 * returns non-zero if 'force' is true, but the given combine_notes function
 * failed to combine from_obj's note with to_obj's existing note.
 * Returns zero on success.
 *
 * IMPORTANT: The changes made by copy_note() to the given notes_tree structure
 * are not persistent until a subsequent call to write_notes_tree() returns
 * zero.
 */
int copy_note(struct notes_tree *t,
	      const struct object_id *from_obj, const struct object_id *to_obj,
	      int force, combine_notes_fn combine_notes);

/*
 * Flags controlling behaviour of for_each_note()
 *
 * Default behaviour of for_each_note() is to traverse every single note object
 * in the given notes tree, unpacking subtree entries along the way.
 * The following flags can be used to alter the default behaviour:
 *
 * - DONT_UNPACK_SUBTREES causes for_each_note() NOT to unpack and recurse into
 *   subtree entries while traversing the notes tree. This causes notes within
 *   those subtrees NOT to be passed to the callback. Use this flag if you
 *   don't want to traverse _all_ notes, but only want to traverse the parts
 *   of the notes tree that have already been unpacked (this includes at least
 *   all notes that have been added/changed).
 *
 * - YIELD_SUBTREES causes any subtree entries that are encountered to be
 *   passed to the callback, before recursing into them. Subtree entries are
 *   not note objects, but represent intermediate directories in the notes
 *   tree. When passed to the callback, subtree entries will have a trailing
 *   slash in their path, which the callback may use to differentiate between
 *   note entries and subtree entries. Note that already-unpacked subtree
 *   entries are not part of the notes tree, and will therefore not be yielded.
 *   If this flag is used together with DONT_UNPACK_SUBTREES, for_each_note()
 *   will yield the subtree entry, but not recurse into it.
 */
#define FOR_EACH_NOTE_DONT_UNPACK_SUBTREES 1
#define FOR_EACH_NOTE_YIELD_SUBTREES 2

/*
 * Invoke the specified callback function for each note in the given notes_tree
 *
 * If the callback returns nonzero, the note walk is aborted, and the return
 * value from the callback is returned from for_each_note(). Hence, a zero
 * return value from for_each_note() indicates that all notes were walked
 * successfully.
 *
 * IMPORTANT: The callback function is NOT allowed to change the notes tree.
 * In other words, the following functions can NOT be invoked (on the current
 * notes tree) from within the callback:
 * - add_note()
 * - remove_note()
 * - copy_note()
 * - free_notes()
 */
typedef int each_note_fn(const struct object_id *object_oid,
		const struct object_id *note_oid, char *note_path,
		void *cb_data);
int for_each_note(struct notes_tree *t, int flags, each_note_fn fn,
		void *cb_data);

/*
 * Write the given notes_tree structure to the object database
 *
 * Creates a new tree object encapsulating the current state of the given
 * notes_tree, and stores its object id into the 'result' argument.
 *
 * Returns zero on success, non-zero on failure.
 *
 * IMPORTANT: Changes made to the given notes_tree are not persistent until
 * this function has returned zero. Please also remember to create a
 * corresponding commit object, and update the appropriate notes ref.
 */
int write_notes_tree(struct notes_tree *t, struct object_id *result);

/* Flags controlling the operation of prune */
#define NOTES_PRUNE_VERBOSE 1
#define NOTES_PRUNE_DRYRUN 2
/*
 * Remove all notes annotating non-existing objects from the given notes tree
 *
 * All notes in the given notes_tree that are associated with objects that no
 * longer exist in the database, are removed from the notes tree.
 *
 * IMPORTANT: The changes made by prune_notes() to the given notes_tree
 * structure are not persistent until a subsequent call to write_notes_tree()
 * returns zero.
 */
void prune_notes(struct notes_tree *t, int flags);

/*
 * Free (and de-initialize) the given notes_tree structure
 *
 * IMPORTANT: Changes made to the given notes_tree since the last, successful
 * call to write_notes_tree() will be lost.
 */
void free_notes(struct notes_tree *t);

struct string_list;

struct display_notes_opt {
	int use_default_notes;
	struct string_list extra_notes_refs;
};

/*
 * Initialize a display_notes_opt to its default value.
 */
void init_display_notes(struct display_notes_opt *opt);

/*
 * This family of functions enables or disables the display of notes. In
 * particular, 'enable_default_display_notes' will display the default notes,
 * 'enable_ref_display_notes' will display the notes ref 'ref' and
 * 'disable_display_notes' will disable notes, including those added by previous
 * invocations of the 'enable_*_display_notes' functions.
 *
 * 'show_notes' is a pointer to a boolean which will be set to 1 if notes are
 * displayed, else 0. It must not be NULL.
 */
void enable_default_display_notes(struct display_notes_opt *opt, int *show_notes);
void enable_ref_display_notes(struct display_notes_opt *opt, int *show_notes,
		const char *ref);
void disable_display_notes(struct display_notes_opt *opt, int *show_notes);

/*
 * Load the notes machinery for displaying several notes trees.
 *
 * If 'opt' is not NULL, then it specifies additional settings for the
 * displaying:
 *
 * - suppress_default_notes indicates that the notes from
 *   core.notesRef and notes.displayRef should not be loaded.
 *
 * - extra_notes_refs may contain a list of globs (in the same style
 *   as notes.displayRef) where notes should be loaded from.
 */
void load_display_notes(struct display_notes_opt *opt);

/*
 * Append notes for the given 'object_sha1' from all trees set up by
<<<<<<< HEAD
 * init_display_notes() to 'sb'.
=======
 * load_display_notes() to 'sb'.  The 'flags' are a bitwise
 * combination of
>>>>>>> e0f9095a
 *
 * If 'raw' is false the note will be indented by 4 places and
 * a 'Notes (refname):' header added.
 *
 * You *must* call load_display_notes() before using this function.
 */
void format_display_notes(const struct object_id *object_oid,
			  struct strbuf *sb, const char *output_encoding, int raw);

/*
 * Load the notes tree from each ref listed in 'refs'.  The output is
 * an array of notes_tree*, terminated by a NULL.
 */
struct notes_tree **load_notes_trees(struct string_list *refs, int flags);

/*
 * Add all refs that match 'glob' to the 'list'.
 */
void string_list_add_refs_by_glob(struct string_list *list, const char *glob);

/*
 * Add all refs from a colon-separated glob list 'globs' to the end of
 * 'list'.  Empty components are ignored.  This helper is used to
 * parse GIT_NOTES_DISPLAY_REF style environment variables.
 */
void string_list_add_refs_from_colon_sep(struct string_list *list,
					 const char *globs);

/* Expand inplace a note ref like "foo" or "notes/foo" into "refs/notes/foo" */
void expand_notes_ref(struct strbuf *sb);

/*
 * Similar to expand_notes_ref, but will check whether the ref can be located
 * via get_sha1 first, and only falls back to expand_notes_ref in the case
 * where get_sha1 fails.
 */
void expand_loose_notes_ref(struct strbuf *sb);

#endif<|MERGE_RESOLUTION|>--- conflicted
+++ resolved
@@ -296,12 +296,7 @@
 
 /*
  * Append notes for the given 'object_sha1' from all trees set up by
-<<<<<<< HEAD
- * init_display_notes() to 'sb'.
-=======
- * load_display_notes() to 'sb'.  The 'flags' are a bitwise
- * combination of
->>>>>>> e0f9095a
+ * load_display_notes() to 'sb'.
  *
  * If 'raw' is false the note will be indented by 4 places and
  * a 'Notes (refname):' header added.

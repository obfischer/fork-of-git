#include "builtin.h"
#include "config.h"
#include "dir.h"
#include "lockfile.h"
#include "parse-options.h"
#include "repository.h"
#include "commit-graph.h"
#include "object-store.h"

static char const * const builtin_commit_graph_usage[] = {
	N_("git commit-graph verify [--object-dir <objdir>] [--shallow] [--[no-]progress]"),
<<<<<<< HEAD
	N_("git commit-graph write [--object-dir <objdir>] [--append] "
	   "[--split[=<strategy>]] [--reachable|--stdin-packs|--stdin-commits] "
	   "[--[no-]progress] <split options>"),
=======
	N_("git commit-graph write [--object-dir <objdir>] [--append|--split] [--reachable|--stdin-packs|--stdin-commits] [--changed-paths] [--[no-]progress] <split options>"),
>>>>>>> caf388ca
	NULL
};

static const char * const builtin_commit_graph_verify_usage[] = {
	N_("git commit-graph verify [--object-dir <objdir>] [--shallow] [--[no-]progress]"),
	NULL
};

static const char * const builtin_commit_graph_write_usage[] = {
<<<<<<< HEAD
	N_("git commit-graph write [--object-dir <objdir>] [--append] "
	   "[--split[=<strategy>]] [--reachable|--stdin-packs|--stdin-commits] "
	   "[--[no-]progress] <split options>"),
=======
	N_("git commit-graph write [--object-dir <objdir>] [--append|--split] [--reachable|--stdin-packs|--stdin-commits] [--changed-paths] [--[no-]progress] <split options>"),
>>>>>>> caf388ca
	NULL
};

static struct opts_commit_graph {
	const char *obj_dir;
	int reachable;
	int stdin_packs;
	int stdin_commits;
	int append;
	int split;
	int shallow;
	int progress;
	int enable_changed_paths;
} opts;

static struct object_directory *find_odb(struct repository *r,
					 const char *obj_dir)
{
	struct object_directory *odb;
	char *obj_dir_real = real_pathdup(obj_dir, 1);
	struct strbuf odb_path_real = STRBUF_INIT;

	prepare_alt_odb(r);
	for (odb = r->objects->odb; odb; odb = odb->next) {
		strbuf_realpath(&odb_path_real, odb->path, 1);
		if (!strcmp(obj_dir_real, odb_path_real.buf))
			break;
	}

	free(obj_dir_real);
	strbuf_release(&odb_path_real);

	if (!odb)
		die(_("could not find object directory matching %s"), obj_dir);
	return odb;
}

static int graph_verify(int argc, const char **argv)
{
	struct commit_graph *graph = NULL;
	struct object_directory *odb = NULL;
	char *graph_name;
	int open_ok;
	int fd;
	struct stat st;
	int flags = 0;

	static struct option builtin_commit_graph_verify_options[] = {
		OPT_STRING(0, "object-dir", &opts.obj_dir,
			   N_("dir"),
			   N_("The object directory to store the graph")),
		OPT_BOOL(0, "shallow", &opts.shallow,
			 N_("if the commit-graph is split, only verify the tip file")),
		OPT_BOOL(0, "progress", &opts.progress, N_("force progress reporting")),
		OPT_END(),
	};

	trace2_cmd_mode("verify");

	opts.progress = isatty(2);
	argc = parse_options(argc, argv, NULL,
			     builtin_commit_graph_verify_options,
			     builtin_commit_graph_verify_usage, 0);

	if (!opts.obj_dir)
		opts.obj_dir = get_object_directory();
	if (opts.shallow)
		flags |= COMMIT_GRAPH_VERIFY_SHALLOW;
	if (opts.progress)
		flags |= COMMIT_GRAPH_WRITE_PROGRESS;

	odb = find_odb(the_repository, opts.obj_dir);
	graph_name = get_commit_graph_filename(odb);
	open_ok = open_commit_graph(graph_name, &fd, &st);
	if (!open_ok && errno != ENOENT)
		die_errno(_("Could not open commit-graph '%s'"), graph_name);

	FREE_AND_NULL(graph_name);

	if (open_ok)
		graph = load_commit_graph_one_fd_st(fd, &st, odb);
	else
		graph = read_commit_graph_one(the_repository, odb);

	/* Return failure if open_ok predicted success */
	if (!graph)
		return !!open_ok;

	UNLEAK(graph);
	return verify_commit_graph(the_repository, graph, flags);
}

extern int read_replace_refs;
static struct split_commit_graph_opts split_opts;

static int write_option_parse_split(const struct option *opt, const char *arg,
				    int unset)
{
	enum commit_graph_split_flags *flags = opt->value;

	opts.split = 1;
	if (!arg)
		return 0;

	if (!strcmp(arg, "no-merge"))
		*flags = COMMIT_GRAPH_SPLIT_MERGE_PROHIBITED;
	else if (!strcmp(arg, "replace"))
		*flags = COMMIT_GRAPH_SPLIT_REPLACE;
	else
		die(_("unrecognized --split argument, %s"), arg);

	return 0;
}

static int graph_write(int argc, const char **argv)
{
	struct string_list *pack_indexes = NULL;
	struct oidset commits = OIDSET_INIT;
	struct object_directory *odb = NULL;
	struct string_list lines;
	int result = 0;
	enum commit_graph_write_flags flags = 0;

	static struct option builtin_commit_graph_write_options[] = {
		OPT_STRING(0, "object-dir", &opts.obj_dir,
			N_("dir"),
			N_("The object directory to store the graph")),
		OPT_BOOL(0, "reachable", &opts.reachable,
			N_("start walk at all refs")),
		OPT_BOOL(0, "stdin-packs", &opts.stdin_packs,
			N_("scan pack-indexes listed by stdin for commits")),
		OPT_BOOL(0, "stdin-commits", &opts.stdin_commits,
			N_("start walk at commits listed by stdin")),
		OPT_BOOL(0, "append", &opts.append,
			N_("include all commits already in the commit-graph file")),
		OPT_BOOL(0, "changed-paths", &opts.enable_changed_paths,
			N_("enable computation for changed paths")),
		OPT_BOOL(0, "progress", &opts.progress, N_("force progress reporting")),
		OPT_CALLBACK_F(0, "split", &split_opts.flags, NULL,
			N_("allow writing an incremental commit-graph file"),
			PARSE_OPT_OPTARG | PARSE_OPT_NONEG,
			write_option_parse_split),
		OPT_INTEGER(0, "max-commits", &split_opts.max_commits,
			N_("maximum number of commits in a non-base split commit-graph")),
		OPT_INTEGER(0, "size-multiple", &split_opts.size_multiple,
			N_("maximum ratio between two levels of a split commit-graph")),
		OPT_EXPIRY_DATE(0, "expire-time", &split_opts.expire_time,
			N_("only expire files older than a given date-time")),
		OPT_END(),
	};

	opts.progress = isatty(2);
	split_opts.size_multiple = 2;
	split_opts.max_commits = 0;
	split_opts.expire_time = 0;

	trace2_cmd_mode("write");

	argc = parse_options(argc, argv, NULL,
			     builtin_commit_graph_write_options,
			     builtin_commit_graph_write_usage, 0);

	if (opts.reachable + opts.stdin_packs + opts.stdin_commits > 1)
		die(_("use at most one of --reachable, --stdin-commits, or --stdin-packs"));
	if (!opts.obj_dir)
		opts.obj_dir = get_object_directory();
	if (opts.append)
		flags |= COMMIT_GRAPH_WRITE_APPEND;
	if (opts.split)
		flags |= COMMIT_GRAPH_WRITE_SPLIT;
	if (opts.progress)
		flags |= COMMIT_GRAPH_WRITE_PROGRESS;
	if (opts.enable_changed_paths ||
	    git_env_bool(GIT_TEST_COMMIT_GRAPH_CHANGED_PATHS, 0))
		flags |= COMMIT_GRAPH_WRITE_BLOOM_FILTERS;

	read_replace_refs = 0;
	odb = find_odb(the_repository, opts.obj_dir);

	if (opts.reachable) {
		if (write_commit_graph_reachable(odb, flags, &split_opts))
			return 1;
		return 0;
	}

	string_list_init(&lines, 0);
	if (opts.stdin_packs || opts.stdin_commits) {
		struct strbuf buf = STRBUF_INIT;

		while (strbuf_getline(&buf, stdin) != EOF)
			string_list_append(&lines, strbuf_detach(&buf, NULL));

		if (opts.stdin_packs)
			pack_indexes = &lines;
		if (opts.stdin_commits) {
			struct string_list_item *item;
			oidset_init(&commits, lines.nr);
			for_each_string_list_item(item, &lines) {
				struct object_id oid;
				const char *end;

				if (parse_oid_hex(item->string, &oid, &end)) {
					error(_("unexpected non-hex object ID: "
						"%s"), item->string);
					return 1;
				}

				oidset_insert(&commits, &oid);
			}
			flags |= COMMIT_GRAPH_WRITE_CHECK_OIDS;
		}

		UNLEAK(buf);
	}

	if (write_commit_graph(odb,
			       pack_indexes,
			       opts.stdin_commits ? &commits : NULL,
			       flags,
			       &split_opts))
		result = 1;

	UNLEAK(lines);
	return result;
}

int cmd_commit_graph(int argc, const char **argv, const char *prefix)
{
	static struct option builtin_commit_graph_options[] = {
		OPT_STRING(0, "object-dir", &opts.obj_dir,
			N_("dir"),
			N_("The object directory to store the graph")),
		OPT_END(),
	};

	if (argc == 2 && !strcmp(argv[1], "-h"))
		usage_with_options(builtin_commit_graph_usage,
				   builtin_commit_graph_options);

	git_config(git_default_config, NULL);
	argc = parse_options(argc, argv, prefix,
			     builtin_commit_graph_options,
			     builtin_commit_graph_usage,
			     PARSE_OPT_STOP_AT_NON_OPTION);

	save_commit_buffer = 0;

	if (argc > 0) {
		if (!strcmp(argv[0], "verify"))
			return graph_verify(argc, argv);
		if (!strcmp(argv[0], "write"))
			return graph_write(argc, argv);
	}

	usage_with_options(builtin_commit_graph_usage,
			   builtin_commit_graph_options);
}<|MERGE_RESOLUTION|>--- conflicted
+++ resolved
@@ -9,13 +9,9 @@
 
 static char const * const builtin_commit_graph_usage[] = {
 	N_("git commit-graph verify [--object-dir <objdir>] [--shallow] [--[no-]progress]"),
-<<<<<<< HEAD
 	N_("git commit-graph write [--object-dir <objdir>] [--append] "
 	   "[--split[=<strategy>]] [--reachable|--stdin-packs|--stdin-commits] "
-	   "[--[no-]progress] <split options>"),
-=======
-	N_("git commit-graph write [--object-dir <objdir>] [--append|--split] [--reachable|--stdin-packs|--stdin-commits] [--changed-paths] [--[no-]progress] <split options>"),
->>>>>>> caf388ca
+	   "[--changed-paths] [--[no-]progress] <split options>"),
 	NULL
 };
 
@@ -25,13 +21,9 @@
 };
 
 static const char * const builtin_commit_graph_write_usage[] = {
-<<<<<<< HEAD
 	N_("git commit-graph write [--object-dir <objdir>] [--append] "
 	   "[--split[=<strategy>]] [--reachable|--stdin-packs|--stdin-commits] "
-	   "[--[no-]progress] <split options>"),
-=======
-	N_("git commit-graph write [--object-dir <objdir>] [--append|--split] [--reachable|--stdin-packs|--stdin-commits] [--changed-paths] [--[no-]progress] <split options>"),
->>>>>>> caf388ca
+	   "[--changed-paths] [--[no-]progress] <split options>"),
 	NULL
 };
 

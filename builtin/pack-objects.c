#define USE_THE_REPOSITORY_VARIABLE
#define DISABLE_SIGN_COMPARE_WARNINGS

#include "builtin.h"
#include "environment.h"
#include "gettext.h"
#include "hex.h"
#include "config.h"
#include "attr.h"
#include "object.h"
#include "commit.h"
#include "tag.h"
#include "delta.h"
#include "pack.h"
#include "pack-revindex.h"
#include "csum-file.h"
#include "tree-walk.h"
#include "diff.h"
#include "revision.h"
#include "list-objects.h"
#include "list-objects-filter-options.h"
#include "pack-objects.h"
#include "progress.h"
#include "refs.h"
#include "streaming.h"
#include "thread-utils.h"
#include "pack-bitmap.h"
#include "delta-islands.h"
#include "reachable.h"
#include "oid-array.h"
#include "strvec.h"
#include "list.h"
#include "packfile.h"
#include "object-file.h"
#include "odb.h"
#include "replace-object.h"
#include "dir.h"
#include "midx.h"
#include "trace2.h"
#include "shallow.h"
#include "promisor-remote.h"
#include "pack-mtimes.h"
#include "parse-options.h"
#include "blob.h"
#include "tree.h"
#include "path-walk.h"
#include "trace2.h"

/*
 * Objects we are going to pack are collected in the `to_pack` structure.
 * It contains an array (dynamically expanded) of the object data, and a map
 * that can resolve SHA1s to their position in the array.
 */
static struct packing_data to_pack;

static inline struct object_entry *oe_delta(
		const struct packing_data *pack,
		const struct object_entry *e)
{
	if (!e->delta_idx)
		return NULL;
	if (e->ext_base)
		return &pack->ext_bases[e->delta_idx - 1];
	else
		return &pack->objects[e->delta_idx - 1];
}

static inline unsigned long oe_delta_size(struct packing_data *pack,
					  const struct object_entry *e)
{
	if (e->delta_size_valid)
		return e->delta_size_;

	/*
	 * pack->delta_size[] can't be NULL because oe_set_delta_size()
	 * must have been called when a new delta is saved with
	 * oe_set_delta().
	 * If oe_delta() returns NULL (i.e. default state, which means
	 * delta_size_valid is also false), then the caller must never
	 * call oe_delta_size().
	 */
	return pack->delta_size[e - pack->objects];
}

unsigned long oe_get_size_slow(struct packing_data *pack,
			       const struct object_entry *e);

static inline unsigned long oe_size(struct packing_data *pack,
				    const struct object_entry *e)
{
	if (e->size_valid)
		return e->size_;

	return oe_get_size_slow(pack, e);
}

static inline void oe_set_delta(struct packing_data *pack,
				struct object_entry *e,
				struct object_entry *delta)
{
	if (delta)
		e->delta_idx = (delta - pack->objects) + 1;
	else
		e->delta_idx = 0;
}

static inline struct object_entry *oe_delta_sibling(
		const struct packing_data *pack,
		const struct object_entry *e)
{
	if (e->delta_sibling_idx)
		return &pack->objects[e->delta_sibling_idx - 1];
	return NULL;
}

static inline struct object_entry *oe_delta_child(
		const struct packing_data *pack,
		const struct object_entry *e)
{
	if (e->delta_child_idx)
		return &pack->objects[e->delta_child_idx - 1];
	return NULL;
}

static inline void oe_set_delta_child(struct packing_data *pack,
				      struct object_entry *e,
				      struct object_entry *delta)
{
	if (delta)
		e->delta_child_idx = (delta - pack->objects) + 1;
	else
		e->delta_child_idx = 0;
}

static inline void oe_set_delta_sibling(struct packing_data *pack,
					struct object_entry *e,
					struct object_entry *delta)
{
	if (delta)
		e->delta_sibling_idx = (delta - pack->objects) + 1;
	else
		e->delta_sibling_idx = 0;
}

static inline void oe_set_size(struct packing_data *pack,
			       struct object_entry *e,
			       unsigned long size)
{
	if (size < pack->oe_size_limit) {
		e->size_ = size;
		e->size_valid = 1;
	} else {
		e->size_valid = 0;
		if (oe_get_size_slow(pack, e) != size)
			BUG("'size' is supposed to be the object size!");
	}
}

static inline void oe_set_delta_size(struct packing_data *pack,
				     struct object_entry *e,
				     unsigned long size)
{
	if (size < pack->oe_delta_size_limit) {
		e->delta_size_ = size;
		e->delta_size_valid = 1;
	} else {
		packing_data_lock(pack);
		if (!pack->delta_size)
			ALLOC_ARRAY(pack->delta_size, pack->nr_alloc);
		packing_data_unlock(pack);

		pack->delta_size[e - pack->objects] = size;
		e->delta_size_valid = 0;
	}
}

#define IN_PACK(obj) oe_in_pack(&to_pack, obj)
#define SIZE(obj) oe_size(&to_pack, obj)
#define SET_SIZE(obj,size) oe_set_size(&to_pack, obj, size)
#define DELTA_SIZE(obj) oe_delta_size(&to_pack, obj)
#define DELTA(obj) oe_delta(&to_pack, obj)
#define DELTA_CHILD(obj) oe_delta_child(&to_pack, obj)
#define DELTA_SIBLING(obj) oe_delta_sibling(&to_pack, obj)
#define SET_DELTA(obj, val) oe_set_delta(&to_pack, obj, val)
#define SET_DELTA_EXT(obj, oid) oe_set_delta_ext(&to_pack, obj, oid)
#define SET_DELTA_SIZE(obj, val) oe_set_delta_size(&to_pack, obj, val)
#define SET_DELTA_CHILD(obj, val) oe_set_delta_child(&to_pack, obj, val)
#define SET_DELTA_SIBLING(obj, val) oe_set_delta_sibling(&to_pack, obj, val)

static const char *const pack_usage[] = {
	N_("git pack-objects [-q | --progress | --all-progress] [--all-progress-implied]\n"
	   "                 [--no-reuse-delta] [--delta-base-offset] [--non-empty]\n"
	   "                 [--local] [--incremental] [--window=<n>] [--depth=<n>]\n"
	   "                 [--revs [--unpacked | --all]] [--keep-pack=<pack-name>]\n"
	   "                 [--cruft] [--cruft-expiration=<time>]\n"
	   "                 [--stdout [--filter=<filter-spec>] | <base-name>]\n"
	   "                 [--shallow] [--keep-true-parents] [--[no-]sparse]\n"
	   "                 [--name-hash-version=<n>] [--path-walk] < <object-list>"),
	NULL
};

static struct pack_idx_entry **written_list;
static uint32_t nr_result, nr_written, nr_seen;
static struct bitmap_index *bitmap_git;
static uint32_t write_layer;

static int non_empty;
static int reuse_delta = 1, reuse_object = 1;
static int keep_unreachable, unpack_unreachable, include_tag;
static timestamp_t unpack_unreachable_expiration;
static int pack_loose_unreachable;
static int cruft;
static int shallow = 0;
static timestamp_t cruft_expiration;
static int local;
static int have_non_local_packs;
static int incremental;
static int ignore_packed_keep_on_disk;
static int ignore_packed_keep_in_core;
static int ignore_packed_keep_in_core_has_cruft;
static int allow_ofs_delta;
static struct pack_idx_option pack_idx_opts;
static const char *base_name;
static int progress = 1;
static int window = 10;
static unsigned long pack_size_limit;
static int depth = 50;
static int delta_search_threads;
static int pack_to_stdout;
static int sparse;
static int thin;
static int path_walk = -1;
static int num_preferred_base;
static struct progress *progress_state;

static struct bitmapped_pack *reuse_packfiles;
static size_t reuse_packfiles_nr;
static size_t reuse_packfiles_used_nr;
static uint32_t reuse_packfile_objects;
static struct bitmap *reuse_packfile_bitmap;

static int use_bitmap_index_default = 1;
static int use_bitmap_index = -1;
static enum {
	NO_PACK_REUSE = 0,
	SINGLE_PACK_REUSE,
	MULTI_PACK_REUSE,
} allow_pack_reuse = SINGLE_PACK_REUSE;
static enum {
	WRITE_BITMAP_FALSE = 0,
	WRITE_BITMAP_QUIET,
	WRITE_BITMAP_TRUE,
} write_bitmap_index;
static uint16_t write_bitmap_options = BITMAP_OPT_HASH_CACHE;

static int exclude_promisor_objects;
static int exclude_promisor_objects_best_effort;

static int use_delta_islands;

static unsigned long delta_cache_size = 0;
static unsigned long max_delta_cache_size = DEFAULT_DELTA_CACHE_SIZE;
static unsigned long cache_max_small_delta_size = 1000;

static unsigned long window_memory_limit = 0;

static struct string_list uri_protocols = STRING_LIST_INIT_NODUP;

enum missing_action {
	MA_ERROR = 0,      /* fail if any missing objects are encountered */
	MA_ALLOW_ANY,      /* silently allow ALL missing objects */
	MA_ALLOW_PROMISOR, /* silently allow all missing PROMISOR objects */
};
static enum missing_action arg_missing_action;
static show_object_fn fn_show_object;

struct configured_exclusion {
	struct oidmap_entry e;
	char *pack_hash_hex;
	char *uri;
};
static struct oidmap configured_exclusions;

static struct oidset excluded_by_config;
static int name_hash_version = -1;

enum stdin_packs_mode {
	STDIN_PACKS_MODE_NONE,
	STDIN_PACKS_MODE_STANDARD,
	STDIN_PACKS_MODE_FOLLOW,
};

/**
 * Check whether the name_hash_version chosen by user input is appropriate,
 * and also validate whether it is compatible with other features.
 */
static void validate_name_hash_version(void)
{
	if (name_hash_version < 1 || name_hash_version > 2)
		die(_("invalid --name-hash-version option: %d"), name_hash_version);
	if (write_bitmap_index && name_hash_version != 1) {
		warning(_("currently, --write-bitmap-index requires --name-hash-version=1"));
		name_hash_version = 1;
	}
}

static inline uint32_t pack_name_hash_fn(const char *name)
{
	static int seen_version = -1;

	if (seen_version < 0)
		seen_version = name_hash_version;
	else if (seen_version != name_hash_version)
		BUG("name hash version changed from %d to %d mid-process",
		    seen_version, name_hash_version);

	switch (name_hash_version) {
	case 1:
		return pack_name_hash(name);

	case 2:
		return pack_name_hash_v2((const unsigned char *)name);

	default:
		BUG("invalid name-hash version: %d", name_hash_version);
	}
}

/*
 * stats
 */
static uint32_t written, written_delta;
static uint32_t reused, reused_delta;

/*
 * Indexed commits
 */
static struct commit **indexed_commits;
static unsigned int indexed_commits_nr;
static unsigned int indexed_commits_alloc;

static void index_commit_for_bitmap(struct commit *commit)
{
	if (indexed_commits_nr >= indexed_commits_alloc) {
		indexed_commits_alloc = (indexed_commits_alloc + 32) * 2;
		REALLOC_ARRAY(indexed_commits, indexed_commits_alloc);
	}

	indexed_commits[indexed_commits_nr++] = commit;
}

static void *get_delta(struct object_entry *entry)
{
	unsigned long size, base_size, delta_size;
	void *buf, *base_buf, *delta_buf;
	enum object_type type;

	buf = odb_read_object(the_repository->objects, &entry->idx.oid,
			      &type, &size);
	if (!buf)
		die(_("unable to read %s"), oid_to_hex(&entry->idx.oid));
	base_buf = odb_read_object(the_repository->objects,
				   &DELTA(entry)->idx.oid, &type,
				   &base_size);
	if (!base_buf)
		die("unable to read %s",
		    oid_to_hex(&DELTA(entry)->idx.oid));
	delta_buf = diff_delta(base_buf, base_size,
			       buf, size, &delta_size, 0);
	/*
	 * We successfully computed this delta once but dropped it for
	 * memory reasons. Something is very wrong if this time we
	 * recompute and create a different delta.
	 */
	if (!delta_buf || delta_size != DELTA_SIZE(entry))
		BUG("delta size changed");
	free(buf);
	free(base_buf);
	return delta_buf;
}

static unsigned long do_compress(void **pptr, unsigned long size)
{
	git_zstream stream;
	void *in, *out;
	unsigned long maxsize;

	git_deflate_init(&stream, pack_compression_level);
	maxsize = git_deflate_bound(&stream, size);

	in = *pptr;
	out = xmalloc(maxsize);
	*pptr = out;

	stream.next_in = in;
	stream.avail_in = size;
	stream.next_out = out;
	stream.avail_out = maxsize;
	while (git_deflate(&stream, Z_FINISH) == Z_OK)
		; /* nothing */
	git_deflate_end(&stream);

	free(in);
	return stream.total_out;
}

static unsigned long write_large_blob_data(struct git_istream *st, struct hashfile *f,
					   const struct object_id *oid)
{
	git_zstream stream;
	unsigned char ibuf[1024 * 16];
	unsigned char obuf[1024 * 16];
	unsigned long olen = 0;

	git_deflate_init(&stream, pack_compression_level);

	for (;;) {
		ssize_t readlen;
		int zret = Z_OK;
		readlen = read_istream(st, ibuf, sizeof(ibuf));
		if (readlen == -1)
			die(_("unable to read %s"), oid_to_hex(oid));

		stream.next_in = ibuf;
		stream.avail_in = readlen;
		while ((stream.avail_in || readlen == 0) &&
		       (zret == Z_OK || zret == Z_BUF_ERROR)) {
			stream.next_out = obuf;
			stream.avail_out = sizeof(obuf);
			zret = git_deflate(&stream, readlen ? 0 : Z_FINISH);
			hashwrite(f, obuf, stream.next_out - obuf);
			olen += stream.next_out - obuf;
		}
		if (stream.avail_in)
			die(_("deflate error (%d)"), zret);
		if (readlen == 0) {
			if (zret != Z_STREAM_END)
				die(_("deflate error (%d)"), zret);
			break;
		}
	}
	git_deflate_end(&stream);
	return olen;
}

/*
 * we are going to reuse the existing object data as is.  make
 * sure it is not corrupt.
 */
static int check_pack_inflate(struct packed_git *p,
		struct pack_window **w_curs,
		off_t offset,
		off_t len,
		unsigned long expect)
{
	git_zstream stream;
	unsigned char fakebuf[4096], *in;
	int st;

	memset(&stream, 0, sizeof(stream));
	git_inflate_init(&stream);
	do {
		in = use_pack(p, w_curs, offset, &stream.avail_in);
		stream.next_in = in;
		stream.next_out = fakebuf;
		stream.avail_out = sizeof(fakebuf);
		st = git_inflate(&stream, Z_FINISH);
		offset += stream.next_in - in;
	} while (st == Z_OK || st == Z_BUF_ERROR);
	git_inflate_end(&stream);
	return (st == Z_STREAM_END &&
		stream.total_out == expect &&
		stream.total_in == len) ? 0 : -1;
}

static void copy_pack_data(struct hashfile *f,
		struct packed_git *p,
		struct pack_window **w_curs,
		off_t offset,
		off_t len)
{
	unsigned char *in;
	unsigned long avail;

	while (len) {
		in = use_pack(p, w_curs, offset, &avail);
		if (avail > len)
			avail = (unsigned long)len;
		hashwrite(f, in, avail);
		offset += avail;
		len -= avail;
	}
}

static inline int oe_size_greater_than(struct packing_data *pack,
				       const struct object_entry *lhs,
				       unsigned long rhs)
{
	if (lhs->size_valid)
		return lhs->size_ > rhs;
	if (rhs < pack->oe_size_limit) /* rhs < 2^x <= lhs ? */
		return 1;
	return oe_get_size_slow(pack, lhs) > rhs;
}

/* Return 0 if we will bust the pack-size limit */
static unsigned long write_no_reuse_object(struct hashfile *f, struct object_entry *entry,
					   unsigned long limit, int usable_delta)
{
	unsigned long size, datalen;
	unsigned char header[MAX_PACK_OBJECT_HEADER],
		      dheader[MAX_PACK_OBJECT_HEADER];
	unsigned hdrlen;
	enum object_type type;
	void *buf;
	struct git_istream *st = NULL;
	const unsigned hashsz = the_hash_algo->rawsz;

	if (!usable_delta) {
		if (oe_type(entry) == OBJ_BLOB &&
		    oe_size_greater_than(&to_pack, entry,
					 repo_settings_get_big_file_threshold(the_repository)) &&
		    (st = open_istream(the_repository, &entry->idx.oid, &type,
				       &size, NULL)) != NULL)
			buf = NULL;
		else {
			buf = odb_read_object(the_repository->objects,
					      &entry->idx.oid, &type,
					      &size);
			if (!buf)
				die(_("unable to read %s"),
				    oid_to_hex(&entry->idx.oid));
		}
		/*
		 * make sure no cached delta data remains from a
		 * previous attempt before a pack split occurred.
		 */
		FREE_AND_NULL(entry->delta_data);
		entry->z_delta_size = 0;
	} else if (entry->delta_data) {
		size = DELTA_SIZE(entry);
		buf = entry->delta_data;
		entry->delta_data = NULL;
		type = (allow_ofs_delta && DELTA(entry)->idx.offset) ?
			OBJ_OFS_DELTA : OBJ_REF_DELTA;
	} else {
		buf = get_delta(entry);
		size = DELTA_SIZE(entry);
		type = (allow_ofs_delta && DELTA(entry)->idx.offset) ?
			OBJ_OFS_DELTA : OBJ_REF_DELTA;
	}

	if (st)	/* large blob case, just assume we don't compress well */
		datalen = size;
	else if (entry->z_delta_size)
		datalen = entry->z_delta_size;
	else
		datalen = do_compress(&buf, size);

	/*
	 * The object header is a byte of 'type' followed by zero or
	 * more bytes of length.
	 */
	hdrlen = encode_in_pack_object_header(header, sizeof(header),
					      type, size);

	if (type == OBJ_OFS_DELTA) {
		/*
		 * Deltas with relative base contain an additional
		 * encoding of the relative offset for the delta
		 * base from this object's position in the pack.
		 */
		off_t ofs = entry->idx.offset - DELTA(entry)->idx.offset;
		unsigned pos = sizeof(dheader) - 1;
		dheader[pos] = ofs & 127;
		while (ofs >>= 7)
			dheader[--pos] = 128 | (--ofs & 127);
		if (limit && hdrlen + sizeof(dheader) - pos + datalen + hashsz >= limit) {
			if (st)
				close_istream(st);
			free(buf);
			return 0;
		}
		hashwrite(f, header, hdrlen);
		hashwrite(f, dheader + pos, sizeof(dheader) - pos);
		hdrlen += sizeof(dheader) - pos;
	} else if (type == OBJ_REF_DELTA) {
		/*
		 * Deltas with a base reference contain
		 * additional bytes for the base object ID.
		 */
		if (limit && hdrlen + hashsz + datalen + hashsz >= limit) {
			if (st)
				close_istream(st);
			free(buf);
			return 0;
		}
		hashwrite(f, header, hdrlen);
		hashwrite(f, DELTA(entry)->idx.oid.hash, hashsz);
		hdrlen += hashsz;
	} else {
		if (limit && hdrlen + datalen + hashsz >= limit) {
			if (st)
				close_istream(st);
			free(buf);
			return 0;
		}
		hashwrite(f, header, hdrlen);
	}
	if (st) {
		datalen = write_large_blob_data(st, f, &entry->idx.oid);
		close_istream(st);
	} else {
		hashwrite(f, buf, datalen);
		free(buf);
	}

	return hdrlen + datalen;
}

/* Return 0 if we will bust the pack-size limit */
static off_t write_reuse_object(struct hashfile *f, struct object_entry *entry,
				unsigned long limit, int usable_delta)
{
	struct packed_git *p = IN_PACK(entry);
	struct pack_window *w_curs = NULL;
	uint32_t pos;
	off_t offset;
	enum object_type type = oe_type(entry);
	off_t datalen;
	unsigned char header[MAX_PACK_OBJECT_HEADER],
		      dheader[MAX_PACK_OBJECT_HEADER];
	unsigned hdrlen;
	const unsigned hashsz = the_hash_algo->rawsz;
	unsigned long entry_size = SIZE(entry);

	if (DELTA(entry))
		type = (allow_ofs_delta && DELTA(entry)->idx.offset) ?
			OBJ_OFS_DELTA : OBJ_REF_DELTA;
	hdrlen = encode_in_pack_object_header(header, sizeof(header),
					      type, entry_size);

	offset = entry->in_pack_offset;
	if (offset_to_pack_pos(p, offset, &pos) < 0)
		die(_("write_reuse_object: could not locate %s, expected at "
		      "offset %"PRIuMAX" in pack %s"),
		    oid_to_hex(&entry->idx.oid), (uintmax_t)offset,
		    p->pack_name);
	datalen = pack_pos_to_offset(p, pos + 1) - offset;
	if (!pack_to_stdout && p->index_version > 1 &&
	    check_pack_crc(p, &w_curs, offset, datalen,
			   pack_pos_to_index(p, pos))) {
		error(_("bad packed object CRC for %s"),
		      oid_to_hex(&entry->idx.oid));
		unuse_pack(&w_curs);
		return write_no_reuse_object(f, entry, limit, usable_delta);
	}

	offset += entry->in_pack_header_size;
	datalen -= entry->in_pack_header_size;

	if (!pack_to_stdout && p->index_version == 1 &&
	    check_pack_inflate(p, &w_curs, offset, datalen, entry_size)) {
		error(_("corrupt packed object for %s"),
		      oid_to_hex(&entry->idx.oid));
		unuse_pack(&w_curs);
		return write_no_reuse_object(f, entry, limit, usable_delta);
	}

	if (type == OBJ_OFS_DELTA) {
		off_t ofs = entry->idx.offset - DELTA(entry)->idx.offset;
		unsigned pos = sizeof(dheader) - 1;
		dheader[pos] = ofs & 127;
		while (ofs >>= 7)
			dheader[--pos] = 128 | (--ofs & 127);
		if (limit && hdrlen + sizeof(dheader) - pos + datalen + hashsz >= limit) {
			unuse_pack(&w_curs);
			return 0;
		}
		hashwrite(f, header, hdrlen);
		hashwrite(f, dheader + pos, sizeof(dheader) - pos);
		hdrlen += sizeof(dheader) - pos;
		reused_delta++;
	} else if (type == OBJ_REF_DELTA) {
		if (limit && hdrlen + hashsz + datalen + hashsz >= limit) {
			unuse_pack(&w_curs);
			return 0;
		}
		hashwrite(f, header, hdrlen);
		hashwrite(f, DELTA(entry)->idx.oid.hash, hashsz);
		hdrlen += hashsz;
		reused_delta++;
	} else {
		if (limit && hdrlen + datalen + hashsz >= limit) {
			unuse_pack(&w_curs);
			return 0;
		}
		hashwrite(f, header, hdrlen);
	}
	copy_pack_data(f, p, &w_curs, offset, datalen);
	unuse_pack(&w_curs);
	reused++;
	return hdrlen + datalen;
}

/* Return 0 if we will bust the pack-size limit */
static off_t write_object(struct hashfile *f,
			  struct object_entry *entry,
			  off_t write_offset)
{
	unsigned long limit;
	off_t len;
	int usable_delta, to_reuse;

	if (!pack_to_stdout)
		crc32_begin(f);

	/* apply size limit if limited packsize and not first object */
	if (!pack_size_limit || !nr_written)
		limit = 0;
	else if (pack_size_limit <= write_offset)
		/*
		 * the earlier object did not fit the limit; avoid
		 * mistaking this with unlimited (i.e. limit = 0).
		 */
		limit = 1;
	else
		limit = pack_size_limit - write_offset;

	if (!DELTA(entry))
		usable_delta = 0;	/* no delta */
	else if (!pack_size_limit)
	       usable_delta = 1;	/* unlimited packfile */
	else if (DELTA(entry)->idx.offset == (off_t)-1)
		usable_delta = 0;	/* base was written to another pack */
	else if (DELTA(entry)->idx.offset)
		usable_delta = 1;	/* base already exists in this pack */
	else
		usable_delta = 0;	/* base could end up in another pack */

	if (!reuse_object)
		to_reuse = 0;	/* explicit */
	else if (!IN_PACK(entry))
		to_reuse = 0;	/* can't reuse what we don't have */
	else if (oe_type(entry) == OBJ_REF_DELTA ||
		 oe_type(entry) == OBJ_OFS_DELTA)
				/* check_object() decided it for us ... */
		to_reuse = usable_delta;
				/* ... but pack split may override that */
	else if (oe_type(entry) != entry->in_pack_type)
		to_reuse = 0;	/* pack has delta which is unusable */
	else if (DELTA(entry))
		to_reuse = 0;	/* we want to pack afresh */
	else
		to_reuse = 1;	/* we have it in-pack undeltified,
				 * and we do not need to deltify it.
				 */

	if (!to_reuse)
		len = write_no_reuse_object(f, entry, limit, usable_delta);
	else
		len = write_reuse_object(f, entry, limit, usable_delta);
	if (!len)
		return 0;

	if (usable_delta)
		written_delta++;
	written++;
	if (!pack_to_stdout)
		entry->idx.crc32 = crc32_end(f);
	return len;
}

enum write_one_status {
	WRITE_ONE_SKIP = -1, /* already written */
	WRITE_ONE_BREAK = 0, /* writing this will bust the limit; not written */
	WRITE_ONE_WRITTEN = 1, /* normal */
	WRITE_ONE_RECURSIVE = 2 /* already scheduled to be written */
};

static enum write_one_status write_one(struct hashfile *f,
				       struct object_entry *e,
				       off_t *offset)
{
	off_t size;
	int recursing;

	/*
	 * we set offset to 1 (which is an impossible value) to mark
	 * the fact that this object is involved in "write its base
	 * first before writing a deltified object" recursion.
	 */
	recursing = (e->idx.offset == 1);
	if (recursing) {
		warning(_("recursive delta detected for object %s"),
			oid_to_hex(&e->idx.oid));
		return WRITE_ONE_RECURSIVE;
	} else if (e->idx.offset || e->preferred_base) {
		/* offset is non zero if object is written already. */
		return WRITE_ONE_SKIP;
	}

	/* if we are deltified, write out base object first. */
	if (DELTA(e)) {
		e->idx.offset = 1; /* now recurse */
		switch (write_one(f, DELTA(e), offset)) {
		case WRITE_ONE_RECURSIVE:
			/* we cannot depend on this one */
			SET_DELTA(e, NULL);
			break;
		default:
			break;
		case WRITE_ONE_BREAK:
			e->idx.offset = recursing;
			return WRITE_ONE_BREAK;
		}
	}

	e->idx.offset = *offset;
	size = write_object(f, e, *offset);
	if (!size) {
		e->idx.offset = recursing;
		return WRITE_ONE_BREAK;
	}
	written_list[nr_written++] = &e->idx;

	/* make sure off_t is sufficiently large not to wrap */
	if (signed_add_overflows(*offset, size))
		die(_("pack too large for current definition of off_t"));
	*offset += size;
	return WRITE_ONE_WRITTEN;
}

static int mark_tagged(const char *path UNUSED, const char *referent UNUSED, const struct object_id *oid,
		       int flag UNUSED, void *cb_data UNUSED)
{
	struct object_id peeled;
	struct object_entry *entry = packlist_find(&to_pack, oid);

	if (entry)
		entry->tagged = 1;
	if (!peel_iterated_oid(the_repository, oid, &peeled)) {
		entry = packlist_find(&to_pack, &peeled);
		if (entry)
			entry->tagged = 1;
	}
	return 0;
}

static inline unsigned char oe_layer(struct packing_data *pack,
				     struct object_entry *e)
{
	if (!pack->layer)
		return 0;
	return pack->layer[e - pack->objects];
}

static inline void add_to_write_order(struct object_entry **wo,
			       unsigned int *endp,
			       struct object_entry *e)
{
	if (e->filled || oe_layer(&to_pack, e) != write_layer)
		return;
	wo[(*endp)++] = e;
	e->filled = 1;
}

static void add_descendants_to_write_order(struct object_entry **wo,
					   unsigned int *endp,
					   struct object_entry *e)
{
	int add_to_order = 1;
	while (e) {
		if (add_to_order) {
			struct object_entry *s;
			/* add this node... */
			add_to_write_order(wo, endp, e);
			/* all its siblings... */
			for (s = DELTA_SIBLING(e); s; s = DELTA_SIBLING(s)) {
				add_to_write_order(wo, endp, s);
			}
		}
		/* drop down a level to add left subtree nodes if possible */
		if (DELTA_CHILD(e)) {
			add_to_order = 1;
			e = DELTA_CHILD(e);
		} else {
			add_to_order = 0;
			/* our sibling might have some children, it is next */
			if (DELTA_SIBLING(e)) {
				e = DELTA_SIBLING(e);
				continue;
			}
			/* go back to our parent node */
			e = DELTA(e);
			while (e && !DELTA_SIBLING(e)) {
				/* we're on the right side of a subtree, keep
				 * going up until we can go right again */
				e = DELTA(e);
			}
			if (!e) {
				/* done- we hit our original root node */
				return;
			}
			/* pass it off to sibling at this level */
			e = DELTA_SIBLING(e);
		}
	};
}

static void add_family_to_write_order(struct object_entry **wo,
				      unsigned int *endp,
				      struct object_entry *e)
{
	struct object_entry *root;

	for (root = e; DELTA(root); root = DELTA(root))
		; /* nothing */
	add_descendants_to_write_order(wo, endp, root);
}

static void compute_layer_order(struct object_entry **wo, unsigned int *wo_end)
{
	unsigned int i, last_untagged;
	struct object_entry *objects = to_pack.objects;

	for (i = 0; i < to_pack.nr_objects; i++) {
		if (objects[i].tagged)
			break;
		add_to_write_order(wo, wo_end, &objects[i]);
	}
	last_untagged = i;

	/*
	 * Then fill all the tagged tips.
	 */
	for (; i < to_pack.nr_objects; i++) {
		if (objects[i].tagged)
			add_to_write_order(wo, wo_end, &objects[i]);
	}

	/*
	 * And then all remaining commits and tags.
	 */
	for (i = last_untagged; i < to_pack.nr_objects; i++) {
		if (oe_type(&objects[i]) != OBJ_COMMIT &&
		    oe_type(&objects[i]) != OBJ_TAG)
			continue;
		add_to_write_order(wo, wo_end, &objects[i]);
	}

	/*
	 * And then all the trees.
	 */
	for (i = last_untagged; i < to_pack.nr_objects; i++) {
		if (oe_type(&objects[i]) != OBJ_TREE)
			continue;
		add_to_write_order(wo, wo_end, &objects[i]);
	}

	/*
	 * Finally all the rest in really tight order
	 */
	for (i = last_untagged; i < to_pack.nr_objects; i++) {
		if (!objects[i].filled && oe_layer(&to_pack, &objects[i]) == write_layer)
			add_family_to_write_order(wo, wo_end, &objects[i]);
	}
}

static struct object_entry **compute_write_order(void)
{
	uint32_t max_layers = 1;
	unsigned int i, wo_end;

	struct object_entry **wo;
	struct object_entry *objects = to_pack.objects;

	for (i = 0; i < to_pack.nr_objects; i++) {
		objects[i].tagged = 0;
		objects[i].filled = 0;
		SET_DELTA_CHILD(&objects[i], NULL);
		SET_DELTA_SIBLING(&objects[i], NULL);
	}

	/*
	 * Fully connect delta_child/delta_sibling network.
	 * Make sure delta_sibling is sorted in the original
	 * recency order.
	 */
	for (i = to_pack.nr_objects; i > 0;) {
		struct object_entry *e = &objects[--i];
		if (!DELTA(e))
			continue;
		/* Mark me as the first child */
		e->delta_sibling_idx = DELTA(e)->delta_child_idx;
		SET_DELTA_CHILD(DELTA(e), e);
	}

	/*
	 * Mark objects that are at the tip of tags.
	 */
	refs_for_each_tag_ref(get_main_ref_store(the_repository), mark_tagged,
			      NULL);

	if (use_delta_islands) {
		max_layers = compute_pack_layers(&to_pack);
		free_island_marks();
	}

	ALLOC_ARRAY(wo, to_pack.nr_objects);
	wo_end = 0;

	for (; write_layer < max_layers; ++write_layer)
		compute_layer_order(wo, &wo_end);

	if (wo_end != to_pack.nr_objects)
		die(_("ordered %u objects, expected %"PRIu32),
		    wo_end, to_pack.nr_objects);

	return wo;
}


/*
 * A reused set of objects. All objects in a chunk have the same
 * relative position in the original packfile and the generated
 * packfile.
 */

static struct reused_chunk {
	/* The offset of the first object of this chunk in the original
	 * packfile. */
	off_t original;
	/* The difference for "original" minus the offset of the first object of
	 * this chunk in the generated packfile. */
	off_t difference;
} *reused_chunks;
static int reused_chunks_nr;
static int reused_chunks_alloc;

static void record_reused_object(off_t where, off_t offset)
{
	if (reused_chunks_nr && reused_chunks[reused_chunks_nr-1].difference == offset)
		return;

	ALLOC_GROW(reused_chunks, reused_chunks_nr + 1,
		   reused_chunks_alloc);
	reused_chunks[reused_chunks_nr].original = where;
	reused_chunks[reused_chunks_nr].difference = offset;
	reused_chunks_nr++;
}

/*
 * Binary search to find the chunk that "where" is in. Note
 * that we're not looking for an exact match, just the first
 * chunk that contains it (which implicitly ends at the start
 * of the next chunk.
 */
static off_t find_reused_offset(off_t where)
{
	int lo = 0, hi = reused_chunks_nr;
	while (lo < hi) {
		int mi = lo + ((hi - lo) / 2);
		if (where == reused_chunks[mi].original)
			return reused_chunks[mi].difference;
		if (where < reused_chunks[mi].original)
			hi = mi;
		else
			lo = mi + 1;
	}

	/*
	 * The first chunk starts at zero, so we can't have gone below
	 * there.
	 */
	assert(lo);
	return reused_chunks[lo-1].difference;
}

static void write_reused_pack_one(struct packed_git *reuse_packfile,
				  size_t pos, struct hashfile *out,
				  off_t pack_start,
				  struct pack_window **w_curs)
{
	off_t offset, next, cur;
	enum object_type type;
	unsigned long size;

	offset = pack_pos_to_offset(reuse_packfile, pos);
	next = pack_pos_to_offset(reuse_packfile, pos + 1);

	record_reused_object(offset,
			     offset - (hashfile_total(out) - pack_start));

	cur = offset;
	type = unpack_object_header(reuse_packfile, w_curs, &cur, &size);
	assert(type >= 0);

	if (type == OBJ_OFS_DELTA) {
		off_t base_offset;
		off_t fixup;

		unsigned char header[MAX_PACK_OBJECT_HEADER];
		unsigned len;

		base_offset = get_delta_base(reuse_packfile, w_curs, &cur, type, offset);
		assert(base_offset != 0);

		/* Convert to REF_DELTA if we must... */
		if (!allow_ofs_delta) {
			uint32_t base_pos;
			struct object_id base_oid;

			if (offset_to_pack_pos(reuse_packfile, base_offset, &base_pos) < 0)
				die(_("expected object at offset %"PRIuMAX" "
				      "in pack %s"),
				    (uintmax_t)base_offset,
				    reuse_packfile->pack_name);

			nth_packed_object_id(&base_oid, reuse_packfile,
					     pack_pos_to_index(reuse_packfile, base_pos));

			len = encode_in_pack_object_header(header, sizeof(header),
							   OBJ_REF_DELTA, size);
			hashwrite(out, header, len);
			hashwrite(out, base_oid.hash, the_hash_algo->rawsz);
			copy_pack_data(out, reuse_packfile, w_curs, cur, next - cur);
			return;
		}

		/* Otherwise see if we need to rewrite the offset... */
		fixup = find_reused_offset(offset) -
			find_reused_offset(base_offset);
		if (fixup) {
			unsigned char ofs_header[MAX_PACK_OBJECT_HEADER];
			unsigned i, ofs_len;
			off_t ofs = offset - base_offset - fixup;

			len = encode_in_pack_object_header(header, sizeof(header),
							   OBJ_OFS_DELTA, size);

			i = sizeof(ofs_header) - 1;
			ofs_header[i] = ofs & 127;
			while (ofs >>= 7)
				ofs_header[--i] = 128 | (--ofs & 127);

			ofs_len = sizeof(ofs_header) - i;

			hashwrite(out, header, len);
			hashwrite(out, ofs_header + sizeof(ofs_header) - ofs_len, ofs_len);
			copy_pack_data(out, reuse_packfile, w_curs, cur, next - cur);
			return;
		}

		/* ...otherwise we have no fixup, and can write it verbatim */
	}

	copy_pack_data(out, reuse_packfile, w_curs, offset, next - offset);
}

static size_t write_reused_pack_verbatim(struct bitmapped_pack *reuse_packfile,
					 struct hashfile *out,
					 struct pack_window **w_curs)
{
	size_t pos = 0;
	size_t end;

	if (reuse_packfile->bitmap_pos) {
		/*
		 * We can't reuse whole chunks verbatim out of
		 * non-preferred packs since we can't guarantee that
		 * all duplicate objects were resolved in favor of
		 * that pack.
		 *
		 * Even if we have a whole eword_t worth of bits that
		 * could be reused, there may be objects between the
		 * objects corresponding to the first and last bit of
		 * that word which were selected from a different
		 * pack, causing us to send duplicate or unwanted
		 * objects.
		 *
		 * Handle non-preferred packs from within
		 * write_reused_pack(), which inspects and reuses
		 * individual bits.
		 */
		return reuse_packfile->bitmap_pos / BITS_IN_EWORD;
	}

	/*
	 * Only read through the last word whose bits all correspond
	 * to objects in the given packfile, since we must stop at a
	 * word boundary.
	 *
	 * If there is no whole word to read (i.e. the packfile
	 * contains fewer than BITS_IN_EWORD objects), then we'll
	 * inspect bits one-by-one in write_reused_pack().
	 */
	end = reuse_packfile->bitmap_nr / BITS_IN_EWORD;
	if (reuse_packfile_bitmap->word_alloc < end)
		BUG("fewer words than expected in reuse_packfile_bitmap");

	while (pos < end && reuse_packfile_bitmap->words[pos] == (eword_t)~0)
		pos++;

	if (pos) {
		off_t to_write;

		written = (pos * BITS_IN_EWORD);
		to_write = pack_pos_to_offset(reuse_packfile->p, written)
			- sizeof(struct pack_header);

		/* We're recording one chunk, not one object. */
		record_reused_object(sizeof(struct pack_header), 0);
		hashflush(out);
		copy_pack_data(out, reuse_packfile->p, w_curs,
			sizeof(struct pack_header), to_write);

		display_progress(progress_state, written);
	}
	return pos;
}

static void write_reused_pack(struct bitmapped_pack *reuse_packfile,
			      struct hashfile *f)
{
	size_t i = reuse_packfile->bitmap_pos / BITS_IN_EWORD;
	uint32_t offset;
	off_t pack_start = hashfile_total(f) - sizeof(struct pack_header);
	struct pack_window *w_curs = NULL;

	if (allow_ofs_delta)
		i = write_reused_pack_verbatim(reuse_packfile, f, &w_curs);

	for (; i < reuse_packfile_bitmap->word_alloc; ++i) {
		eword_t word = reuse_packfile_bitmap->words[i];
		size_t pos = (i * BITS_IN_EWORD);

		for (offset = 0; offset < BITS_IN_EWORD; ++offset) {
			uint32_t pack_pos;
			if ((word >> offset) == 0)
				break;

			offset += ewah_bit_ctz64(word >> offset);
			if (pos + offset < reuse_packfile->bitmap_pos)
				continue;
			if (pos + offset >= reuse_packfile->bitmap_pos + reuse_packfile->bitmap_nr)
				goto done;

			if (reuse_packfile->bitmap_pos) {
				/*
				 * When doing multi-pack reuse on a
				 * non-preferred pack, translate bit positions
				 * from the MIDX pseudo-pack order back to their
				 * pack-relative positions before attempting
				 * reuse.
				 */
				struct multi_pack_index *m = reuse_packfile->from_midx;
				uint32_t midx_pos;
				off_t pack_ofs;

				if (!m)
					BUG("non-zero bitmap position without MIDX");

				midx_pos = pack_pos_to_midx(m, pos + offset);
				pack_ofs = nth_midxed_offset(m, midx_pos);

				if (offset_to_pack_pos(reuse_packfile->p,
						       pack_ofs, &pack_pos) < 0)
					BUG("could not find expected object at offset %"PRIuMAX" in pack %s",
					    (uintmax_t)pack_ofs,
					    pack_basename(reuse_packfile->p));
			} else {
				/*
				 * Can use bit positions directly, even for MIDX
				 * bitmaps. See comment in try_partial_reuse()
				 * for why.
				 */
				pack_pos = pos + offset;
			}

			write_reused_pack_one(reuse_packfile->p, pack_pos, f,
					      pack_start, &w_curs);
			display_progress(progress_state, ++written);
		}
	}

done:
	unuse_pack(&w_curs);
}

static void write_excluded_by_configs(void)
{
	struct oidset_iter iter;
	const struct object_id *oid;

	oidset_iter_init(&excluded_by_config, &iter);
	while ((oid = oidset_iter_next(&iter))) {
		struct configured_exclusion *ex =
			oidmap_get(&configured_exclusions, oid);

		if (!ex)
			BUG("configured exclusion wasn't configured");
		write_in_full(1, ex->pack_hash_hex, strlen(ex->pack_hash_hex));
		write_in_full(1, " ", 1);
		write_in_full(1, ex->uri, strlen(ex->uri));
		write_in_full(1, "\n", 1);
	}
}

static const char no_split_warning[] = N_(
"disabling bitmap writing, packs are split due to pack.packSizeLimit"
);

static void write_pack_file(void)
{
	uint32_t i = 0, j;
	struct hashfile *f;
	off_t offset;
	uint32_t nr_remaining = nr_result;
	time_t last_mtime = 0;
	struct object_entry **write_order;

	if (progress > pack_to_stdout)
		progress_state = start_progress(the_repository,
						_("Writing objects"), nr_result);
	ALLOC_ARRAY(written_list, to_pack.nr_objects);
	write_order = compute_write_order();

	do {
		unsigned char hash[GIT_MAX_RAWSZ];
		char *pack_tmp_name = NULL;

		if (pack_to_stdout)
			f = hashfd_throughput(the_repository->hash_algo, 1,
					      "<stdout>", progress_state);
		else
			f = create_tmp_packfile(the_repository, &pack_tmp_name);

		offset = write_pack_header(f, nr_remaining);

		if (reuse_packfiles_nr) {
			assert(pack_to_stdout);
			for (j = 0; j < reuse_packfiles_nr; j++) {
				reused_chunks_nr = 0;
				write_reused_pack(&reuse_packfiles[j], f);
				if (reused_chunks_nr)
					reuse_packfiles_used_nr++;
			}
			offset = hashfile_total(f);
		}

		nr_written = 0;
		for (; i < to_pack.nr_objects; i++) {
			struct object_entry *e = write_order[i];
			if (write_one(f, e, &offset) == WRITE_ONE_BREAK)
				break;
			display_progress(progress_state, written);
		}

		if (pack_to_stdout) {
			/*
			 * We never fsync when writing to stdout since we may
			 * not be writing to an actual pack file. For instance,
			 * the upload-pack code passes a pipe here. Calling
			 * fsync on a pipe results in unnecessary
			 * synchronization with the reader on some platforms.
			 */
			finalize_hashfile(f, hash, FSYNC_COMPONENT_NONE,
					  CSUM_HASH_IN_STREAM | CSUM_CLOSE);
		} else if (nr_written == nr_remaining) {
			finalize_hashfile(f, hash, FSYNC_COMPONENT_PACK,
					  CSUM_HASH_IN_STREAM | CSUM_FSYNC | CSUM_CLOSE);
		} else {
			/*
			 * If we wrote the wrong number of entries in the
			 * header, rewrite it like in fast-import.
			 */

			int fd = finalize_hashfile(f, hash, FSYNC_COMPONENT_PACK, 0);
			fixup_pack_header_footer(the_hash_algo, fd, hash,
						 pack_tmp_name, nr_written,
						 hash, offset);
			close(fd);
			if (write_bitmap_index) {
				if (write_bitmap_index != WRITE_BITMAP_QUIET)
					warning(_(no_split_warning));
				write_bitmap_index = 0;
			}
		}

		if (!pack_to_stdout) {
			struct stat st;
			struct strbuf tmpname = STRBUF_INIT;
			struct bitmap_writer bitmap_writer;
			char *idx_tmp_name = NULL;

			/*
			 * Packs are runtime accessed in their mtime
			 * order since newer packs are more likely to contain
			 * younger objects.  So if we are creating multiple
			 * packs then we should modify the mtime of later ones
			 * to preserve this property.
			 */
			if (stat(pack_tmp_name, &st) < 0) {
				warning_errno(_("failed to stat %s"), pack_tmp_name);
			} else if (!last_mtime) {
				last_mtime = st.st_mtime;
			} else {
				struct utimbuf utb;
				utb.actime = st.st_atime;
				utb.modtime = --last_mtime;
				if (utime(pack_tmp_name, &utb) < 0)
					warning_errno(_("failed utime() on %s"), pack_tmp_name);
			}

			strbuf_addf(&tmpname, "%s-%s.", base_name,
				    hash_to_hex(hash));

			if (write_bitmap_index) {
				bitmap_writer_init(&bitmap_writer,
						   the_repository, &to_pack,
						   NULL);
				bitmap_writer_set_checksum(&bitmap_writer, hash);
				bitmap_writer_build_type_index(&bitmap_writer,
							       written_list);
			}

			if (cruft)
				pack_idx_opts.flags |= WRITE_MTIMES;

			stage_tmp_packfiles(the_repository, &tmpname,
					    pack_tmp_name, written_list,
					    nr_written, &to_pack,
					    &pack_idx_opts, hash,
					    &idx_tmp_name);

			if (write_bitmap_index) {
				size_t tmpname_len = tmpname.len;

				strbuf_addstr(&tmpname, "bitmap");
				stop_progress(&progress_state);

				bitmap_writer_show_progress(&bitmap_writer,
							    progress);
				bitmap_writer_select_commits(&bitmap_writer,
							     indexed_commits,
							     indexed_commits_nr);
				if (bitmap_writer_build(&bitmap_writer) < 0)
					die(_("failed to write bitmap index"));
				bitmap_writer_finish(&bitmap_writer,
						     written_list,
						     tmpname.buf, write_bitmap_options);
				bitmap_writer_free(&bitmap_writer);
				write_bitmap_index = 0;
				strbuf_setlen(&tmpname, tmpname_len);
			}

			rename_tmp_packfile_idx(the_repository, &tmpname, &idx_tmp_name);

			free(idx_tmp_name);
			strbuf_release(&tmpname);
			free(pack_tmp_name);
			puts(hash_to_hex(hash));
		}

		/* mark written objects as written to previous pack */
		for (j = 0; j < nr_written; j++) {
			written_list[j]->offset = (off_t)-1;
		}
		nr_remaining -= nr_written;
	} while (nr_remaining && i < to_pack.nr_objects);

	free(written_list);
	free(write_order);
	stop_progress(&progress_state);
	if (written != nr_result)
		die(_("wrote %"PRIu32" objects while expecting %"PRIu32),
		    written, nr_result);
	trace2_data_intmax("pack-objects", the_repository,
			   "write_pack_file/wrote", nr_result);
}

static int no_try_delta(const char *path)
{
	static struct attr_check *check;

	if (!check)
		check = attr_check_initl("delta", NULL);
	git_check_attr(the_repository->index, path, check);
	if (ATTR_FALSE(check->items[0].value))
		return 1;
	return 0;
}

/*
 * When adding an object, check whether we have already added it
 * to our packing list. If so, we can skip. However, if we are
 * being asked to excludei t, but the previous mention was to include
 * it, make sure to adjust its flags and tweak our numbers accordingly.
 *
 * As an optimization, we pass out the index position where we would have
 * found the item, since that saves us from having to look it up again a
 * few lines later when we want to add the new entry.
 */
static int have_duplicate_entry(const struct object_id *oid,
				int exclude)
{
	struct object_entry *entry;

	if (reuse_packfile_bitmap &&
	    bitmap_walk_contains(bitmap_git, reuse_packfile_bitmap, oid))
		return 1;

	entry = packlist_find(&to_pack, oid);
	if (!entry)
		return 0;

	if (exclude) {
		if (!entry->preferred_base)
			nr_result--;
		entry->preferred_base = 1;
	}

	return 1;
}

static int want_cruft_object_mtime(struct repository *r,
				   const struct object_id *oid,
				   unsigned flags, uint32_t mtime)
{
	struct packed_git **cache;

	for (cache = kept_pack_cache(r, flags); *cache; cache++) {
		struct packed_git *p = *cache;
		off_t ofs;
		uint32_t candidate_mtime;

		ofs = find_pack_entry_one(oid, p);
		if (!ofs)
			continue;

		/*
		 * We have a copy of the object 'oid' in a non-cruft
		 * pack. We can avoid packing an additional copy
		 * regardless of what the existing copy's mtime is since
		 * it is outside of a cruft pack.
		 */
		if (!p->is_cruft)
			return 0;

		/*
		 * If we have a copy of the object 'oid' in a cruft
		 * pack, then either read the cruft pack's mtime for
		 * that object, or, if that can't be loaded, assume the
		 * pack's mtime itself.
		 */
		if (!load_pack_mtimes(p)) {
			uint32_t pos;
			if (offset_to_pack_pos(p, ofs, &pos) < 0)
				continue;
			candidate_mtime = nth_packed_mtime(p, pos);
		} else {
			candidate_mtime = p->mtime;
		}

		/*
		 * We have a surviving copy of the object in a cruft
		 * pack whose mtime is greater than or equal to the one
		 * we are considering. We can thus avoid packing an
		 * additional copy of that object.
		 */
		if (mtime <= candidate_mtime)
			return 0;
	}

	return -1;
}

static int want_found_object(const struct object_id *oid, int exclude,
			     struct packed_git *p, uint32_t mtime)
{
	if (exclude)
		return 1;
	if (incremental)
		return 0;

	if (!is_pack_valid(p))
		return -1;

	/*
	 * When asked to do --local (do not include an object that appears in a
	 * pack we borrow from elsewhere) or --honor-pack-keep (do not include
	 * an object that appears in a pack marked with .keep), finding a pack
	 * that matches the criteria is sufficient for us to decide to omit it.
	 * However, even if this pack does not satisfy the criteria, we need to
	 * make sure no copy of this object appears in _any_ pack that makes us
	 * to omit the object, so we need to check all the packs.
	 *
	 * We can however first check whether these options can possibly matter;
	 * if they do not matter we know we want the object in generated pack.
	 * Otherwise, we signal "-1" at the end to tell the caller that we do
	 * not know either way, and it needs to check more packs.
	 */

	/*
	 * Objects in packs borrowed from elsewhere are discarded regardless of
	 * if they appear in other packs that weren't borrowed.
	 */
	if (local && !p->pack_local)
		return 0;

	/*
	 * Then handle .keep first, as we have a fast(er) path there.
	 */
	if (ignore_packed_keep_on_disk || ignore_packed_keep_in_core) {
		/*
		 * Set the flags for the kept-pack cache to be the ones we want
		 * to ignore.
		 *
		 * That is, if we are ignoring objects in on-disk keep packs,
		 * then we want to search through the on-disk keep and ignore
		 * the in-core ones.
		 */
		unsigned flags = 0;
		if (ignore_packed_keep_on_disk)
			flags |= ON_DISK_KEEP_PACKS;
		if (ignore_packed_keep_in_core)
			flags |= IN_CORE_KEEP_PACKS;

		/*
		 * If the object is in a pack that we want to ignore, *and* we
		 * don't have any cruft packs that are being retained, we can
		 * abort quickly.
		 */
		if (!ignore_packed_keep_in_core_has_cruft) {
			if (ignore_packed_keep_on_disk && p->pack_keep)
				return 0;
			if (ignore_packed_keep_in_core && p->pack_keep_in_core)
				return 0;
			if (has_object_kept_pack(p->repo, oid, flags))
				return 0;
		} else {
			/*
			 * But if there is at least one cruft pack which
			 * is being kept, we only want to include the
			 * provided object if it has a strictly greater
			 * mtime than any existing cruft copy.
			 */
			if (!want_cruft_object_mtime(p->repo, oid, flags,
						     mtime))
				return 0;
		}
	}

	/*
	 * At this point we know definitively that either we don't care about
	 * keep-packs, or the object is not in one. Keep checking other
	 * conditions...
	 */
	if (!local || !have_non_local_packs)
		return 1;

	/* we don't know yet; keep looking for more packs */
	return -1;
}

static int want_object_in_pack_one(struct packed_git *p,
				   const struct object_id *oid,
				   int exclude,
				   struct packed_git **found_pack,
				   off_t *found_offset,
				   uint32_t found_mtime)
{
	off_t offset;

	if (p == *found_pack)
		offset = *found_offset;
	else
		offset = find_pack_entry_one(oid, p);

	if (offset) {
		if (!*found_pack) {
			if (!is_pack_valid(p))
				return -1;
			*found_offset = offset;
			*found_pack = p;
		}
		return want_found_object(oid, exclude, p, found_mtime);
	}
	return -1;
}

/*
 * Check whether we want the object in the pack (e.g., we do not want
 * objects found in non-local stores if the "--local" option was used).
 *
 * If the caller already knows an existing pack it wants to take the object
 * from, that is passed in *found_pack and *found_offset; otherwise this
 * function finds if there is any pack that has the object and returns the pack
 * and its offset in these variables.
 */
static int want_object_in_pack_mtime(const struct object_id *oid,
				     int exclude,
				     struct packed_git **found_pack,
				     off_t *found_offset,
				     uint32_t found_mtime)
{
	int want;
	struct odb_source *source;
	struct list_head *pos;

	if (!exclude && local) {
		/*
		 * Note that we start iterating at `sources->next` so that we
		 * skip the local object source.
		 */
		struct odb_source *source = the_repository->objects->sources->next;
		for (; source; source = source->next)
			if (has_loose_object(source, oid))
				return 0;
	}

	/*
	 * If we already know the pack object lives in, start checks from that
	 * pack - in the usual case when neither --local was given nor .keep files
	 * are present we will determine the answer right now.
	 */
	if (*found_pack) {
		want = want_found_object(oid, exclude, *found_pack,
					 found_mtime);
		if (want != -1)
			return want;

		*found_pack = NULL;
		*found_offset = 0;
	}

	odb_prepare_alternates(the_repository->objects);

	for (source = the_repository->objects->sources; source; source = source->next) {
		struct multi_pack_index *m = get_multi_pack_index(source);
		struct pack_entry e;

<<<<<<< HEAD
		if (m && fill_midx_entry(the_repository, oid, &e, m)) {
=======
		if (m && fill_midx_entry(m, oid, &e)) {
>>>>>>> 13296ac9
			want = want_object_in_pack_one(e.p, oid, exclude, found_pack, found_offset, found_mtime);
			if (want != -1)
				return want;
		}
	}

	list_for_each(pos, get_packed_git_mru(the_repository)) {
		struct packed_git *p = list_entry(pos, struct packed_git, mru);
		want = want_object_in_pack_one(p, oid, exclude, found_pack, found_offset, found_mtime);
		if (!exclude && want > 0)
			list_move(&p->mru,
				  get_packed_git_mru(the_repository));
		if (want != -1)
			return want;
	}

	if (uri_protocols.nr) {
		struct configured_exclusion *ex =
			oidmap_get(&configured_exclusions, oid);
		int i;
		const char *p;

		if (ex) {
			for (i = 0; i < uri_protocols.nr; i++) {
				if (skip_prefix(ex->uri,
						uri_protocols.items[i].string,
						&p) &&
				    *p == ':') {
					oidset_insert(&excluded_by_config, oid);
					return 0;
				}
			}
		}
	}

	return 1;
}

static inline int want_object_in_pack(const struct object_id *oid,
				      int exclude,
				      struct packed_git **found_pack,
				      off_t *found_offset)
{
	return want_object_in_pack_mtime(oid, exclude, found_pack, found_offset,
					 0);
}

static struct object_entry *create_object_entry(const struct object_id *oid,
						enum object_type type,
						uint32_t hash,
						int exclude,
						int no_try_delta,
						struct packed_git *found_pack,
						off_t found_offset)
{
	struct object_entry *entry;

	entry = packlist_alloc(&to_pack, oid);
	entry->hash = hash;
	oe_set_type(entry, type);
	if (exclude)
		entry->preferred_base = 1;
	else
		nr_result++;
	if (found_pack) {
		oe_set_in_pack(&to_pack, entry, found_pack);
		entry->in_pack_offset = found_offset;
	}

	entry->no_try_delta = no_try_delta;

	return entry;
}

static const char no_closure_warning[] = N_(
"disabling bitmap writing, as some objects are not being packed"
);

static int add_object_entry(const struct object_id *oid, enum object_type type,
			    const char *name, int exclude)
{
	struct packed_git *found_pack = NULL;
	off_t found_offset = 0;

	display_progress(progress_state, ++nr_seen);

	if (have_duplicate_entry(oid, exclude))
		return 0;

	if (!want_object_in_pack(oid, exclude, &found_pack, &found_offset)) {
		/* The pack is missing an object, so it will not have closure */
		if (write_bitmap_index) {
			if (write_bitmap_index != WRITE_BITMAP_QUIET)
				warning(_(no_closure_warning));
			write_bitmap_index = 0;
		}
		return 0;
	}

	create_object_entry(oid, type, pack_name_hash_fn(name),
			    exclude, name && no_try_delta(name),
			    found_pack, found_offset);
	return 1;
}

static int add_object_entry_from_bitmap(const struct object_id *oid,
					enum object_type type,
					int flags UNUSED, uint32_t name_hash,
					struct packed_git *pack, off_t offset,
					void *payload UNUSED)
{
	display_progress(progress_state, ++nr_seen);

	if (have_duplicate_entry(oid, 0))
		return 0;

	if (!want_object_in_pack(oid, 0, &pack, &offset))
		return 0;

	create_object_entry(oid, type, name_hash, 0, 0, pack, offset);
	return 1;
}

struct pbase_tree_cache {
	struct object_id oid;
	int ref;
	int temporary;
	void *tree_data;
	unsigned long tree_size;
};

static struct pbase_tree_cache *(pbase_tree_cache[256]);
static int pbase_tree_cache_ix(const struct object_id *oid)
{
	return oid->hash[0] % ARRAY_SIZE(pbase_tree_cache);
}
static int pbase_tree_cache_ix_incr(int ix)
{
	return (ix+1) % ARRAY_SIZE(pbase_tree_cache);
}

static struct pbase_tree {
	struct pbase_tree *next;
	/* This is a phony "cache" entry; we are not
	 * going to evict it or find it through _get()
	 * mechanism -- this is for the toplevel node that
	 * would almost always change with any commit.
	 */
	struct pbase_tree_cache pcache;
} *pbase_tree;

static struct pbase_tree_cache *pbase_tree_get(const struct object_id *oid)
{
	struct pbase_tree_cache *ent, *nent;
	void *data;
	unsigned long size;
	enum object_type type;
	int neigh;
	int my_ix = pbase_tree_cache_ix(oid);
	int available_ix = -1;

	/* pbase-tree-cache acts as a limited hashtable.
	 * your object will be found at your index or within a few
	 * slots after that slot if it is cached.
	 */
	for (neigh = 0; neigh < 8; neigh++) {
		ent = pbase_tree_cache[my_ix];
		if (ent && oideq(&ent->oid, oid)) {
			ent->ref++;
			return ent;
		}
		else if (((available_ix < 0) && (!ent || !ent->ref)) ||
			 ((0 <= available_ix) &&
			  (!ent && pbase_tree_cache[available_ix])))
			available_ix = my_ix;
		if (!ent)
			break;
		my_ix = pbase_tree_cache_ix_incr(my_ix);
	}

	/* Did not find one.  Either we got a bogus request or
	 * we need to read and perhaps cache.
	 */
	data = odb_read_object(the_repository->objects, oid, &type, &size);
	if (!data)
		return NULL;
	if (type != OBJ_TREE) {
		free(data);
		return NULL;
	}

	/* We need to either cache or return a throwaway copy */

	if (available_ix < 0)
		ent = NULL;
	else {
		ent = pbase_tree_cache[available_ix];
		my_ix = available_ix;
	}

	if (!ent) {
		nent = xmalloc(sizeof(*nent));
		nent->temporary = (available_ix < 0);
	}
	else {
		/* evict and reuse */
		free(ent->tree_data);
		nent = ent;
	}
	oidcpy(&nent->oid, oid);
	nent->tree_data = data;
	nent->tree_size = size;
	nent->ref = 1;
	if (!nent->temporary)
		pbase_tree_cache[my_ix] = nent;
	return nent;
}

static void pbase_tree_put(struct pbase_tree_cache *cache)
{
	if (!cache->temporary) {
		cache->ref--;
		return;
	}
	free(cache->tree_data);
	free(cache);
}

static size_t name_cmp_len(const char *name)
{
	return strcspn(name, "\n/");
}

static void add_pbase_object(struct tree_desc *tree,
			     const char *name,
			     size_t cmplen,
			     const char *fullname)
{
	struct name_entry entry;
	int cmp;

	while (tree_entry(tree,&entry)) {
		if (S_ISGITLINK(entry.mode))
			continue;
		cmp = tree_entry_len(&entry) != cmplen ? 1 :
		      memcmp(name, entry.path, cmplen);
		if (cmp > 0)
			continue;
		if (cmp < 0)
			return;
		if (name[cmplen] != '/') {
			add_object_entry(&entry.oid,
					 object_type(entry.mode),
					 fullname, 1);
			return;
		}
		if (S_ISDIR(entry.mode)) {
			struct tree_desc sub;
			struct pbase_tree_cache *tree;
			const char *down = name+cmplen+1;
			size_t downlen = name_cmp_len(down);

			tree = pbase_tree_get(&entry.oid);
			if (!tree)
				return;
			init_tree_desc(&sub, &tree->oid,
				       tree->tree_data, tree->tree_size);

			add_pbase_object(&sub, down, downlen, fullname);
			pbase_tree_put(tree);
		}
	}
}

static unsigned *done_pbase_paths;
static int done_pbase_paths_num;
static int done_pbase_paths_alloc;
static int done_pbase_path_pos(unsigned hash)
{
	int lo = 0;
	int hi = done_pbase_paths_num;
	while (lo < hi) {
		int mi = lo + (hi - lo) / 2;
		if (done_pbase_paths[mi] == hash)
			return mi;
		if (done_pbase_paths[mi] < hash)
			hi = mi;
		else
			lo = mi + 1;
	}
	return -lo-1;
}

static int check_pbase_path(unsigned hash)
{
	int pos = done_pbase_path_pos(hash);
	if (0 <= pos)
		return 1;
	pos = -pos - 1;
	ALLOC_GROW(done_pbase_paths,
		   done_pbase_paths_num + 1,
		   done_pbase_paths_alloc);
	done_pbase_paths_num++;
	if (pos < done_pbase_paths_num)
		MOVE_ARRAY(done_pbase_paths + pos + 1, done_pbase_paths + pos,
			   done_pbase_paths_num - pos - 1);
	done_pbase_paths[pos] = hash;
	return 0;
}

static void add_preferred_base_object(const char *name)
{
	struct pbase_tree *it;
	size_t cmplen;
	unsigned hash = pack_name_hash_fn(name);

	if (!num_preferred_base || check_pbase_path(hash))
		return;

	cmplen = name_cmp_len(name);
	for (it = pbase_tree; it; it = it->next) {
		if (cmplen == 0) {
			add_object_entry(&it->pcache.oid, OBJ_TREE, NULL, 1);
		}
		else {
			struct tree_desc tree;
			init_tree_desc(&tree, &it->pcache.oid,
				       it->pcache.tree_data, it->pcache.tree_size);
			add_pbase_object(&tree, name, cmplen, name);
		}
	}
}

static void add_preferred_base(struct object_id *oid)
{
	struct pbase_tree *it;
	void *data;
	unsigned long size;
	struct object_id tree_oid;

	if (window <= num_preferred_base++)
		return;

	data = odb_read_object_peeled(the_repository->objects, oid,
				      OBJ_TREE, &size, &tree_oid);
	if (!data)
		return;

	for (it = pbase_tree; it; it = it->next) {
		if (oideq(&it->pcache.oid, &tree_oid)) {
			free(data);
			return;
		}
	}

	CALLOC_ARRAY(it, 1);
	it->next = pbase_tree;
	pbase_tree = it;

	oidcpy(&it->pcache.oid, &tree_oid);
	it->pcache.tree_data = data;
	it->pcache.tree_size = size;
}

static void cleanup_preferred_base(void)
{
	struct pbase_tree *it;
	unsigned i;

	it = pbase_tree;
	pbase_tree = NULL;
	while (it) {
		struct pbase_tree *tmp = it;
		it = tmp->next;
		free(tmp->pcache.tree_data);
		free(tmp);
	}

	for (i = 0; i < ARRAY_SIZE(pbase_tree_cache); i++) {
		if (!pbase_tree_cache[i])
			continue;
		free(pbase_tree_cache[i]->tree_data);
		FREE_AND_NULL(pbase_tree_cache[i]);
	}

	FREE_AND_NULL(done_pbase_paths);
	done_pbase_paths_num = done_pbase_paths_alloc = 0;
}

/*
 * Return 1 iff the object specified by "delta" can be sent
 * literally as a delta against the base in "base_sha1". If
 * so, then *base_out will point to the entry in our packing
 * list, or NULL if we must use the external-base list.
 *
 * Depth value does not matter - find_deltas() will
 * never consider reused delta as the base object to
 * deltify other objects against, in order to avoid
 * circular deltas.
 */
static int can_reuse_delta(const struct object_id *base_oid,
			   struct object_entry *delta,
			   struct object_entry **base_out)
{
	struct object_entry *base;

	/*
	 * First see if we're already sending the base (or it's explicitly in
	 * our "excluded" list).
	 */
	base = packlist_find(&to_pack, base_oid);
	if (base) {
		if (!in_same_island(&delta->idx.oid, &base->idx.oid))
			return 0;
		*base_out = base;
		return 1;
	}

	/*
	 * Otherwise, reachability bitmaps may tell us if the receiver has it,
	 * even if it was buried too deep in history to make it into the
	 * packing list.
	 */
	if (thin && bitmap_has_oid_in_uninteresting(bitmap_git, base_oid)) {
		if (use_delta_islands) {
			if (!in_same_island(&delta->idx.oid, base_oid))
				return 0;
		}
		*base_out = NULL;
		return 1;
	}

	return 0;
}

static void prefetch_to_pack(uint32_t object_index_start) {
	struct oid_array to_fetch = OID_ARRAY_INIT;
	uint32_t i;

	for (i = object_index_start; i < to_pack.nr_objects; i++) {
		struct object_entry *entry = to_pack.objects + i;

		if (!odb_read_object_info_extended(the_repository->objects,
						   &entry->idx.oid,
						   NULL,
						   OBJECT_INFO_FOR_PREFETCH))
			continue;
		oid_array_append(&to_fetch, &entry->idx.oid);
	}
	promisor_remote_get_direct(the_repository,
				   to_fetch.oid, to_fetch.nr);
	oid_array_clear(&to_fetch);
}

static void check_object(struct object_entry *entry, uint32_t object_index)
{
	unsigned long canonical_size;
	enum object_type type;
	struct object_info oi = {.typep = &type, .sizep = &canonical_size};

	if (IN_PACK(entry)) {
		struct packed_git *p = IN_PACK(entry);
		struct pack_window *w_curs = NULL;
		int have_base = 0;
		struct object_id base_ref;
		struct object_entry *base_entry;
		unsigned long used, used_0;
		unsigned long avail;
		off_t ofs;
		unsigned char *buf, c;
		enum object_type type;
		unsigned long in_pack_size;

		buf = use_pack(p, &w_curs, entry->in_pack_offset, &avail);

		/*
		 * We want in_pack_type even if we do not reuse delta
		 * since non-delta representations could still be reused.
		 */
		used = unpack_object_header_buffer(buf, avail,
						   &type,
						   &in_pack_size);
		if (used == 0)
			goto give_up;

		if (type < 0)
			BUG("invalid type %d", type);
		entry->in_pack_type = type;

		/*
		 * Determine if this is a delta and if so whether we can
		 * reuse it or not.  Otherwise let's find out as cheaply as
		 * possible what the actual type and size for this object is.
		 */
		switch (entry->in_pack_type) {
		default:
			/* Not a delta hence we've already got all we need. */
			oe_set_type(entry, entry->in_pack_type);
			SET_SIZE(entry, in_pack_size);
			entry->in_pack_header_size = used;
			if (oe_type(entry) < OBJ_COMMIT || oe_type(entry) > OBJ_BLOB)
				goto give_up;
			unuse_pack(&w_curs);
			return;
		case OBJ_REF_DELTA:
			if (reuse_delta && !entry->preferred_base) {
				oidread(&base_ref,
					use_pack(p, &w_curs,
						 entry->in_pack_offset + used,
						 NULL),
					the_repository->hash_algo);
				have_base = 1;
			}
			entry->in_pack_header_size = used + the_hash_algo->rawsz;
			break;
		case OBJ_OFS_DELTA:
			buf = use_pack(p, &w_curs,
				       entry->in_pack_offset + used, NULL);
			used_0 = 0;
			c = buf[used_0++];
			ofs = c & 127;
			while (c & 128) {
				ofs += 1;
				if (!ofs || MSB(ofs, 7)) {
					error(_("delta base offset overflow in pack for %s"),
					      oid_to_hex(&entry->idx.oid));
					goto give_up;
				}
				c = buf[used_0++];
				ofs = (ofs << 7) + (c & 127);
			}
			ofs = entry->in_pack_offset - ofs;
			if (ofs <= 0 || ofs >= entry->in_pack_offset) {
				error(_("delta base offset out of bound for %s"),
				      oid_to_hex(&entry->idx.oid));
				goto give_up;
			}
			if (reuse_delta && !entry->preferred_base) {
				uint32_t pos;
				if (offset_to_pack_pos(p, ofs, &pos) < 0)
					goto give_up;
				if (!nth_packed_object_id(&base_ref, p,
							  pack_pos_to_index(p, pos)))
					have_base = 1;
			}
			entry->in_pack_header_size = used + used_0;
			break;
		}

		if (have_base &&
		    can_reuse_delta(&base_ref, entry, &base_entry)) {
			oe_set_type(entry, entry->in_pack_type);
			SET_SIZE(entry, in_pack_size); /* delta size */
			SET_DELTA_SIZE(entry, in_pack_size);

			if (base_entry) {
				SET_DELTA(entry, base_entry);
				entry->delta_sibling_idx = base_entry->delta_child_idx;
				SET_DELTA_CHILD(base_entry, entry);
			} else {
				SET_DELTA_EXT(entry, &base_ref);
			}

			unuse_pack(&w_curs);
			return;
		}

		if (oe_type(entry)) {
			off_t delta_pos;

			/*
			 * This must be a delta and we already know what the
			 * final object type is.  Let's extract the actual
			 * object size from the delta header.
			 */
			delta_pos = entry->in_pack_offset + entry->in_pack_header_size;
			canonical_size = get_size_from_delta(p, &w_curs, delta_pos);
			if (canonical_size == 0)
				goto give_up;
			SET_SIZE(entry, canonical_size);
			unuse_pack(&w_curs);
			return;
		}

		/*
		 * No choice but to fall back to the recursive delta walk
		 * with odb_read_object_info() to find about the object type
		 * at this point...
		 */
		give_up:
		unuse_pack(&w_curs);
	}

	if (odb_read_object_info_extended(the_repository->objects, &entry->idx.oid, &oi,
					  OBJECT_INFO_SKIP_FETCH_OBJECT | OBJECT_INFO_LOOKUP_REPLACE) < 0) {
		if (repo_has_promisor_remote(the_repository)) {
			prefetch_to_pack(object_index);
			if (odb_read_object_info_extended(the_repository->objects, &entry->idx.oid, &oi,
							  OBJECT_INFO_SKIP_FETCH_OBJECT | OBJECT_INFO_LOOKUP_REPLACE) < 0)
				type = -1;
		} else {
			type = -1;
		}
	}
	oe_set_type(entry, type);
	if (entry->type_valid) {
		SET_SIZE(entry, canonical_size);
	} else {
		/*
		 * Bad object type is checked in prepare_pack().  This is
		 * to permit a missing preferred base object to be ignored
		 * as a preferred base.  Doing so can result in a larger
		 * pack file, but the transfer will still take place.
		 */
	}
}

static int pack_offset_sort(const void *_a, const void *_b)
{
	const struct object_entry *a = *(struct object_entry **)_a;
	const struct object_entry *b = *(struct object_entry **)_b;
	const struct packed_git *a_in_pack = IN_PACK(a);
	const struct packed_git *b_in_pack = IN_PACK(b);

	/* avoid filesystem trashing with loose objects */
	if (!a_in_pack && !b_in_pack)
		return oidcmp(&a->idx.oid, &b->idx.oid);

	if (a_in_pack < b_in_pack)
		return -1;
	if (a_in_pack > b_in_pack)
		return 1;
	return a->in_pack_offset < b->in_pack_offset ? -1 :
			(a->in_pack_offset > b->in_pack_offset);
}

/*
 * Drop an on-disk delta we were planning to reuse. Naively, this would
 * just involve blanking out the "delta" field, but we have to deal
 * with some extra book-keeping:
 *
 *   1. Removing ourselves from the delta_sibling linked list.
 *
 *   2. Updating our size/type to the non-delta representation. These were
 *      either not recorded initially (size) or overwritten with the delta type
 *      (type) when check_object() decided to reuse the delta.
 *
 *   3. Resetting our delta depth, as we are now a base object.
 */
static void drop_reused_delta(struct object_entry *entry)
{
	unsigned *idx = &to_pack.objects[entry->delta_idx - 1].delta_child_idx;
	struct object_info oi = OBJECT_INFO_INIT;
	enum object_type type;
	unsigned long size;

	while (*idx) {
		struct object_entry *oe = &to_pack.objects[*idx - 1];

		if (oe == entry)
			*idx = oe->delta_sibling_idx;
		else
			idx = &oe->delta_sibling_idx;
	}
	SET_DELTA(entry, NULL);
	entry->depth = 0;

	oi.sizep = &size;
	oi.typep = &type;
	if (packed_object_info(the_repository, IN_PACK(entry), entry->in_pack_offset, &oi) < 0) {
		/*
		 * We failed to get the info from this pack for some reason;
		 * fall back to odb_read_object_info, which may find another copy.
		 * And if that fails, the error will be recorded in oe_type(entry)
		 * and dealt with in prepare_pack().
		 */
		oe_set_type(entry,
			    odb_read_object_info(the_repository->objects,
						 &entry->idx.oid, &size));
	} else {
		oe_set_type(entry, type);
	}
	SET_SIZE(entry, size);
}

/*
 * Follow the chain of deltas from this entry onward, throwing away any links
 * that cause us to hit a cycle (as determined by the DFS state flags in
 * the entries).
 *
 * We also detect too-long reused chains that would violate our --depth
 * limit.
 */
static void break_delta_chains(struct object_entry *entry)
{
	/*
	 * The actual depth of each object we will write is stored as an int,
	 * as it cannot exceed our int "depth" limit. But before we break
	 * changes based no that limit, we may potentially go as deep as the
	 * number of objects, which is elsewhere bounded to a uint32_t.
	 */
	uint32_t total_depth;
	struct object_entry *cur, *next;

	for (cur = entry, total_depth = 0;
	     cur;
	     cur = DELTA(cur), total_depth++) {
		if (cur->dfs_state == DFS_DONE) {
			/*
			 * We've already seen this object and know it isn't
			 * part of a cycle. We do need to append its depth
			 * to our count.
			 */
			total_depth += cur->depth;
			break;
		}

		/*
		 * We break cycles before looping, so an ACTIVE state (or any
		 * other cruft which made its way into the state variable)
		 * is a bug.
		 */
		if (cur->dfs_state != DFS_NONE)
			BUG("confusing delta dfs state in first pass: %d",
			    cur->dfs_state);

		/*
		 * Now we know this is the first time we've seen the object. If
		 * it's not a delta, we're done traversing, but we'll mark it
		 * done to save time on future traversals.
		 */
		if (!DELTA(cur)) {
			cur->dfs_state = DFS_DONE;
			break;
		}

		/*
		 * Mark ourselves as active and see if the next step causes
		 * us to cycle to another active object. It's important to do
		 * this _before_ we loop, because it impacts where we make the
		 * cut, and thus how our total_depth counter works.
		 * E.g., We may see a partial loop like:
		 *
		 *   A -> B -> C -> D -> B
		 *
		 * Cutting B->C breaks the cycle. But now the depth of A is
		 * only 1, and our total_depth counter is at 3. The size of the
		 * error is always one less than the size of the cycle we
		 * broke. Commits C and D were "lost" from A's chain.
		 *
		 * If we instead cut D->B, then the depth of A is correct at 3.
		 * We keep all commits in the chain that we examined.
		 */
		cur->dfs_state = DFS_ACTIVE;
		if (DELTA(cur)->dfs_state == DFS_ACTIVE) {
			drop_reused_delta(cur);
			cur->dfs_state = DFS_DONE;
			break;
		}
	}

	/*
	 * And now that we've gone all the way to the bottom of the chain, we
	 * need to clear the active flags and set the depth fields as
	 * appropriate. Unlike the loop above, which can quit when it drops a
	 * delta, we need to keep going to look for more depth cuts. So we need
	 * an extra "next" pointer to keep going after we reset cur->delta.
	 */
	for (cur = entry; cur; cur = next) {
		next = DELTA(cur);

		/*
		 * We should have a chain of zero or more ACTIVE states down to
		 * a final DONE. We can quit after the DONE, because either it
		 * has no bases, or we've already handled them in a previous
		 * call.
		 */
		if (cur->dfs_state == DFS_DONE)
			break;
		else if (cur->dfs_state != DFS_ACTIVE)
			BUG("confusing delta dfs state in second pass: %d",
			    cur->dfs_state);

		/*
		 * If the total_depth is more than depth, then we need to snip
		 * the chain into two or more smaller chains that don't exceed
		 * the maximum depth. Most of the resulting chains will contain
		 * (depth + 1) entries (i.e., depth deltas plus one base), and
		 * the last chain (i.e., the one containing entry) will contain
		 * whatever entries are left over, namely
		 * (total_depth % (depth + 1)) of them.
		 *
		 * Since we are iterating towards decreasing depth, we need to
		 * decrement total_depth as we go, and we need to write to the
		 * entry what its final depth will be after all of the
		 * snipping. Since we're snipping into chains of length (depth
		 * + 1) entries, the final depth of an entry will be its
		 * original depth modulo (depth + 1). Any time we encounter an
		 * entry whose final depth is supposed to be zero, we snip it
		 * from its delta base, thereby making it so.
		 */
		cur->depth = (total_depth--) % (depth + 1);
		if (!cur->depth)
			drop_reused_delta(cur);

		cur->dfs_state = DFS_DONE;
	}
}

static void get_object_details(void)
{
	uint32_t i;
	struct object_entry **sorted_by_offset;

	if (progress)
		progress_state = start_progress(the_repository,
						_("Counting objects"),
						to_pack.nr_objects);

	CALLOC_ARRAY(sorted_by_offset, to_pack.nr_objects);
	for (i = 0; i < to_pack.nr_objects; i++)
		sorted_by_offset[i] = to_pack.objects + i;
	QSORT(sorted_by_offset, to_pack.nr_objects, pack_offset_sort);

	for (i = 0; i < to_pack.nr_objects; i++) {
		struct object_entry *entry = sorted_by_offset[i];
		check_object(entry, i);
		if (entry->type_valid &&
		    oe_size_greater_than(&to_pack, entry,
					 repo_settings_get_big_file_threshold(the_repository)))
			entry->no_try_delta = 1;
		display_progress(progress_state, i + 1);
	}
	stop_progress(&progress_state);

	/*
	 * This must happen in a second pass, since we rely on the delta
	 * information for the whole list being completed.
	 */
	for (i = 0; i < to_pack.nr_objects; i++)
		break_delta_chains(&to_pack.objects[i]);

	free(sorted_by_offset);
}

/*
 * We search for deltas in a list sorted by type, by filename hash, and then
 * by size, so that we see progressively smaller and smaller files.
 * That's because we prefer deltas to be from the bigger file
 * to the smaller -- deletes are potentially cheaper, but perhaps
 * more importantly, the bigger file is likely the more recent
 * one.  The deepest deltas are therefore the oldest objects which are
 * less susceptible to be accessed often.
 */
static int type_size_sort(const void *_a, const void *_b)
{
	const struct object_entry *a = *(struct object_entry **)_a;
	const struct object_entry *b = *(struct object_entry **)_b;
	const enum object_type a_type = oe_type(a);
	const enum object_type b_type = oe_type(b);
	const unsigned long a_size = SIZE(a);
	const unsigned long b_size = SIZE(b);

	if (a_type > b_type)
		return -1;
	if (a_type < b_type)
		return 1;
	if (a->hash > b->hash)
		return -1;
	if (a->hash < b->hash)
		return 1;
	if (a->preferred_base > b->preferred_base)
		return -1;
	if (a->preferred_base < b->preferred_base)
		return 1;
	if (use_delta_islands) {
		const int island_cmp = island_delta_cmp(&a->idx.oid, &b->idx.oid);
		if (island_cmp)
			return island_cmp;
	}
	if (a_size > b_size)
		return -1;
	if (a_size < b_size)
		return 1;
	return a < b ? -1 : (a > b);  /* newest first */
}

struct unpacked {
	struct object_entry *entry;
	void *data;
	struct delta_index *index;
	unsigned depth;
};

static int delta_cacheable(unsigned long src_size, unsigned long trg_size,
			   unsigned long delta_size)
{
	if (max_delta_cache_size && delta_cache_size + delta_size > max_delta_cache_size)
		return 0;

	if (delta_size < cache_max_small_delta_size)
		return 1;

	/* cache delta, if objects are large enough compared to delta size */
	if ((src_size >> 20) + (trg_size >> 21) > (delta_size >> 10))
		return 1;

	return 0;
}

/* Protect delta_cache_size */
static pthread_mutex_t cache_mutex;
#define cache_lock()		pthread_mutex_lock(&cache_mutex)
#define cache_unlock()		pthread_mutex_unlock(&cache_mutex)

/*
 * Protect object list partitioning (e.g. struct thread_param) and
 * progress_state
 */
static pthread_mutex_t progress_mutex;
#define progress_lock()		pthread_mutex_lock(&progress_mutex)
#define progress_unlock()	pthread_mutex_unlock(&progress_mutex)

/*
 * Access to struct object_entry is unprotected since each thread owns
 * a portion of the main object list. Just don't access object entries
 * ahead in the list because they can be stolen and would need
 * progress_mutex for protection.
 */

static inline int oe_size_less_than(struct packing_data *pack,
				    const struct object_entry *lhs,
				    unsigned long rhs)
{
	if (lhs->size_valid)
		return lhs->size_ < rhs;
	if (rhs < pack->oe_size_limit) /* rhs < 2^x <= lhs ? */
		return 0;
	return oe_get_size_slow(pack, lhs) < rhs;
}

static inline void oe_set_tree_depth(struct packing_data *pack,
				     struct object_entry *e,
				     unsigned int tree_depth)
{
	if (!pack->tree_depth)
		CALLOC_ARRAY(pack->tree_depth, pack->nr_alloc);
	pack->tree_depth[e - pack->objects] = tree_depth;
}

/*
 * Return the size of the object without doing any delta
 * reconstruction (so non-deltas are true object sizes, but deltas
 * return the size of the delta data).
 */
unsigned long oe_get_size_slow(struct packing_data *pack,
			       const struct object_entry *e)
{
	struct packed_git *p;
	struct pack_window *w_curs;
	unsigned char *buf;
	enum object_type type;
	unsigned long used, avail, size;

	if (e->type_ != OBJ_OFS_DELTA && e->type_ != OBJ_REF_DELTA) {
		packing_data_lock(&to_pack);
		if (odb_read_object_info(the_repository->objects,
					 &e->idx.oid, &size) < 0)
			die(_("unable to get size of %s"),
			    oid_to_hex(&e->idx.oid));
		packing_data_unlock(&to_pack);
		return size;
	}

	p = oe_in_pack(pack, e);
	if (!p)
		BUG("when e->type is a delta, it must belong to a pack");

	packing_data_lock(&to_pack);
	w_curs = NULL;
	buf = use_pack(p, &w_curs, e->in_pack_offset, &avail);
	used = unpack_object_header_buffer(buf, avail, &type, &size);
	if (used == 0)
		die(_("unable to parse object header of %s"),
		    oid_to_hex(&e->idx.oid));

	unuse_pack(&w_curs);
	packing_data_unlock(&to_pack);
	return size;
}

static int try_delta(struct unpacked *trg, struct unpacked *src,
		     unsigned max_depth, unsigned long *mem_usage)
{
	struct object_entry *trg_entry = trg->entry;
	struct object_entry *src_entry = src->entry;
	unsigned long trg_size, src_size, delta_size, sizediff, max_size, sz;
	unsigned ref_depth;
	enum object_type type;
	void *delta_buf;

	/* Don't bother doing diffs between different types */
	if (oe_type(trg_entry) != oe_type(src_entry))
		return -1;

	/*
	 * We do not bother to try a delta that we discarded on an
	 * earlier try, but only when reusing delta data.  Note that
	 * src_entry that is marked as the preferred_base should always
	 * be considered, as even if we produce a suboptimal delta against
	 * it, we will still save the transfer cost, as we already know
	 * the other side has it and we won't send src_entry at all.
	 */
	if (reuse_delta && IN_PACK(trg_entry) &&
	    IN_PACK(trg_entry) == IN_PACK(src_entry) &&
	    !src_entry->preferred_base &&
	    trg_entry->in_pack_type != OBJ_REF_DELTA &&
	    trg_entry->in_pack_type != OBJ_OFS_DELTA)
		return 0;

	/* Let's not bust the allowed depth. */
	if (src->depth >= max_depth)
		return 0;

	/* Now some size filtering heuristics. */
	trg_size = SIZE(trg_entry);
	if (!DELTA(trg_entry)) {
		max_size = trg_size/2 - the_hash_algo->rawsz;
		ref_depth = 1;
	} else {
		max_size = DELTA_SIZE(trg_entry);
		ref_depth = trg->depth;
	}
	max_size = (uint64_t)max_size * (max_depth - src->depth) /
						(max_depth - ref_depth + 1);
	if (max_size == 0)
		return 0;
	src_size = SIZE(src_entry);
	sizediff = src_size < trg_size ? trg_size - src_size : 0;
	if (sizediff >= max_size)
		return 0;
	if (trg_size < src_size / 32)
		return 0;

	if (!in_same_island(&trg->entry->idx.oid, &src->entry->idx.oid))
		return 0;

	/* Load data if not already done */
	if (!trg->data) {
		packing_data_lock(&to_pack);
		trg->data = odb_read_object(the_repository->objects,
					    &trg_entry->idx.oid, &type,
					    &sz);
		packing_data_unlock(&to_pack);
		if (!trg->data)
			die(_("object %s cannot be read"),
			    oid_to_hex(&trg_entry->idx.oid));
		if (sz != trg_size)
			die(_("object %s inconsistent object length (%"PRIuMAX" vs %"PRIuMAX")"),
			    oid_to_hex(&trg_entry->idx.oid), (uintmax_t)sz,
			    (uintmax_t)trg_size);
		*mem_usage += sz;
	}
	if (!src->data) {
		packing_data_lock(&to_pack);
		src->data = odb_read_object(the_repository->objects,
					    &src_entry->idx.oid, &type,
					    &sz);
		packing_data_unlock(&to_pack);
		if (!src->data) {
			if (src_entry->preferred_base) {
				static int warned = 0;
				if (!warned++)
					warning(_("object %s cannot be read"),
						oid_to_hex(&src_entry->idx.oid));
				/*
				 * Those objects are not included in the
				 * resulting pack.  Be resilient and ignore
				 * them if they can't be read, in case the
				 * pack could be created nevertheless.
				 */
				return 0;
			}
			die(_("object %s cannot be read"),
			    oid_to_hex(&src_entry->idx.oid));
		}
		if (sz != src_size)
			die(_("object %s inconsistent object length (%"PRIuMAX" vs %"PRIuMAX")"),
			    oid_to_hex(&src_entry->idx.oid), (uintmax_t)sz,
			    (uintmax_t)src_size);
		*mem_usage += sz;
	}
	if (!src->index) {
		src->index = create_delta_index(src->data, src_size);
		if (!src->index) {
			static int warned = 0;
			if (!warned++)
				warning(_("suboptimal pack - out of memory"));
			return 0;
		}
		*mem_usage += sizeof_delta_index(src->index);
	}

	delta_buf = create_delta(src->index, trg->data, trg_size, &delta_size, max_size);
	if (!delta_buf)
		return 0;

	if (DELTA(trg_entry)) {
		/* Prefer only shallower same-sized deltas. */
		if (delta_size == DELTA_SIZE(trg_entry) &&
		    src->depth + 1 >= trg->depth) {
			free(delta_buf);
			return 0;
		}
	}

	/*
	 * Handle memory allocation outside of the cache
	 * accounting lock.  Compiler will optimize the strangeness
	 * away when NO_PTHREADS is defined.
	 */
	free(trg_entry->delta_data);
	cache_lock();
	if (trg_entry->delta_data) {
		delta_cache_size -= DELTA_SIZE(trg_entry);
		trg_entry->delta_data = NULL;
	}
	if (delta_cacheable(src_size, trg_size, delta_size)) {
		delta_cache_size += delta_size;
		cache_unlock();
		trg_entry->delta_data = xrealloc(delta_buf, delta_size);
	} else {
		cache_unlock();
		free(delta_buf);
	}

	SET_DELTA(trg_entry, src_entry);
	SET_DELTA_SIZE(trg_entry, delta_size);
	trg->depth = src->depth + 1;

	return 1;
}

static unsigned int check_delta_limit(struct object_entry *me, unsigned int n)
{
	struct object_entry *child = DELTA_CHILD(me);
	unsigned int m = n;
	while (child) {
		const unsigned int c = check_delta_limit(child, n + 1);
		if (m < c)
			m = c;
		child = DELTA_SIBLING(child);
	}
	return m;
}

static unsigned long free_unpacked(struct unpacked *n)
{
	unsigned long freed_mem = sizeof_delta_index(n->index);
	free_delta_index(n->index);
	n->index = NULL;
	if (n->data) {
		freed_mem += SIZE(n->entry);
		FREE_AND_NULL(n->data);
	}
	n->entry = NULL;
	n->depth = 0;
	return freed_mem;
}

static void find_deltas(struct object_entry **list, unsigned *list_size,
			int window, int depth, unsigned *processed)
{
	uint32_t i, idx = 0, count = 0;
	struct unpacked *array;
	unsigned long mem_usage = 0;

	CALLOC_ARRAY(array, window);

	for (;;) {
		struct object_entry *entry;
		struct unpacked *n = array + idx;
		int j, max_depth, best_base = -1;

		progress_lock();
		if (!*list_size) {
			progress_unlock();
			break;
		}
		entry = *list++;
		(*list_size)--;
		if (!entry->preferred_base) {
			(*processed)++;
			display_progress(progress_state, *processed);
		}
		progress_unlock();

		mem_usage -= free_unpacked(n);
		n->entry = entry;

		while (window_memory_limit &&
		       mem_usage > window_memory_limit &&
		       count > 1) {
			const uint32_t tail = (idx + window - count) % window;
			mem_usage -= free_unpacked(array + tail);
			count--;
		}

		/* We do not compute delta to *create* objects we are not
		 * going to pack.
		 */
		if (entry->preferred_base)
			goto next;

		/*
		 * If the current object is at pack edge, take the depth the
		 * objects that depend on the current object into account
		 * otherwise they would become too deep.
		 */
		max_depth = depth;
		if (DELTA_CHILD(entry)) {
			max_depth -= check_delta_limit(entry, 0);
			if (max_depth <= 0)
				goto next;
		}

		j = window;
		while (--j > 0) {
			int ret;
			uint32_t other_idx = idx + j;
			struct unpacked *m;
			if (other_idx >= window)
				other_idx -= window;
			m = array + other_idx;
			if (!m->entry)
				break;
			ret = try_delta(n, m, max_depth, &mem_usage);
			if (ret < 0)
				break;
			else if (ret > 0)
				best_base = other_idx;
		}

		/*
		 * If we decided to cache the delta data, then it is best
		 * to compress it right away.  First because we have to do
		 * it anyway, and doing it here while we're threaded will
		 * save a lot of time in the non threaded write phase,
		 * as well as allow for caching more deltas within
		 * the same cache size limit.
		 * ...
		 * But only if not writing to stdout, since in that case
		 * the network is most likely throttling writes anyway,
		 * and therefore it is best to go to the write phase ASAP
		 * instead, as we can afford spending more time compressing
		 * between writes at that moment.
		 */
		if (entry->delta_data && !pack_to_stdout) {
			unsigned long size;

			size = do_compress(&entry->delta_data, DELTA_SIZE(entry));
			if (size < (1U << OE_Z_DELTA_BITS)) {
				entry->z_delta_size = size;
				cache_lock();
				delta_cache_size -= DELTA_SIZE(entry);
				delta_cache_size += entry->z_delta_size;
				cache_unlock();
			} else {
				FREE_AND_NULL(entry->delta_data);
				entry->z_delta_size = 0;
			}
		}

		/* if we made n a delta, and if n is already at max
		 * depth, leaving it in the window is pointless.  we
		 * should evict it first.
		 */
		if (DELTA(entry) && max_depth <= n->depth)
			continue;

		/*
		 * Move the best delta base up in the window, after the
		 * currently deltified object, to keep it longer.  It will
		 * be the first base object to be attempted next.
		 */
		if (DELTA(entry)) {
			struct unpacked swap = array[best_base];
			int dist = (window + idx - best_base) % window;
			int dst = best_base;
			while (dist--) {
				int src = (dst + 1) % window;
				array[dst] = array[src];
				dst = src;
			}
			array[dst] = swap;
		}

		next:
		idx++;
		if (count + 1 < window)
			count++;
		if (idx >= window)
			idx = 0;
	}

	for (i = 0; i < window; ++i) {
		free_delta_index(array[i].index);
		free(array[i].data);
	}
	free(array);
}

/*
 * The main object list is split into smaller lists, each is handed to
 * one worker.
 *
 * The main thread waits on the condition that (at least) one of the workers
 * has stopped working (which is indicated in the .working member of
 * struct thread_params).
 *
 * When a work thread has completed its work, it sets .working to 0 and
 * signals the main thread and waits on the condition that .data_ready
 * becomes 1.
 *
 * The main thread steals half of the work from the worker that has
 * most work left to hand it to the idle worker.
 */

struct thread_params {
	pthread_t thread;
	struct object_entry **list;
	struct packing_region *regions;
	unsigned list_size;
	unsigned remaining;
	int window;
	int depth;
	int working;
	int data_ready;
	pthread_mutex_t mutex;
	pthread_cond_t cond;
	unsigned *processed;
};

static pthread_cond_t progress_cond;

/*
 * Mutex and conditional variable can't be statically-initialized on Windows.
 */
static void init_threaded_search(void)
{
	pthread_mutex_init(&cache_mutex, NULL);
	pthread_mutex_init(&progress_mutex, NULL);
	pthread_cond_init(&progress_cond, NULL);
}

static void cleanup_threaded_search(void)
{
	pthread_cond_destroy(&progress_cond);
	pthread_mutex_destroy(&cache_mutex);
	pthread_mutex_destroy(&progress_mutex);
}

static void *threaded_find_deltas(void *arg)
{
	struct thread_params *me = arg;

	progress_lock();
	while (me->remaining) {
		progress_unlock();

		find_deltas(me->list, &me->remaining,
			    me->window, me->depth, me->processed);

		progress_lock();
		me->working = 0;
		pthread_cond_signal(&progress_cond);
		progress_unlock();

		/*
		 * We must not set ->data_ready before we wait on the
		 * condition because the main thread may have set it to 1
		 * before we get here. In order to be sure that new
		 * work is available if we see 1 in ->data_ready, it
		 * was initialized to 0 before this thread was spawned
		 * and we reset it to 0 right away.
		 */
		pthread_mutex_lock(&me->mutex);
		while (!me->data_ready)
			pthread_cond_wait(&me->cond, &me->mutex);
		me->data_ready = 0;
		pthread_mutex_unlock(&me->mutex);

		progress_lock();
	}
	progress_unlock();
	/* leave ->working 1 so that this doesn't get more work assigned */
	return NULL;
}

static void ll_find_deltas(struct object_entry **list, unsigned list_size,
			   int window, int depth, unsigned *processed)
{
	struct thread_params *p;
	int i, ret, active_threads = 0;

	init_threaded_search();

	if (delta_search_threads <= 1) {
		find_deltas(list, &list_size, window, depth, processed);
		cleanup_threaded_search();
		return;
	}
	if (progress > pack_to_stdout)
		fprintf_ln(stderr, _("Delta compression using up to %d threads"),
			   delta_search_threads);
	CALLOC_ARRAY(p, delta_search_threads);

	/* Partition the work amongst work threads. */
	for (i = 0; i < delta_search_threads; i++) {
		unsigned sub_size = list_size / (delta_search_threads - i);

		/* don't use too small segments or no deltas will be found */
		if (sub_size < 2*window && i+1 < delta_search_threads)
			sub_size = 0;

		p[i].window = window;
		p[i].depth = depth;
		p[i].processed = processed;
		p[i].working = 1;
		p[i].data_ready = 0;

		/* try to split chunks on "path" boundaries */
		while (sub_size && sub_size < list_size &&
		       list[sub_size]->hash &&
		       list[sub_size]->hash == list[sub_size-1]->hash)
			sub_size++;

		p[i].list = list;
		p[i].list_size = sub_size;
		p[i].remaining = sub_size;

		list += sub_size;
		list_size -= sub_size;
	}

	/* Start work threads. */
	for (i = 0; i < delta_search_threads; i++) {
		if (!p[i].list_size)
			continue;
		pthread_mutex_init(&p[i].mutex, NULL);
		pthread_cond_init(&p[i].cond, NULL);
		ret = pthread_create(&p[i].thread, NULL,
				     threaded_find_deltas, &p[i]);
		if (ret)
			die(_("unable to create thread: %s"), strerror(ret));
		active_threads++;
	}

	/*
	 * Now let's wait for work completion.  Each time a thread is done
	 * with its work, we steal half of the remaining work from the
	 * thread with the largest number of unprocessed objects and give
	 * it to that newly idle thread.  This ensure good load balancing
	 * until the remaining object list segments are simply too short
	 * to be worth splitting anymore.
	 */
	while (active_threads) {
		struct thread_params *target = NULL;
		struct thread_params *victim = NULL;
		unsigned sub_size = 0;

		progress_lock();
		for (;;) {
			for (i = 0; !target && i < delta_search_threads; i++)
				if (!p[i].working)
					target = &p[i];
			if (target)
				break;
			pthread_cond_wait(&progress_cond, &progress_mutex);
		}

		for (i = 0; i < delta_search_threads; i++)
			if (p[i].remaining > 2*window &&
			    (!victim || victim->remaining < p[i].remaining))
				victim = &p[i];
		if (victim) {
			sub_size = victim->remaining / 2;
			list = victim->list + victim->list_size - sub_size;
			while (sub_size && list[0]->hash &&
			       list[0]->hash == list[-1]->hash) {
				list++;
				sub_size--;
			}
			if (!sub_size) {
				/*
				 * It is possible for some "paths" to have
				 * so many objects that no hash boundary
				 * might be found.  Let's just steal the
				 * exact half in that case.
				 */
				sub_size = victim->remaining / 2;
				list -= sub_size;
			}
			target->list = list;
			victim->list_size -= sub_size;
			victim->remaining -= sub_size;
		}
		target->list_size = sub_size;
		target->remaining = sub_size;
		target->working = 1;
		progress_unlock();

		pthread_mutex_lock(&target->mutex);
		target->data_ready = 1;
		pthread_cond_signal(&target->cond);
		pthread_mutex_unlock(&target->mutex);

		if (!sub_size) {
			pthread_join(target->thread, NULL);
			pthread_cond_destroy(&target->cond);
			pthread_mutex_destroy(&target->mutex);
			active_threads--;
		}
	}
	cleanup_threaded_search();
	free(p);
}

static int obj_is_packed(const struct object_id *oid)
{
	return packlist_find(&to_pack, oid) ||
		(reuse_packfile_bitmap &&
		 bitmap_walk_contains(bitmap_git, reuse_packfile_bitmap, oid));
}

static void add_tag_chain(const struct object_id *oid)
{
	struct tag *tag;

	/*
	 * We catch duplicates already in add_object_entry(), but we'd
	 * prefer to do this extra check to avoid having to parse the
	 * tag at all if we already know that it's being packed (e.g., if
	 * it was included via bitmaps, we would not have parsed it
	 * previously).
	 */
	if (obj_is_packed(oid))
		return;

	tag = lookup_tag(the_repository, oid);
	while (1) {
		if (!tag || parse_tag(tag) || !tag->tagged)
			die(_("unable to pack objects reachable from tag %s"),
			    oid_to_hex(oid));

		add_object_entry(&tag->object.oid, OBJ_TAG, NULL, 0);

		if (tag->tagged->type != OBJ_TAG)
			return;

		tag = (struct tag *)tag->tagged;
	}
}

static int add_ref_tag(const char *tag UNUSED, const char *referent UNUSED, const struct object_id *oid,
		       int flag UNUSED, void *cb_data UNUSED)
{
	struct object_id peeled;

	if (!peel_iterated_oid(the_repository, oid, &peeled) && obj_is_packed(&peeled))
		add_tag_chain(oid);
	return 0;
}

static int should_attempt_deltas(struct object_entry *entry)
{
	if (DELTA(entry))
		/* This happens if we decided to reuse existing
		 * delta from a pack. "reuse_delta &&" is implied.
		 */
		return 0;

	if (!entry->type_valid ||
	    oe_size_less_than(&to_pack, entry, 50))
		return 0;

	if (entry->no_try_delta)
		return 0;

	if (!entry->preferred_base) {
		if (oe_type(entry) < 0)
			die(_("unable to get type of object %s"),
				oid_to_hex(&entry->idx.oid));
	} else if (oe_type(entry) < 0) {
		/*
		 * This object is not found, but we
		 * don't have to include it anyway.
		 */
		return 0;
	}

	return 1;
}

static void find_deltas_for_region(struct object_entry *list,
				   struct packing_region *region,
				   unsigned int *processed)
{
	struct object_entry **delta_list;
	unsigned int delta_list_nr = 0;

	ALLOC_ARRAY(delta_list, region->nr);
	for (size_t i = 0; i < region->nr; i++) {
		struct object_entry *entry = list + region->start + i;
		if (should_attempt_deltas(entry))
			delta_list[delta_list_nr++] = entry;
	}

	QSORT(delta_list, delta_list_nr, type_size_sort);
	find_deltas(delta_list, &delta_list_nr, window, depth, processed);
	free(delta_list);
}

static void find_deltas_by_region(struct object_entry *list,
				  struct packing_region *regions,
				  size_t start, size_t nr)
{
	unsigned int processed = 0;
	size_t progress_nr;

	if (!nr)
		return;

	progress_nr = regions[nr - 1].start + regions[nr - 1].nr;

	if (progress)
		progress_state = start_progress(the_repository,
						_("Compressing objects by path"),
						progress_nr);

	while (nr--)
		find_deltas_for_region(list,
				       &regions[start++],
				       &processed);

	display_progress(progress_state, progress_nr);
	stop_progress(&progress_state);
}

static void *threaded_find_deltas_by_path(void *arg)
{
	struct thread_params *me = arg;

	progress_lock();
	while (me->remaining) {
		while (me->remaining) {
			progress_unlock();
			find_deltas_for_region(to_pack.objects,
					       me->regions,
					       me->processed);
			progress_lock();
			me->remaining--;
			me->regions++;
		}

		me->working = 0;
		pthread_cond_signal(&progress_cond);
		progress_unlock();

		/*
		 * We must not set ->data_ready before we wait on the
		 * condition because the main thread may have set it to 1
		 * before we get here. In order to be sure that new
		 * work is available if we see 1 in ->data_ready, it
		 * was initialized to 0 before this thread was spawned
		 * and we reset it to 0 right away.
		 */
		pthread_mutex_lock(&me->mutex);
		while (!me->data_ready)
			pthread_cond_wait(&me->cond, &me->mutex);
		me->data_ready = 0;
		pthread_mutex_unlock(&me->mutex);

		progress_lock();
	}
	progress_unlock();
	/* leave ->working 1 so that this doesn't get more work assigned */
	return NULL;
}

static void ll_find_deltas_by_region(struct object_entry *list,
				     struct packing_region *regions,
				     uint32_t start, uint32_t nr)
{
	struct thread_params *p;
	int i, ret, active_threads = 0;
	unsigned int processed = 0;
	uint32_t progress_nr;
	init_threaded_search();

	if (!nr)
		return;

	progress_nr =  regions[nr - 1].start + regions[nr - 1].nr;
	if (delta_search_threads <= 1) {
		find_deltas_by_region(list, regions, start, nr);
		cleanup_threaded_search();
		return;
	}

	if (progress > pack_to_stdout)
		fprintf_ln(stderr,
			   Q_("Path-based delta compression using up to %d thread",
			      "Path-based delta compression using up to %d threads",
			      delta_search_threads),
			   delta_search_threads);
	CALLOC_ARRAY(p, delta_search_threads);

	if (progress)
		progress_state = start_progress(the_repository,
						_("Compressing objects by path"),
						progress_nr);
	/* Partition the work amongst work threads. */
	for (i = 0; i < delta_search_threads; i++) {
		unsigned sub_size = nr / (delta_search_threads - i);

		p[i].window = window;
		p[i].depth = depth;
		p[i].processed = &processed;
		p[i].working = 1;
		p[i].data_ready = 0;

		p[i].regions = regions;
		p[i].list_size = sub_size;
		p[i].remaining = sub_size;

		regions += sub_size;
		nr -= sub_size;
	}

	/* Start work threads. */
	for (i = 0; i < delta_search_threads; i++) {
		if (!p[i].list_size)
			continue;
		pthread_mutex_init(&p[i].mutex, NULL);
		pthread_cond_init(&p[i].cond, NULL);
		ret = pthread_create(&p[i].thread, NULL,
				     threaded_find_deltas_by_path, &p[i]);
		if (ret)
			die(_("unable to create thread: %s"), strerror(ret));
		active_threads++;
	}

	/*
	 * Now let's wait for work completion.  Each time a thread is done
	 * with its work, we steal half of the remaining work from the
	 * thread with the largest number of unprocessed objects and give
	 * it to that newly idle thread.  This ensure good load balancing
	 * until the remaining object list segments are simply too short
	 * to be worth splitting anymore.
	 */
	while (active_threads) {
		struct thread_params *target = NULL;
		struct thread_params *victim = NULL;
		unsigned sub_size = 0;

		progress_lock();
		for (;;) {
			for (i = 0; !target && i < delta_search_threads; i++)
				if (!p[i].working)
					target = &p[i];
			if (target)
				break;
			pthread_cond_wait(&progress_cond, &progress_mutex);
		}

		for (i = 0; i < delta_search_threads; i++)
			if (p[i].remaining > 2*window &&
			    (!victim || victim->remaining < p[i].remaining))
				victim = &p[i];
		if (victim) {
			sub_size = victim->remaining / 2;
			target->regions = victim->regions + victim->remaining - sub_size;
			victim->list_size -= sub_size;
			victim->remaining -= sub_size;
		}
		target->list_size = sub_size;
		target->remaining = sub_size;
		target->working = 1;
		progress_unlock();

		pthread_mutex_lock(&target->mutex);
		target->data_ready = 1;
		pthread_cond_signal(&target->cond);
		pthread_mutex_unlock(&target->mutex);

		if (!sub_size) {
			pthread_join(target->thread, NULL);
			pthread_cond_destroy(&target->cond);
			pthread_mutex_destroy(&target->mutex);
			active_threads--;
		}
	}
	cleanup_threaded_search();
	free(p);

	display_progress(progress_state, progress_nr);
	stop_progress(&progress_state);
}

static void prepare_pack(int window, int depth)
{
	struct object_entry **delta_list;
	uint32_t i, nr_deltas;
	unsigned n;

	if (use_delta_islands)
		resolve_tree_islands(the_repository, progress, &to_pack);

	get_object_details();

	/*
	 * If we're locally repacking then we need to be doubly careful
	 * from now on in order to make sure no stealth corruption gets
	 * propagated to the new pack.  Clients receiving streamed packs
	 * should validate everything they get anyway so no need to incur
	 * the additional cost here in that case.
	 */
	if (!pack_to_stdout)
		do_check_packed_object_crc = 1;

	if (!to_pack.nr_objects || !window || !depth)
		return;

	if (path_walk)
		ll_find_deltas_by_region(to_pack.objects, to_pack.regions,
					 0, to_pack.nr_regions);

	ALLOC_ARRAY(delta_list, to_pack.nr_objects);
	nr_deltas = n = 0;

	for (i = 0; i < to_pack.nr_objects; i++) {
		struct object_entry *entry = to_pack.objects + i;

		if (!should_attempt_deltas(entry))
			continue;

		if (!entry->preferred_base)
			nr_deltas++;

		delta_list[n++] = entry;
	}

	if (nr_deltas && n > 1) {
		unsigned nr_done = 0;

		if (progress)
			progress_state = start_progress(the_repository,
							_("Compressing objects"),
							nr_deltas);
		QSORT(delta_list, n, type_size_sort);
		ll_find_deltas(delta_list, n, window+1, depth, &nr_done);
		stop_progress(&progress_state);
		if (nr_done != nr_deltas)
			die(_("inconsistency with delta count"));
	}
	free(delta_list);
}

static int git_pack_config(const char *k, const char *v,
			   const struct config_context *ctx, void *cb)
{
	if (!strcmp(k, "pack.window")) {
		window = git_config_int(k, v, ctx->kvi);
		return 0;
	}
	if (!strcmp(k, "pack.windowmemory")) {
		window_memory_limit = git_config_ulong(k, v, ctx->kvi);
		return 0;
	}
	if (!strcmp(k, "pack.depth")) {
		depth = git_config_int(k, v, ctx->kvi);
		return 0;
	}
	if (!strcmp(k, "pack.deltacachesize")) {
		max_delta_cache_size = git_config_int(k, v, ctx->kvi);
		return 0;
	}
	if (!strcmp(k, "pack.deltacachelimit")) {
		cache_max_small_delta_size = git_config_int(k, v, ctx->kvi);
		return 0;
	}
	if (!strcmp(k, "pack.writebitmaphashcache")) {
		if (git_config_bool(k, v))
			write_bitmap_options |= BITMAP_OPT_HASH_CACHE;
		else
			write_bitmap_options &= ~BITMAP_OPT_HASH_CACHE;
	}

	if (!strcmp(k, "pack.writebitmaplookuptable")) {
		if (git_config_bool(k, v))
			write_bitmap_options |= BITMAP_OPT_LOOKUP_TABLE;
		else
			write_bitmap_options &= ~BITMAP_OPT_LOOKUP_TABLE;
	}

	if (!strcmp(k, "pack.usebitmaps")) {
		use_bitmap_index_default = git_config_bool(k, v);
		return 0;
	}
	if (!strcmp(k, "pack.allowpackreuse")) {
		int res = git_parse_maybe_bool_text(v);
		if (res < 0) {
			if (!strcasecmp(v, "single"))
				allow_pack_reuse = SINGLE_PACK_REUSE;
			else if (!strcasecmp(v, "multi"))
				allow_pack_reuse = MULTI_PACK_REUSE;
			else
				die(_("invalid pack.allowPackReuse value: '%s'"), v);
		} else if (res) {
			allow_pack_reuse = SINGLE_PACK_REUSE;
		} else {
			allow_pack_reuse = NO_PACK_REUSE;
		}
		return 0;
	}
	if (!strcmp(k, "pack.threads")) {
		delta_search_threads = git_config_int(k, v, ctx->kvi);
		if (delta_search_threads < 0)
			die(_("invalid number of threads specified (%d)"),
			    delta_search_threads);
		if (!HAVE_THREADS && delta_search_threads != 1) {
			warning(_("no threads support, ignoring %s"), k);
			delta_search_threads = 0;
		}
		return 0;
	}
	if (!strcmp(k, "pack.indexversion")) {
		pack_idx_opts.version = git_config_int(k, v, ctx->kvi);
		if (pack_idx_opts.version > 2)
			die(_("bad pack.indexVersion=%"PRIu32),
			    pack_idx_opts.version);
		return 0;
	}
	if (!strcmp(k, "pack.writereverseindex")) {
		if (git_config_bool(k, v))
			pack_idx_opts.flags |= WRITE_REV;
		else
			pack_idx_opts.flags &= ~WRITE_REV;
		return 0;
	}
	if (!strcmp(k, "uploadpack.blobpackfileuri")) {
		struct configured_exclusion *ex;
		const char *oid_end, *pack_end;
		/*
		 * Stores the pack hash. This is not a true object ID, but is
		 * of the same form.
		 */
		struct object_id pack_hash;

		if (!v)
			return config_error_nonbool(k);

		ex = xmalloc(sizeof(*ex));
		if (parse_oid_hex(v, &ex->e.oid, &oid_end) ||
		    *oid_end != ' ' ||
		    parse_oid_hex(oid_end + 1, &pack_hash, &pack_end) ||
		    *pack_end != ' ')
			die(_("value of uploadpack.blobpackfileuri must be "
			      "of the form '<object-hash> <pack-hash> <uri>' (got '%s')"), v);
		if (oidmap_get(&configured_exclusions, &ex->e.oid))
			die(_("object already configured in another "
			      "uploadpack.blobpackfileuri (got '%s')"), v);
		ex->pack_hash_hex = xcalloc(1, pack_end - oid_end);
		memcpy(ex->pack_hash_hex, oid_end + 1, pack_end - oid_end - 1);
		ex->uri = xstrdup(pack_end + 1);
		oidmap_put(&configured_exclusions, ex);
	}
	return git_default_config(k, v, ctx, cb);
}

/* Counters for trace2 output when in --stdin-packs mode. */
static int stdin_packs_found_nr;
static int stdin_packs_hints_nr;

static int add_object_entry_from_pack(const struct object_id *oid,
				      struct packed_git *p,
				      uint32_t pos,
				      void *_data)
{
	off_t ofs;
	enum object_type type = OBJ_NONE;

	display_progress(progress_state, ++nr_seen);

	if (have_duplicate_entry(oid, 0))
		return 0;

	ofs = nth_packed_object_offset(p, pos);
	if (!want_object_in_pack(oid, 0, &p, &ofs))
		return 0;

	if (p) {
		struct object_info oi = OBJECT_INFO_INIT;

		oi.typep = &type;
		if (packed_object_info(the_repository, p, ofs, &oi) < 0) {
			die(_("could not get type of object %s in pack %s"),
			    oid_to_hex(oid), p->pack_name);
		} else if (type == OBJ_COMMIT) {
			struct rev_info *revs = _data;
			/*
			 * commits in included packs are used as starting points for the
			 * subsequent revision walk
			 */
			add_pending_oid(revs, NULL, oid, 0);
		}

		stdin_packs_found_nr++;
	}

	create_object_entry(oid, type, 0, 0, 0, p, ofs);

	return 0;
}

static void show_object_pack_hint(struct object *object, const char *name,
				  void *data)
{
	enum stdin_packs_mode mode = *(enum stdin_packs_mode *)data;
	if (mode == STDIN_PACKS_MODE_FOLLOW) {
		if (object->type == OBJ_BLOB &&
		    !has_object(the_repository, &object->oid, 0))
			return;
		add_object_entry(&object->oid, object->type, name, 0);
	} else {
		struct object_entry *oe = packlist_find(&to_pack, &object->oid);
		if (!oe)
			return;

		/*
		 * Our 'to_pack' list was constructed by iterating all
		 * objects packed in included packs, and so doesn't have
		 * a non-zero hash field that you would typically pick
		 * up during a reachability traversal.
		 *
		 * Make a best-effort attempt to fill in the ->hash and
		 * ->no_try_delta fields here in order to perhaps
		 * improve the delta selection process.
		 */
		oe->hash = pack_name_hash_fn(name);
		oe->no_try_delta = name && no_try_delta(name);

		stdin_packs_hints_nr++;
	}
}

static void show_commit_pack_hint(struct commit *commit, void *data)
{
	enum stdin_packs_mode mode = *(enum stdin_packs_mode *)data;

	if (mode == STDIN_PACKS_MODE_FOLLOW) {
		show_object_pack_hint((struct object *)commit, "", data);
		return;
	}

	/* nothing to do; commits don't have a namehash */

}

static int pack_mtime_cmp(const void *_a, const void *_b)
{
	struct packed_git *a = ((const struct string_list_item*)_a)->util;
	struct packed_git *b = ((const struct string_list_item*)_b)->util;

	/*
	 * order packs by descending mtime so that objects are laid out
	 * roughly as newest-to-oldest
	 */
	if (a->mtime < b->mtime)
		return 1;
	else if (b->mtime < a->mtime)
		return -1;
	else
		return 0;
}

static void read_packs_list_from_stdin(struct rev_info *revs)
{
	struct strbuf buf = STRBUF_INIT;
	struct string_list include_packs = STRING_LIST_INIT_DUP;
	struct string_list exclude_packs = STRING_LIST_INIT_DUP;
	struct string_list_item *item = NULL;

	struct packed_git *p;

	while (strbuf_getline(&buf, stdin) != EOF) {
		if (!buf.len)
			continue;

		if (*buf.buf == '^')
			string_list_append(&exclude_packs, buf.buf + 1);
		else
			string_list_append(&include_packs, buf.buf);

		strbuf_reset(&buf);
	}

	string_list_sort(&include_packs);
	string_list_remove_duplicates(&include_packs, 0);
	string_list_sort(&exclude_packs);
	string_list_remove_duplicates(&exclude_packs, 0);

	for (p = get_all_packs(the_repository); p; p = p->next) {
		const char *pack_name = pack_basename(p);

		if ((item = string_list_lookup(&include_packs, pack_name)))
			item->util = p;
		if ((item = string_list_lookup(&exclude_packs, pack_name)))
			item->util = p;
	}

	/*
	 * Arguments we got on stdin may not even be packs. First
	 * check that to avoid segfaulting later on in
	 * e.g. pack_mtime_cmp(), excluded packs are handled below.
	 *
	 * Since we first parsed our STDIN and then sorted the input
	 * lines the pack we error on will be whatever line happens to
	 * sort first. This is lazy, it's enough that we report one
	 * bad case here, we don't need to report the first/last one,
	 * or all of them.
	 */
	for_each_string_list_item(item, &include_packs) {
		struct packed_git *p = item->util;
		if (!p)
			die(_("could not find pack '%s'"), item->string);
		if (!is_pack_valid(p))
			die(_("packfile %s cannot be accessed"), p->pack_name);
	}

	/*
	 * Then, handle all of the excluded packs, marking them as
	 * kept in-core so that later calls to add_object_entry()
	 * discards any objects that are also found in excluded packs.
	 */
	for_each_string_list_item(item, &exclude_packs) {
		struct packed_git *p = item->util;
		if (!p)
			die(_("could not find pack '%s'"), item->string);
		p->pack_keep_in_core = 1;
	}

	/*
	 * Order packs by ascending mtime; use QSORT directly to access the
	 * string_list_item's ->util pointer, which string_list_sort() does not
	 * provide.
	 */
	QSORT(include_packs.items, include_packs.nr, pack_mtime_cmp);

	for_each_string_list_item(item, &include_packs) {
		struct packed_git *p = item->util;
		for_each_object_in_pack(p,
					add_object_entry_from_pack,
					revs,
					FOR_EACH_OBJECT_PACK_ORDER);
	}

	strbuf_release(&buf);
	string_list_clear(&include_packs, 0);
	string_list_clear(&exclude_packs, 0);
}

static void add_unreachable_loose_objects(struct rev_info *revs);

static void read_stdin_packs(enum stdin_packs_mode mode, int rev_list_unpacked)
{
	struct rev_info revs;

	repo_init_revisions(the_repository, &revs, NULL);
	/*
	 * Use a revision walk to fill in the namehash of objects in the include
	 * packs. To save time, we'll avoid traversing through objects that are
	 * in excluded packs.
	 *
	 * That may cause us to avoid populating all of the namehash fields of
	 * all included objects, but our goal is best-effort, since this is only
	 * an optimization during delta selection.
	 */
	revs.no_kept_objects = 1;
	revs.keep_pack_cache_flags |= IN_CORE_KEEP_PACKS;
	revs.blob_objects = 1;
	revs.tree_objects = 1;
	revs.tag_objects = 1;
	revs.ignore_missing_links = 1;

	/* avoids adding objects in excluded packs */
	ignore_packed_keep_in_core = 1;
	read_packs_list_from_stdin(&revs);
	if (rev_list_unpacked)
		add_unreachable_loose_objects(&revs);

	if (prepare_revision_walk(&revs))
		die(_("revision walk setup failed"));
	traverse_commit_list(&revs,
			     show_commit_pack_hint,
			     show_object_pack_hint,
			     &mode);

	trace2_data_intmax("pack-objects", the_repository, "stdin_packs_found",
			   stdin_packs_found_nr);
	trace2_data_intmax("pack-objects", the_repository, "stdin_packs_hints",
			   stdin_packs_hints_nr);
}

static void add_cruft_object_entry(const struct object_id *oid, enum object_type type,
				   struct packed_git *pack, off_t offset,
				   const char *name, uint32_t mtime)
{
	struct object_entry *entry;

	display_progress(progress_state, ++nr_seen);

	entry = packlist_find(&to_pack, oid);
	if (entry) {
		if (name) {
			entry->hash = pack_name_hash_fn(name);
			entry->no_try_delta = no_try_delta(name);
		}
	} else {
		if (!want_object_in_pack_mtime(oid, 0, &pack, &offset, mtime))
			return;
		if (!pack && type == OBJ_BLOB) {
			struct odb_source *source = the_repository->objects->sources;
			int found = 0;

			for (; !found && source; source = source->next)
				if (has_loose_object(source, oid))
					found = 1;

			/*
			 * If a traversed tree has a missing blob then we want
			 * to avoid adding that missing object to our pack.
			 *
			 * This only applies to missing blobs, not trees,
			 * because the traversal needs to parse sub-trees but
			 * not blobs.
			 *
			 * Note we only perform this check when we couldn't
			 * already find the object in a pack, so we're really
			 * limited to "ensure non-tip blobs which don't exist in
			 * packs do exist via loose objects". Confused?
			 */
			if (!found)
				return;
		}

		entry = create_object_entry(oid, type, pack_name_hash_fn(name),
					    0, name && no_try_delta(name),
					    pack, offset);
	}

	if (mtime > oe_cruft_mtime(&to_pack, entry))
		oe_set_cruft_mtime(&to_pack, entry, mtime);
	return;
}

static void show_cruft_object(struct object *obj, const char *name, void *data UNUSED)
{
	/*
	 * if we did not record it earlier, it's at least as old as our
	 * expiration value. Rather than find it exactly, just use that
	 * value.  This may bump it forward from its real mtime, but it
	 * will still be "too old" next time we run with the same
	 * expiration.
	 *
	 * if obj does appear in the packing list, this call is a noop (or may
	 * set the namehash).
	 */
	add_cruft_object_entry(&obj->oid, obj->type, NULL, 0, name, cruft_expiration);
}

static void show_cruft_commit(struct commit *commit, void *data)
{
	show_cruft_object((struct object*)commit, NULL, data);
}

static int cruft_include_check_obj(struct object *obj, void *data UNUSED)
{
	return !has_object_kept_pack(to_pack.repo, &obj->oid, IN_CORE_KEEP_PACKS);
}

static int cruft_include_check(struct commit *commit, void *data)
{
	return cruft_include_check_obj((struct object*)commit, data);
}

static void set_cruft_mtime(const struct object *object,
			    struct packed_git *pack,
			    off_t offset, time_t mtime)
{
	add_cruft_object_entry(&object->oid, object->type, pack, offset, NULL,
			       mtime);
}

static void mark_pack_kept_in_core(struct string_list *packs, unsigned keep)
{
	struct string_list_item *item = NULL;
	for_each_string_list_item(item, packs) {
		struct packed_git *p = item->util;
		if (!p)
			die(_("could not find pack '%s'"), item->string);
		if (p->is_cruft && keep)
			ignore_packed_keep_in_core_has_cruft = 1;
		p->pack_keep_in_core = keep;
	}
}

static void add_objects_in_unpacked_packs(void);

static void enumerate_cruft_objects(void)
{
	if (progress)
		progress_state = start_progress(the_repository,
						_("Enumerating cruft objects"), 0);

	add_objects_in_unpacked_packs();
	add_unreachable_loose_objects(NULL);

	stop_progress(&progress_state);
}

static void enumerate_and_traverse_cruft_objects(struct string_list *fresh_packs)
{
	struct packed_git *p;
	struct rev_info revs;
	int ret;

	repo_init_revisions(the_repository, &revs, NULL);

	revs.tag_objects = 1;
	revs.tree_objects = 1;
	revs.blob_objects = 1;

	revs.include_check = cruft_include_check;
	revs.include_check_obj = cruft_include_check_obj;

	revs.ignore_missing_links = 1;

	if (progress)
		progress_state = start_progress(the_repository,
						_("Enumerating cruft objects"), 0);
	ret = add_unseen_recent_objects_to_traversal(&revs, cruft_expiration,
						     set_cruft_mtime, 1);
	stop_progress(&progress_state);

	if (ret)
		die(_("unable to add cruft objects"));

	/*
	 * Re-mark only the fresh packs as kept so that objects in
	 * unknown packs do not halt the reachability traversal early.
	 */
	for (p = get_all_packs(the_repository); p; p = p->next)
		p->pack_keep_in_core = 0;
	mark_pack_kept_in_core(fresh_packs, 1);

	if (prepare_revision_walk(&revs))
		die(_("revision walk setup failed"));
	if (progress)
		progress_state = start_progress(the_repository,
						_("Traversing cruft objects"), 0);
	nr_seen = 0;
	traverse_commit_list(&revs, show_cruft_commit, show_cruft_object, NULL);

	stop_progress(&progress_state);
}

static void read_cruft_objects(void)
{
	struct strbuf buf = STRBUF_INIT;
	struct string_list discard_packs = STRING_LIST_INIT_DUP;
	struct string_list fresh_packs = STRING_LIST_INIT_DUP;
	struct packed_git *p;

	ignore_packed_keep_in_core = 1;

	while (strbuf_getline(&buf, stdin) != EOF) {
		if (!buf.len)
			continue;

		if (*buf.buf == '-')
			string_list_append(&discard_packs, buf.buf + 1);
		else
			string_list_append(&fresh_packs, buf.buf);
	}

	string_list_sort(&discard_packs);
	string_list_sort(&fresh_packs);

	for (p = get_all_packs(the_repository); p; p = p->next) {
		const char *pack_name = pack_basename(p);
		struct string_list_item *item;

		item = string_list_lookup(&fresh_packs, pack_name);
		if (!item)
			item = string_list_lookup(&discard_packs, pack_name);

		if (item) {
			item->util = p;
		} else {
			/*
			 * This pack wasn't mentioned in either the "fresh" or
			 * "discard" list, so the caller didn't know about it.
			 *
			 * Mark it as kept so that its objects are ignored by
			 * add_unseen_recent_objects_to_traversal(). We'll
			 * unmark it before starting the traversal so it doesn't
			 * halt the traversal early.
			 */
			p->pack_keep_in_core = 1;
		}
	}

	mark_pack_kept_in_core(&fresh_packs, 1);
	mark_pack_kept_in_core(&discard_packs, 0);

	if (cruft_expiration)
		enumerate_and_traverse_cruft_objects(&fresh_packs);
	else
		enumerate_cruft_objects();

	strbuf_release(&buf);
	string_list_clear(&discard_packs, 0);
	string_list_clear(&fresh_packs, 0);
}

static void read_object_list_from_stdin(void)
{
	char line[GIT_MAX_HEXSZ + 1 + PATH_MAX + 2];
	struct object_id oid;
	const char *p;

	for (;;) {
		if (!fgets(line, sizeof(line), stdin)) {
			if (feof(stdin))
				break;
			if (!ferror(stdin))
				BUG("fgets returned NULL, not EOF, not error!");
			if (errno != EINTR)
				die_errno("fgets");
			clearerr(stdin);
			continue;
		}
		if (line[0] == '-') {
			if (get_oid_hex(line+1, &oid))
				die(_("expected edge object ID, got garbage:\n %s"),
				    line);
			add_preferred_base(&oid);
			continue;
		}
		if (parse_oid_hex(line, &oid, &p))
			die(_("expected object ID, got garbage:\n %s"), line);

		add_preferred_base_object(p + 1);
		add_object_entry(&oid, OBJ_NONE, p + 1, 0);
	}
}

static void show_commit(struct commit *commit, void *data UNUSED)
{
	add_object_entry(&commit->object.oid, OBJ_COMMIT, NULL, 0);

	if (write_bitmap_index)
		index_commit_for_bitmap(commit);

	if (use_delta_islands)
		propagate_island_marks(the_repository, commit);
}

static void show_object(struct object *obj, const char *name,
			void *data UNUSED)
{
	add_preferred_base_object(name);
	add_object_entry(&obj->oid, obj->type, name, 0);

	if (use_delta_islands) {
		const char *p;
		unsigned depth;
		struct object_entry *ent;

		/* the empty string is a root tree, which is depth 0 */
		depth = *name ? 1 : 0;
		for (p = strchr(name, '/'); p; p = strchr(p + 1, '/'))
			depth++;

		ent = packlist_find(&to_pack, &obj->oid);
		if (ent && depth > oe_tree_depth(&to_pack, ent))
			oe_set_tree_depth(&to_pack, ent, depth);
	}
}

static void show_object__ma_allow_any(struct object *obj, const char *name, void *data)
{
	assert(arg_missing_action == MA_ALLOW_ANY);

	/*
	 * Quietly ignore ALL missing objects.  This avoids problems with
	 * staging them now and getting an odd error later.
	 */
	if (!odb_has_object(the_repository->objects, &obj->oid, 0))
		return;

	show_object(obj, name, data);
}

static void show_object__ma_allow_promisor(struct object *obj, const char *name, void *data)
{
	assert(arg_missing_action == MA_ALLOW_PROMISOR);

	/*
	 * Quietly ignore EXPECTED missing objects.  This avoids problems with
	 * staging them now and getting an odd error later.
	 */
	if (!odb_has_object(the_repository->objects, &obj->oid, 0) &&
	    is_promisor_object(to_pack.repo, &obj->oid))
		return;

	show_object(obj, name, data);
}

static int option_parse_missing_action(const struct option *opt UNUSED,
				       const char *arg, int unset)
{
	assert(arg);
	assert(!unset);

	if (!strcmp(arg, "error")) {
		arg_missing_action = MA_ERROR;
		fn_show_object = show_object;
		return 0;
	}

	if (!strcmp(arg, "allow-any")) {
		arg_missing_action = MA_ALLOW_ANY;
		fetch_if_missing = 0;
		fn_show_object = show_object__ma_allow_any;
		return 0;
	}

	if (!strcmp(arg, "allow-promisor")) {
		arg_missing_action = MA_ALLOW_PROMISOR;
		fetch_if_missing = 0;
		fn_show_object = show_object__ma_allow_promisor;
		return 0;
	}

	die(_("invalid value for '%s': '%s'"), "--missing", arg);
	return 0;
}

static void show_edge(struct commit *commit)
{
	add_preferred_base(&commit->object.oid);
}

static int add_object_in_unpacked_pack(const struct object_id *oid,
				       struct packed_git *pack,
				       uint32_t pos,
				       void *data UNUSED)
{
	if (cruft) {
		off_t offset;
		time_t mtime;

		if (pack->is_cruft) {
			if (load_pack_mtimes(pack) < 0)
				die(_("could not load cruft pack .mtimes"));
			mtime = nth_packed_mtime(pack, pos);
		} else {
			mtime = pack->mtime;
		}
		offset = nth_packed_object_offset(pack, pos);

		add_cruft_object_entry(oid, OBJ_NONE, pack, offset,
				       NULL, mtime);
	} else {
		add_object_entry(oid, OBJ_NONE, "", 0);
	}
	return 0;
}

static void add_objects_in_unpacked_packs(void)
{
	if (for_each_packed_object(to_pack.repo,
				   add_object_in_unpacked_pack,
				   NULL,
				   FOR_EACH_OBJECT_PACK_ORDER |
				   FOR_EACH_OBJECT_LOCAL_ONLY |
				   FOR_EACH_OBJECT_SKIP_IN_CORE_KEPT_PACKS |
				   FOR_EACH_OBJECT_SKIP_ON_DISK_KEPT_PACKS))
		die(_("cannot open pack index"));
}

static int add_loose_object(const struct object_id *oid, const char *path,
			    void *data)
{
	struct rev_info *revs = data;
	enum object_type type = odb_read_object_info(the_repository->objects, oid, NULL);

	if (type < 0) {
		warning(_("loose object at %s could not be examined"), path);
		return 0;
	}

	if (cruft) {
		struct stat st;
		if (stat(path, &st) < 0) {
			if (errno == ENOENT)
				return 0;
			return error_errno("unable to stat %s", oid_to_hex(oid));
		}

		add_cruft_object_entry(oid, type, NULL, 0, NULL,
				       st.st_mtime);
	} else {
		add_object_entry(oid, type, "", 0);
	}

	if (revs && type == OBJ_COMMIT)
		add_pending_oid(revs, NULL, oid, 0);

	return 0;
}

/*
 * We actually don't even have to worry about reachability here.
 * add_object_entry will weed out duplicates, so we just add every
 * loose object we find.
 */
static void add_unreachable_loose_objects(struct rev_info *revs)
{
	for_each_loose_file_in_source(the_repository->objects->sources,
				      add_loose_object, NULL, NULL, revs);
}

static int has_sha1_pack_kept_or_nonlocal(const struct object_id *oid)
{
	static struct packed_git *last_found = (void *)1;
	struct packed_git *p;

	p = (last_found != (void *)1) ? last_found :
					get_all_packs(the_repository);

	while (p) {
		if ((!p->pack_local || p->pack_keep ||
				p->pack_keep_in_core) &&
			find_pack_entry_one(oid, p)) {
			last_found = p;
			return 1;
		}
		if (p == last_found)
			p = get_all_packs(the_repository);
		else
			p = p->next;
		if (p == last_found)
			p = p->next;
	}
	return 0;
}

/*
 * Store a list of sha1s that are should not be discarded
 * because they are either written too recently, or are
 * reachable from another object that was.
 *
 * This is filled by get_object_list.
 */
static struct oid_array recent_objects;

static int loosened_object_can_be_discarded(const struct object_id *oid,
					    timestamp_t mtime)
{
	if (!unpack_unreachable_expiration)
		return 0;
	if (mtime > unpack_unreachable_expiration)
		return 0;
	if (oid_array_lookup(&recent_objects, oid) >= 0)
		return 0;
	return 1;
}

static void loosen_unused_packed_objects(void)
{
	struct packed_git *p;
	uint32_t i;
	uint32_t loosened_objects_nr = 0;
	struct object_id oid;

	for (p = get_all_packs(the_repository); p; p = p->next) {
		if (!p->pack_local || p->pack_keep || p->pack_keep_in_core)
			continue;

		if (open_pack_index(p))
			die(_("cannot open pack index"));

		for (i = 0; i < p->num_objects; i++) {
			nth_packed_object_id(&oid, p, i);
			if (!packlist_find(&to_pack, &oid) &&
			    !has_sha1_pack_kept_or_nonlocal(&oid) &&
			    !loosened_object_can_be_discarded(&oid, p->mtime)) {
				if (force_object_loose(the_repository->objects->sources,
						       &oid, p->mtime))
					die(_("unable to force loose object"));
				loosened_objects_nr++;
			}
		}
	}

	trace2_data_intmax("pack-objects", the_repository,
			   "loosen_unused_packed_objects/loosened", loosened_objects_nr);
}

/*
 * This tracks any options which pack-reuse code expects to be on, or which a
 * reader of the pack might not understand, and which would therefore prevent
 * blind reuse of what we have on disk.
 */
static int pack_options_allow_reuse(void)
{
	return allow_pack_reuse != NO_PACK_REUSE &&
	       pack_to_stdout &&
	       !ignore_packed_keep_on_disk &&
	       !ignore_packed_keep_in_core &&
	       (!local || !have_non_local_packs) &&
	       !incremental;
}

static int get_object_list_from_bitmap(struct rev_info *revs)
{
	if (!(bitmap_git = prepare_bitmap_walk(revs, 0)))
		return -1;

	/*
	 * For now, force the name-hash version to be 1 since that
	 * is the version implied by the bitmap format. Later, the
	 * format can include this version explicitly in its format,
	 * allowing readers to know the version that was used during
	 * the bitmap write.
	 */
	name_hash_version = 1;

	if (pack_options_allow_reuse())
		reuse_partial_packfile_from_bitmap(bitmap_git,
						   &reuse_packfiles,
						   &reuse_packfiles_nr,
						   &reuse_packfile_bitmap,
						   allow_pack_reuse == MULTI_PACK_REUSE);

	if (reuse_packfiles) {
		reuse_packfile_objects = bitmap_popcount(reuse_packfile_bitmap);
		if (!reuse_packfile_objects)
			BUG("expected non-empty reuse bitmap");

		nr_result += reuse_packfile_objects;
		nr_seen += reuse_packfile_objects;
		display_progress(progress_state, nr_seen);
	}

	traverse_bitmap_commit_list(bitmap_git, revs,
				    &add_object_entry_from_bitmap);
	return 0;
}

static void record_recent_object(struct object *obj,
				 const char *name UNUSED,
				 void *data UNUSED)
{
	oid_array_append(&recent_objects, &obj->oid);
}

static void record_recent_commit(struct commit *commit, void *data UNUSED)
{
	oid_array_append(&recent_objects, &commit->object.oid);
}

static int mark_bitmap_preferred_tip(const char *refname,
				     const char *referent UNUSED,
				     const struct object_id *oid,
				     int flags UNUSED,
				     void *data UNUSED)
{
	struct object_id peeled;
	struct object *object;

	if (!peel_iterated_oid(the_repository, oid, &peeled))
		oid = &peeled;

	object = parse_object_or_die(the_repository, oid, refname);
	if (object->type == OBJ_COMMIT)
		object->flags |= NEEDS_BITMAP;

	return 0;
}

static void mark_bitmap_preferred_tips(void)
{
	struct string_list_item *item;
	const struct string_list *preferred_tips;

	preferred_tips = bitmap_preferred_tips(the_repository);
	if (!preferred_tips)
		return;

	for_each_string_list_item(item, preferred_tips) {
		refs_for_each_ref_in(get_main_ref_store(the_repository),
				     item->string, mark_bitmap_preferred_tip,
				     NULL);
	}
}

static inline int is_oid_uninteresting(struct repository *repo,
				       struct object_id *oid)
{
	struct object *o = lookup_object(repo, oid);
	return !o || (o->flags & UNINTERESTING);
}

static int add_objects_by_path(const char *path,
			       struct oid_array *oids,
			       enum object_type type,
			       void *data)
{
	size_t oe_start = to_pack.nr_objects;
	size_t oe_end;
	unsigned int *processed = data;

	/*
	 * First, add all objects to the packing data, including the ones
	 * marked UNINTERESTING (translated to 'exclude') as they can be
	 * used as delta bases.
	 */
	for (size_t i = 0; i < oids->nr; i++) {
		int exclude;
		struct object_info oi = OBJECT_INFO_INIT;
		struct object_id *oid = &oids->oid[i];

		/* Skip objects that do not exist locally. */
		if ((exclude_promisor_objects || arg_missing_action != MA_ERROR) &&
		    oid_object_info_extended(the_repository, oid, &oi,
					     OBJECT_INFO_FOR_PREFETCH) < 0)
			continue;

		exclude = is_oid_uninteresting(the_repository, oid);

		if (exclude && !thin)
			continue;

		add_object_entry(oid, type, path, exclude);
	}

	oe_end = to_pack.nr_objects;

	/* We can skip delta calculations if it is a no-op. */
	if (oe_end == oe_start || !window)
		return 0;

	ALLOC_GROW(to_pack.regions,
		   to_pack.nr_regions + 1,
		   to_pack.nr_regions_alloc);

	to_pack.regions[to_pack.nr_regions].start = oe_start;
	to_pack.regions[to_pack.nr_regions].nr = oe_end - oe_start;
	to_pack.nr_regions++;

	*processed += oids->nr;
	display_progress(progress_state, *processed);

	return 0;
}

static void get_object_list_path_walk(struct rev_info *revs)
{
	struct path_walk_info info = PATH_WALK_INFO_INIT;
	unsigned int processed = 0;
	int result;

	info.revs = revs;
	info.path_fn = add_objects_by_path;
	info.path_fn_data = &processed;

	/*
	 * Allow the --[no-]sparse option to be interesting here, if only
	 * for testing purposes. Paths with no interesting objects will not
	 * contribute to the resulting pack, but only create noisy preferred
	 * base objects.
	 */
	info.prune_all_uninteresting = sparse;
	info.edge_aggressive = shallow;

	trace2_region_enter("pack-objects", "path-walk", revs->repo);
	result = walk_objects_by_path(&info);
	trace2_region_leave("pack-objects", "path-walk", revs->repo);

	if (result)
		die(_("failed to pack objects via path-walk"));
}

static void get_object_list(struct rev_info *revs, int ac, const char **av)
{
	struct setup_revision_opt s_r_opt = {
		.allow_exclude_promisor_objects = 1,
	};
	char line[1000];
	int flags = 0;
	int save_warning;

	save_commit_buffer = 0;
	setup_revisions(ac, av, revs, &s_r_opt);

	/* make sure shallows are read */
	is_repository_shallow(the_repository);

	save_warning = warn_on_object_refname_ambiguity;
	warn_on_object_refname_ambiguity = 0;

	while (fgets(line, sizeof(line), stdin) != NULL) {
		int len = strlen(line);
		if (len && line[len - 1] == '\n')
			line[--len] = 0;
		if (!len)
			break;
		if (*line == '-') {
			if (!strcmp(line, "--not")) {
				flags ^= UNINTERESTING;
				write_bitmap_index = 0;
				continue;
			}
			if (starts_with(line, "--shallow ")) {
				struct object_id oid;
				if (get_oid_hex(line + 10, &oid))
					die("not an object name '%s'", line + 10);
				register_shallow(the_repository, &oid);
				use_bitmap_index = 0;
				continue;
			}
			die(_("not a rev '%s'"), line);
		}
		if (handle_revision_arg(line, revs, flags, REVARG_CANNOT_BE_FILENAME))
			die(_("bad revision '%s'"), line);
	}

	warn_on_object_refname_ambiguity = save_warning;

	if (use_bitmap_index && !get_object_list_from_bitmap(revs))
		return;

	if (use_delta_islands)
		load_delta_islands(the_repository, progress);

	if (write_bitmap_index)
		mark_bitmap_preferred_tips();

	if (!fn_show_object)
		fn_show_object = show_object;

	if (path_walk) {
		get_object_list_path_walk(revs);
	} else {
		if (prepare_revision_walk(revs))
			die(_("revision walk setup failed"));
		mark_edges_uninteresting(revs, show_edge, sparse);
		traverse_commit_list(revs,
				show_commit, fn_show_object,
				NULL);
	}

	if (unpack_unreachable_expiration) {
		revs->ignore_missing_links = 1;
		if (add_unseen_recent_objects_to_traversal(revs,
				unpack_unreachable_expiration, NULL, 0))
			die(_("unable to add recent objects"));
		if (prepare_revision_walk(revs))
			die(_("revision walk setup failed"));
		traverse_commit_list(revs, record_recent_commit,
				     record_recent_object, NULL);
	}

	if (keep_unreachable)
		add_objects_in_unpacked_packs();
	if (pack_loose_unreachable)
		add_unreachable_loose_objects(NULL);
	if (unpack_unreachable)
		loosen_unused_packed_objects();

	oid_array_clear(&recent_objects);
}

static void add_extra_kept_packs(const struct string_list *names)
{
	struct packed_git *p;

	if (!names->nr)
		return;

	for (p = get_all_packs(the_repository); p; p = p->next) {
		const char *name = basename(p->pack_name);
		int i;

		if (!p->pack_local)
			continue;

		for (i = 0; i < names->nr; i++)
			if (!fspathcmp(name, names->items[i].string))
				break;

		if (i < names->nr) {
			p->pack_keep_in_core = 1;
			ignore_packed_keep_in_core = 1;
			continue;
		}
	}
}

static int option_parse_quiet(const struct option *opt, const char *arg,
			      int unset)
{
	int *val = opt->value;

	BUG_ON_OPT_ARG(arg);

	if (!unset)
		*val = 0;
	else if (!*val)
		*val = 1;
	return 0;
}

static int option_parse_index_version(const struct option *opt,
				      const char *arg, int unset)
{
	struct pack_idx_option *popts = opt->value;
	char *c;
	const char *val = arg;

	BUG_ON_OPT_NEG(unset);

	popts->version = strtoul(val, &c, 10);
	if (popts->version > 2)
		die(_("unsupported index version %s"), val);
	if (*c == ',' && c[1])
		popts->off32_limit = strtoul(c+1, &c, 0);
	if (*c || popts->off32_limit & 0x80000000)
		die(_("bad index version '%s'"), val);
	return 0;
}

static int option_parse_unpack_unreachable(const struct option *opt UNUSED,
					   const char *arg, int unset)
{
	if (unset) {
		unpack_unreachable = 0;
		unpack_unreachable_expiration = 0;
	}
	else {
		unpack_unreachable = 1;
		if (arg)
			unpack_unreachable_expiration = approxidate(arg);
	}
	return 0;
}

static int option_parse_cruft_expiration(const struct option *opt UNUSED,
					 const char *arg, int unset)
{
	if (unset) {
		cruft = 0;
		cruft_expiration = 0;
	} else {
		cruft = 1;
		if (arg)
			cruft_expiration = approxidate(arg);
	}
	return 0;
}

static int is_not_in_promisor_pack_obj(struct object *obj, void *data UNUSED)
{
	struct object_info info = OBJECT_INFO_INIT;
	if (odb_read_object_info_extended(the_repository->objects, &obj->oid, &info, 0))
		BUG("should_include_obj should only be called on existing objects");
	return info.whence != OI_PACKED || !info.u.packed.pack->pack_promisor;
}

static int is_not_in_promisor_pack(struct commit *commit, void *data) {
	return is_not_in_promisor_pack_obj((struct object *) commit, data);
}

static int parse_stdin_packs_mode(const struct option *opt, const char *arg,
				  int unset)
{
	enum stdin_packs_mode *mode = opt->value;

	if (unset)
		*mode = STDIN_PACKS_MODE_NONE;
	else if (!arg || !*arg)
		*mode = STDIN_PACKS_MODE_STANDARD;
	else if (!strcmp(arg, "follow"))
		*mode = STDIN_PACKS_MODE_FOLLOW;
	else
		die(_("invalid value for '%s': '%s'"), opt->long_name, arg);

	return 0;
}

int cmd_pack_objects(int argc,
		     const char **argv,
		     const char *prefix,
		     struct repository *repo UNUSED)
{
	int use_internal_rev_list = 0;
	int all_progress_implied = 0;
	struct strvec rp = STRVEC_INIT;
	int rev_list_unpacked = 0, rev_list_all = 0, rev_list_reflog = 0;
	int rev_list_index = 0;
	enum stdin_packs_mode stdin_packs = STDIN_PACKS_MODE_NONE;
	struct string_list keep_pack_list = STRING_LIST_INIT_NODUP;
	struct list_objects_filter_options filter_options =
		LIST_OBJECTS_FILTER_INIT;

	struct option pack_objects_options[] = {
		OPT_CALLBACK_F('q', "quiet", &progress, NULL,
			       N_("do not show progress meter"),
			       PARSE_OPT_NOARG, option_parse_quiet),
		OPT_SET_INT(0, "progress", &progress,
			    N_("show progress meter"), 1),
		OPT_SET_INT(0, "all-progress", &progress,
			    N_("show progress meter during object writing phase"), 2),
		OPT_BOOL(0, "all-progress-implied",
			 &all_progress_implied,
			 N_("similar to --all-progress when progress meter is shown")),
		OPT_CALLBACK_F(0, "index-version", &pack_idx_opts, N_("<version>[,<offset>]"),
		  N_("write the pack index file in the specified idx format version"),
		  PARSE_OPT_NONEG, option_parse_index_version),
		OPT_UNSIGNED(0, "max-pack-size", &pack_size_limit,
			     N_("maximum size of each output pack file")),
		OPT_BOOL(0, "local", &local,
			 N_("ignore borrowed objects from alternate object store")),
		OPT_BOOL(0, "incremental", &incremental,
			 N_("ignore packed objects")),
		OPT_INTEGER(0, "window", &window,
			    N_("limit pack window by objects")),
		OPT_UNSIGNED(0, "window-memory", &window_memory_limit,
			     N_("limit pack window by memory in addition to object limit")),
		OPT_INTEGER(0, "depth", &depth,
			    N_("maximum length of delta chain allowed in the resulting pack")),
		OPT_BOOL(0, "reuse-delta", &reuse_delta,
			 N_("reuse existing deltas")),
		OPT_BOOL(0, "reuse-object", &reuse_object,
			 N_("reuse existing objects")),
		OPT_BOOL(0, "delta-base-offset", &allow_ofs_delta,
			 N_("use OFS_DELTA objects")),
		OPT_INTEGER(0, "threads", &delta_search_threads,
			    N_("use threads when searching for best delta matches")),
		OPT_BOOL(0, "non-empty", &non_empty,
			 N_("do not create an empty pack output")),
		OPT_BOOL(0, "revs", &use_internal_rev_list,
			 N_("read revision arguments from standard input")),
		OPT_SET_INT_F(0, "unpacked", &rev_list_unpacked,
			      N_("limit the objects to those that are not yet packed"),
			      1, PARSE_OPT_NONEG),
		OPT_SET_INT_F(0, "all", &rev_list_all,
			      N_("include objects reachable from any reference"),
			      1, PARSE_OPT_NONEG),
		OPT_SET_INT_F(0, "reflog", &rev_list_reflog,
			      N_("include objects referred by reflog entries"),
			      1, PARSE_OPT_NONEG),
		OPT_SET_INT_F(0, "indexed-objects", &rev_list_index,
			      N_("include objects referred to by the index"),
			      1, PARSE_OPT_NONEG),
		OPT_CALLBACK_F(0, "stdin-packs", &stdin_packs, N_("mode"),
			     N_("read packs from stdin"),
			     PARSE_OPT_OPTARG, parse_stdin_packs_mode),
		OPT_BOOL(0, "stdin-packs", &stdin_packs,
			 N_("read packs from stdin")),
		OPT_BOOL(0, "stdout", &pack_to_stdout,
			 N_("output pack to stdout")),
		OPT_BOOL(0, "include-tag", &include_tag,
			 N_("include tag objects that refer to objects to be packed")),
		OPT_BOOL(0, "keep-unreachable", &keep_unreachable,
			 N_("keep unreachable objects")),
		OPT_BOOL(0, "pack-loose-unreachable", &pack_loose_unreachable,
			 N_("pack loose unreachable objects")),
		OPT_CALLBACK_F(0, "unpack-unreachable", NULL, N_("time"),
		  N_("unpack unreachable objects newer than <time>"),
		  PARSE_OPT_OPTARG, option_parse_unpack_unreachable),
		OPT_BOOL(0, "cruft", &cruft, N_("create a cruft pack")),
		OPT_CALLBACK_F(0, "cruft-expiration", NULL, N_("time"),
		  N_("expire cruft objects older than <time>"),
		  PARSE_OPT_OPTARG, option_parse_cruft_expiration),
		OPT_BOOL(0, "sparse", &sparse,
			 N_("use the sparse reachability algorithm")),
		OPT_BOOL(0, "thin", &thin,
			 N_("create thin packs")),
		OPT_BOOL(0, "path-walk", &path_walk,
			 N_("use the path-walk API to walk objects when possible")),
		OPT_BOOL(0, "shallow", &shallow,
			 N_("create packs suitable for shallow fetches")),
		OPT_BOOL(0, "honor-pack-keep", &ignore_packed_keep_on_disk,
			 N_("ignore packs that have companion .keep file")),
		OPT_STRING_LIST(0, "keep-pack", &keep_pack_list, N_("name"),
				N_("ignore this pack")),
		OPT_INTEGER(0, "compression", &pack_compression_level,
			    N_("pack compression level")),
		OPT_BOOL(0, "keep-true-parents", &grafts_keep_true_parents,
			 N_("do not hide commits by grafts")),
		OPT_BOOL(0, "use-bitmap-index", &use_bitmap_index,
			 N_("use a bitmap index if available to speed up counting objects")),
		OPT_SET_INT(0, "write-bitmap-index", &write_bitmap_index,
			    N_("write a bitmap index together with the pack index"),
			    WRITE_BITMAP_TRUE),
		OPT_SET_INT_F(0, "write-bitmap-index-quiet",
			      &write_bitmap_index,
			      N_("write a bitmap index if possible"),
			      WRITE_BITMAP_QUIET, PARSE_OPT_HIDDEN),
		OPT_PARSE_LIST_OBJECTS_FILTER(&filter_options),
		OPT_CALLBACK_F(0, "missing", NULL, N_("action"),
		  N_("handling for missing objects"), PARSE_OPT_NONEG,
		  option_parse_missing_action),
		OPT_BOOL(0, "exclude-promisor-objects", &exclude_promisor_objects,
			 N_("do not pack objects in promisor packfiles")),
		OPT_BOOL(0, "exclude-promisor-objects-best-effort",
			 &exclude_promisor_objects_best_effort,
			 N_("implies --missing=allow-any")),
		OPT_BOOL(0, "delta-islands", &use_delta_islands,
			 N_("respect islands during delta compression")),
		OPT_STRING_LIST(0, "uri-protocol", &uri_protocols,
				N_("protocol"),
				N_("exclude any configured uploadpack.blobpackfileuri with this protocol")),
		OPT_INTEGER(0, "name-hash-version", &name_hash_version,
			 N_("use the specified name-hash function to group similar objects")),
		OPT_END(),
	};

	if (DFS_NUM_STATES > (1 << OE_DFS_STATE_BITS))
		BUG("too many dfs states, increase OE_DFS_STATE_BITS");

	disable_replace_refs();

	sparse = git_env_bool("GIT_TEST_PACK_SPARSE", -1);
	if (the_repository->gitdir) {
		prepare_repo_settings(the_repository);
		if (sparse < 0)
			sparse = the_repository->settings.pack_use_sparse;
		if (the_repository->settings.pack_use_multi_pack_reuse)
			allow_pack_reuse = MULTI_PACK_REUSE;
	}

	reset_pack_idx_option(&pack_idx_opts);
	pack_idx_opts.flags |= WRITE_REV;
	repo_config(the_repository, git_pack_config, NULL);
	if (git_env_bool(GIT_TEST_NO_WRITE_REV_INDEX, 0))
		pack_idx_opts.flags &= ~WRITE_REV;

	progress = isatty(2);
	argc = parse_options(argc, argv, prefix, pack_objects_options,
			     pack_usage, 0);

	if (argc) {
		base_name = argv[0];
		argc--;
	}
	if (pack_to_stdout != !base_name || argc)
		usage_with_options(pack_usage, pack_objects_options);

	if (path_walk < 0) {
		if (use_bitmap_index > 0 ||
		    !use_internal_rev_list)
			path_walk = 0;
		else if (the_repository->gitdir &&
			 the_repository->settings.pack_use_path_walk)
			path_walk = 1;
		else
			path_walk = git_env_bool("GIT_TEST_PACK_PATH_WALK", 0);
	}

	if (depth < 0)
		depth = 0;
	if (depth >= (1 << OE_DEPTH_BITS)) {
		warning(_("delta chain depth %d is too deep, forcing %d"),
			depth, (1 << OE_DEPTH_BITS) - 1);
		depth = (1 << OE_DEPTH_BITS) - 1;
	}
	if (cache_max_small_delta_size >= (1U << OE_Z_DELTA_BITS)) {
		warning(_("pack.deltaCacheLimit is too high, forcing %d"),
			(1U << OE_Z_DELTA_BITS) - 1);
		cache_max_small_delta_size = (1U << OE_Z_DELTA_BITS) - 1;
	}
	if (window < 0)
		window = 0;

	strvec_push(&rp, "pack-objects");

	if (path_walk) {
		const char *option = NULL;
		if (filter_options.choice)
			option = "--filter";
		else if (use_delta_islands)
			option = "--delta-islands";

		if (option) {
			warning(_("cannot use %s with %s"),
				option, "--path-walk");
			path_walk = 0;
		}
	}
	if (path_walk) {
		strvec_push(&rp, "--boundary");
		 /*
		  * We must disable the bitmaps because we are removing
		  * the --objects / --objects-edge[-aggressive] options.
		  */
		use_bitmap_index = 0;
	} else if (thin) {
		use_internal_rev_list = 1;
		strvec_push(&rp, shallow
				? "--objects-edge-aggressive"
				: "--objects-edge");
	} else
		strvec_push(&rp, "--objects");

	if (rev_list_all) {
		use_internal_rev_list = 1;
		strvec_push(&rp, "--all");
	}
	if (rev_list_reflog) {
		use_internal_rev_list = 1;
		strvec_push(&rp, "--reflog");
	}
	if (rev_list_index) {
		use_internal_rev_list = 1;
		strvec_push(&rp, "--indexed-objects");
	}
	if (rev_list_unpacked && !stdin_packs) {
		use_internal_rev_list = 1;
		strvec_push(&rp, "--unpacked");
	}

	die_for_incompatible_opt2(exclude_promisor_objects,
				  "--exclude-promisor-objects",
				  exclude_promisor_objects_best_effort,
				  "--exclude-promisor-objects-best-effort");
	if (exclude_promisor_objects) {
		use_internal_rev_list = 1;
		fetch_if_missing = 0;
		strvec_push(&rp, "--exclude-promisor-objects");
	} else if (exclude_promisor_objects_best_effort) {
		use_internal_rev_list = 1;
		fetch_if_missing = 0;
		option_parse_missing_action(NULL, "allow-any", 0);
		/* revs configured below */
	}
	if (unpack_unreachable || keep_unreachable || pack_loose_unreachable)
		use_internal_rev_list = 1;

	if (!reuse_object)
		reuse_delta = 0;
	if (pack_compression_level == -1)
		pack_compression_level = Z_DEFAULT_COMPRESSION;
	else if (pack_compression_level < 0 || pack_compression_level > Z_BEST_COMPRESSION)
		die(_("bad pack compression level %d"), pack_compression_level);

	if (!delta_search_threads)	/* --threads=0 means autodetect */
		delta_search_threads = online_cpus();

	if (!HAVE_THREADS && delta_search_threads != 1)
		warning(_("no threads support, ignoring --threads"));
	if (!pack_to_stdout && !pack_size_limit)
		pack_size_limit = pack_size_limit_cfg;
	if (pack_to_stdout && pack_size_limit)
		die(_("--max-pack-size cannot be used to build a pack for transfer"));
	if (pack_size_limit && pack_size_limit < 1024*1024) {
		warning(_("minimum pack size limit is 1 MiB"));
		pack_size_limit = 1024*1024;
	}

	if (!pack_to_stdout && thin)
		die(_("--thin cannot be used to build an indexable pack"));

	die_for_incompatible_opt2(keep_unreachable, "--keep-unreachable",
				  unpack_unreachable, "--unpack-unreachable");
	if (!rev_list_all || !rev_list_reflog || !rev_list_index)
		unpack_unreachable_expiration = 0;

	die_for_incompatible_opt2(stdin_packs, "--stdin-packs",
				  filter_options.choice, "--filter");


	if (stdin_packs && use_internal_rev_list)
		die(_("cannot use internal rev list with --stdin-packs"));

	if (cruft) {
		if (use_internal_rev_list)
			die(_("cannot use internal rev list with --cruft"));
		die_for_incompatible_opt2(stdin_packs, "--stdin-packs",
					  cruft, "--cruft");
	}

	/*
	 * "soft" reasons not to use bitmaps - for on-disk repack by default we want
	 *
	 * - to produce good pack (with bitmap index not-yet-packed objects are
	 *   packed in suboptimal order).
	 *
	 * - to use more robust pack-generation codepath (avoiding possible
	 *   bugs in bitmap code and possible bitmap index corruption).
	 */
	if (!pack_to_stdout)
		use_bitmap_index_default = 0;

	if (use_bitmap_index < 0)
		use_bitmap_index = use_bitmap_index_default;

	/* "hard" reasons not to use bitmaps; these just won't work at all */
	if (!use_internal_rev_list || (!pack_to_stdout && write_bitmap_index) || is_repository_shallow(the_repository))
		use_bitmap_index = 0;

	if (pack_to_stdout || !rev_list_all)
		write_bitmap_index = 0;

	if (name_hash_version < 0)
		name_hash_version = (int)git_env_ulong("GIT_TEST_NAME_HASH_VERSION", 1);

	validate_name_hash_version();

	if (use_delta_islands)
		strvec_push(&rp, "--topo-order");

	if (progress && all_progress_implied)
		progress = 2;

	add_extra_kept_packs(&keep_pack_list);
	if (ignore_packed_keep_on_disk) {
		struct packed_git *p;
		for (p = get_all_packs(the_repository); p; p = p->next)
			if (p->pack_local && p->pack_keep)
				break;
		if (!p) /* no keep-able packs found */
			ignore_packed_keep_on_disk = 0;
	}
	if (local) {
		/*
		 * unlike ignore_packed_keep_on_disk above, we do not
		 * want to unset "local" based on looking at packs, as
		 * it also covers non-local objects
		 */
		struct packed_git *p;
		for (p = get_all_packs(the_repository); p; p = p->next) {
			if (!p->pack_local) {
				have_non_local_packs = 1;
				break;
			}
		}
	}

	trace2_region_enter("pack-objects", "enumerate-objects",
			    the_repository);
	prepare_packing_data(the_repository, &to_pack);

	if (progress && !cruft)
		progress_state = start_progress(the_repository,
						_("Enumerating objects"), 0);
	if (stdin_packs) {
		read_stdin_packs(stdin_packs, rev_list_unpacked);
	} else if (cruft) {
		read_cruft_objects();
	} else if (!use_internal_rev_list) {
		read_object_list_from_stdin();
	} else {
		struct rev_info revs;

		repo_init_revisions(the_repository, &revs, NULL);
		list_objects_filter_copy(&revs.filter, &filter_options);
		if (exclude_promisor_objects_best_effort) {
			revs.include_check = is_not_in_promisor_pack;
			revs.include_check_obj = is_not_in_promisor_pack_obj;
		}
		get_object_list(&revs, rp.nr, rp.v);
		release_revisions(&revs);
	}
	cleanup_preferred_base();
	if (include_tag && nr_result)
		refs_for_each_tag_ref(get_main_ref_store(the_repository),
				      add_ref_tag, NULL);
	stop_progress(&progress_state);
	trace2_region_leave("pack-objects", "enumerate-objects",
			    the_repository);

	if (non_empty && !nr_result)
		goto cleanup;
	if (nr_result) {
		trace2_region_enter("pack-objects", "prepare-pack",
				    the_repository);
		prepare_pack(window, depth);
		trace2_region_leave("pack-objects", "prepare-pack",
				    the_repository);
	}

	trace2_region_enter("pack-objects", "write-pack-file", the_repository);
	write_excluded_by_configs();
	write_pack_file();
	trace2_region_leave("pack-objects", "write-pack-file", the_repository);

	if (progress)
		fprintf_ln(stderr,
			   _("Total %"PRIu32" (delta %"PRIu32"),"
			     " reused %"PRIu32" (delta %"PRIu32"),"
			     " pack-reused %"PRIu32" (from %"PRIuMAX")"),
			   written, written_delta, reused, reused_delta,
			   reuse_packfile_objects,
			   (uintmax_t)reuse_packfiles_used_nr);

	trace2_data_intmax("pack-objects", the_repository, "written", written);
	trace2_data_intmax("pack-objects", the_repository, "written/delta", written_delta);
	trace2_data_intmax("pack-objects", the_repository, "reused", reused);
	trace2_data_intmax("pack-objects", the_repository, "reused/delta", reused_delta);
	trace2_data_intmax("pack-objects", the_repository, "pack-reused", reuse_packfile_objects);
	trace2_data_intmax("pack-objects", the_repository, "packs-reused", reuse_packfiles_used_nr);

cleanup:
	clear_packing_data(&to_pack);
	list_objects_filter_release(&filter_options);
	string_list_clear(&keep_pack_list, 0);
	strvec_clear(&rp);

	return 0;
}<|MERGE_RESOLUTION|>--- conflicted
+++ resolved
@@ -1741,11 +1741,7 @@
 		struct multi_pack_index *m = get_multi_pack_index(source);
 		struct pack_entry e;
 
-<<<<<<< HEAD
-		if (m && fill_midx_entry(the_repository, oid, &e, m)) {
-=======
 		if (m && fill_midx_entry(m, oid, &e)) {
->>>>>>> 13296ac9
 			want = want_object_in_pack_one(e.p, oid, exclude, found_pack, found_offset, found_mtime);
 			if (want != -1)
 				return want;

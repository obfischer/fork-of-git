--- conflicted
+++ resolved
@@ -1141,7 +1141,6 @@
 	end = reuse_packfile->bitmap_nr / BITS_IN_EWORD;
 	if (reuse_packfile_bitmap->word_alloc < end)
 		BUG("fewer words than expected in reuse_packfile_bitmap");
-<<<<<<< HEAD
 
 	while (pos < end && reuse_packfile_bitmap->words[pos] == (eword_t)~0)
 		pos++;
@@ -1149,15 +1148,6 @@
 	if (pos) {
 		off_t to_write;
 
-=======
-
-	while (pos < end && reuse_packfile_bitmap->words[pos] == (eword_t)~0)
-		pos++;
-
-	if (pos) {
-		off_t to_write;
-
->>>>>>> bc204b74
 		written = (pos * BITS_IN_EWORD);
 		to_write = pack_pos_to_offset(reuse_packfile->p, written)
 			- sizeof(struct pack_header);

/*
 * Builtin "git commit"
 *
 * Copyright (c) 2007 Kristian Høgsberg <krh@redhat.com>
 * Based on git-commit.sh by Junio C Hamano and Linus Torvalds
 */

#include "cache.h"
#include "config.h"
#include "lockfile.h"
#include "cache-tree.h"
#include "color.h"
#include "dir.h"
#include "builtin.h"
#include "diff.h"
#include "diffcore.h"
#include "commit.h"
#include "revision.h"
#include "wt-status.h"
#include "run-command.h"
#include "refs.h"
#include "log-tree.h"
#include "strbuf.h"
#include "utf8.h"
#include "parse-options.h"
#include "string-list.h"
#include "rerere.h"
#include "unpack-trees.h"
#include "quote.h"
#include "submodule.h"
#include "gpg-interface.h"
#include "column.h"
#include "sequencer.h"
#include "mailmap.h"

static const char * const builtin_commit_usage[] = {
	N_("git commit [<options>] [--] <pathspec>..."),
	NULL
};

static const char * const builtin_status_usage[] = {
	N_("git status [<options>] [--] <pathspec>..."),
	NULL
};

static const char empty_amend_advice[] =
N_("You asked to amend the most recent commit, but doing so would make\n"
"it empty. You can repeat your command with --allow-empty, or you can\n"
"remove the commit entirely with \"git reset HEAD^\".\n");

static const char empty_cherry_pick_advice[] =
N_("The previous cherry-pick is now empty, possibly due to conflict resolution.\n"
"If you wish to commit it anyway, use:\n"
"\n"
"    git commit --allow-empty\n"
"\n");

static const char empty_cherry_pick_advice_single[] =
N_("Otherwise, please use 'git reset'\n");

static const char empty_cherry_pick_advice_multi[] =
N_("If you wish to skip this commit, use:\n"
"\n"
"    git reset\n"
"\n"
"Then \"git cherry-pick --continue\" will resume cherry-picking\n"
"the remaining commits.\n");

static const char *use_message_buffer;
static struct lock_file index_lock; /* real index */
static struct lock_file false_lock; /* used only for partial commits */
static enum {
	COMMIT_AS_IS = 1,
	COMMIT_NORMAL,
	COMMIT_PARTIAL
} commit_style;

static const char *logfile, *force_author;
static const char *template_file;
/*
 * The _message variables are commit names from which to take
 * the commit message and/or authorship.
 */
static const char *author_message, *author_message_buffer;
static char *edit_message, *use_message;
static char *fixup_message, *squash_message;
static int all, also, interactive, patch_interactive, only, amend, signoff;
static int edit_flag = -1; /* unspecified */
static int quiet, verbose, no_verify, allow_empty, dry_run, renew_authorship;
static int config_commit_verbose = -1; /* unspecified */
static int no_post_rewrite, allow_empty_message;
static char *untracked_files_arg, *force_date, *ignore_submodule_arg, *ignored_arg;
static char *sign_commit;

/*
 * The default commit message cleanup mode will remove the lines
 * beginning with # (shell comments) and leading and trailing
 * whitespaces (empty lines or containing only whitespaces)
 * if editor is used, and only the whitespaces if the message
 * is specified explicitly.
 */
static enum commit_msg_cleanup_mode cleanup_mode;
static const char *cleanup_arg;

static enum commit_whence whence;
static int sequencer_in_use;
static int use_editor = 1, include_status = 1;
static int have_option_m;
static struct strbuf message = STRBUF_INIT;

static enum wt_status_format status_format = STATUS_FORMAT_UNSPECIFIED;

static int opt_parse_porcelain(const struct option *opt, const char *arg, int unset)
{
	enum wt_status_format *value = (enum wt_status_format *)opt->value;
	if (unset)
		*value = STATUS_FORMAT_NONE;
	else if (!arg)
		*value = STATUS_FORMAT_PORCELAIN;
	else if (!strcmp(arg, "v1") || !strcmp(arg, "1"))
		*value = STATUS_FORMAT_PORCELAIN;
	else if (!strcmp(arg, "v2") || !strcmp(arg, "2"))
		*value = STATUS_FORMAT_PORCELAIN_V2;
	else
		die("unsupported porcelain version '%s'", arg);

	return 0;
}

static int opt_parse_m(const struct option *opt, const char *arg, int unset)
{
	struct strbuf *buf = opt->value;
	if (unset) {
		have_option_m = 0;
		strbuf_setlen(buf, 0);
	} else {
		have_option_m = 1;
		if (buf->len)
			strbuf_addch(buf, '\n');
		strbuf_addstr(buf, arg);
		strbuf_complete_line(buf);
	}
	return 0;
}

static void determine_whence(struct wt_status *s)
{
	if (file_exists(git_path_merge_head()))
		whence = FROM_MERGE;
	else if (file_exists(git_path_cherry_pick_head())) {
		whence = FROM_CHERRY_PICK;
		if (file_exists(git_path_seq_dir()))
			sequencer_in_use = 1;
	}
	else
		whence = FROM_COMMIT;
	if (s)
		s->whence = whence;
}

static void status_init_config(struct wt_status *s, config_fn_t fn)
{
	wt_status_prepare(s);
	git_config(fn, s);
	determine_whence(s);
	init_diff_ui_defaults();
	s->hints = advice_status_hints; /* must come after git_config() */
}

static void rollback_index_files(void)
{
	switch (commit_style) {
	case COMMIT_AS_IS:
		break; /* nothing to do */
	case COMMIT_NORMAL:
		rollback_lock_file(&index_lock);
		break;
	case COMMIT_PARTIAL:
		rollback_lock_file(&index_lock);
		rollback_lock_file(&false_lock);
		break;
	}
}

static int commit_index_files(void)
{
	int err = 0;

	switch (commit_style) {
	case COMMIT_AS_IS:
		break; /* nothing to do */
	case COMMIT_NORMAL:
		err = commit_lock_file(&index_lock);
		break;
	case COMMIT_PARTIAL:
		err = commit_lock_file(&index_lock);
		rollback_lock_file(&false_lock);
		break;
	}

	return err;
}

/*
 * Take a union of paths in the index and the named tree (typically, "HEAD"),
 * and return the paths that match the given pattern in list.
 */
static int list_paths(struct string_list *list, const char *with_tree,
		      const char *prefix, const struct pathspec *pattern)
{
	int i, ret;
	char *m;

	if (!pattern->nr)
		return 0;

	m = xcalloc(1, pattern->nr);

	if (with_tree) {
		char *max_prefix = common_prefix(pattern);
		overlay_tree_on_index(&the_index, with_tree,
				      max_prefix ? max_prefix : prefix);
		free(max_prefix);
	}

	for (i = 0; i < active_nr; i++) {
		const struct cache_entry *ce = active_cache[i];
		struct string_list_item *item;

		if (ce->ce_flags & CE_UPDATE)
			continue;
		if (!ce_path_match(ce, pattern, m))
			continue;
		item = string_list_insert(list, ce->name);
		if (ce_skip_worktree(ce))
			item->util = item; /* better a valid pointer than a fake one */
	}

	ret = report_path_error(m, pattern, prefix);
	free(m);
	return ret;
}

static void add_remove_files(struct string_list *list)
{
	int i;
	for (i = 0; i < list->nr; i++) {
		struct stat st;
		struct string_list_item *p = &(list->items[i]);

		/* p->util is skip-worktree */
		if (p->util)
			continue;

		if (!lstat(p->string, &st)) {
			if (add_to_cache(p->string, &st, 0))
				die(_("updating files failed"));
		} else
			remove_file_from_cache(p->string);
	}
}

static void create_base_index(const struct commit *current_head)
{
	struct tree *tree;
	struct unpack_trees_options opts;
	struct tree_desc t;

	if (!current_head) {
		discard_cache();
		return;
	}

	memset(&opts, 0, sizeof(opts));
	opts.head_idx = 1;
	opts.index_only = 1;
	opts.merge = 1;
	opts.src_index = &the_index;
	opts.dst_index = &the_index;

	opts.fn = oneway_merge;
	tree = parse_tree_indirect(&current_head->object.oid);
	if (!tree)
		die(_("failed to unpack HEAD tree object"));
	parse_tree(tree);
	init_tree_desc(&t, tree->buffer, tree->size);
	if (unpack_trees(1, &t, &opts))
		exit(128); /* We've already reported the error, finish dying */
}

static void refresh_cache_or_die(int refresh_flags)
{
	/*
	 * refresh_flags contains REFRESH_QUIET, so the only errors
	 * are for unmerged entries.
	 */
	if (refresh_cache(refresh_flags | REFRESH_IN_PORCELAIN))
		die_resolve_conflict("commit");
}

static const char *prepare_index(int argc, const char **argv, const char *prefix,
				 const struct commit *current_head, int is_status)
{
	struct string_list partial = STRING_LIST_INIT_DUP;
	struct pathspec pathspec;
	int refresh_flags = REFRESH_QUIET;
	const char *ret;

	if (is_status)
		refresh_flags |= REFRESH_UNMERGED;
	parse_pathspec(&pathspec, 0,
		       PATHSPEC_PREFER_FULL,
		       prefix, argv);

	if (read_cache_preload(&pathspec) < 0)
		die(_("index file corrupt"));

	if (interactive) {
		char *old_index_env = NULL;
		hold_locked_index(&index_lock, LOCK_DIE_ON_ERROR);

		refresh_cache_or_die(refresh_flags);

		if (write_locked_index(&the_index, &index_lock, 0))
			die(_("unable to create temporary index"));

		old_index_env = getenv(INDEX_ENVIRONMENT);
		setenv(INDEX_ENVIRONMENT, get_lock_file_path(&index_lock), 1);

		if (interactive_add(argc, argv, prefix, patch_interactive) != 0)
			die(_("interactive add failed"));

		if (old_index_env && *old_index_env)
			setenv(INDEX_ENVIRONMENT, old_index_env, 1);
		else
			unsetenv(INDEX_ENVIRONMENT);

		discard_cache();
		read_cache_from(get_lock_file_path(&index_lock));
		if (update_main_cache_tree(WRITE_TREE_SILENT) == 0) {
			if (reopen_lock_file(&index_lock) < 0)
				die(_("unable to write index file"));
			if (write_locked_index(&the_index, &index_lock, 0))
				die(_("unable to update temporary index"));
		} else
			warning(_("Failed to update main cache tree"));

		commit_style = COMMIT_NORMAL;
		ret = get_lock_file_path(&index_lock);
		goto out;
	}

	/*
	 * Non partial, non as-is commit.
	 *
	 * (1) get the real index;
	 * (2) update the_index as necessary;
	 * (3) write the_index out to the real index (still locked);
	 * (4) return the name of the locked index file.
	 *
	 * The caller should run hooks on the locked real index, and
	 * (A) if all goes well, commit the real index;
	 * (B) on failure, rollback the real index.
	 */
	if (all || (also && pathspec.nr)) {
		hold_locked_index(&index_lock, LOCK_DIE_ON_ERROR);
		add_files_to_cache(also ? prefix : NULL, &pathspec, 0);
		refresh_cache_or_die(refresh_flags);
		update_main_cache_tree(WRITE_TREE_SILENT);
		if (write_locked_index(&the_index, &index_lock, 0))
			die(_("unable to write new_index file"));
		commit_style = COMMIT_NORMAL;
		ret = get_lock_file_path(&index_lock);
		goto out;
	}

	/*
	 * As-is commit.
	 *
	 * (1) return the name of the real index file.
	 *
	 * The caller should run hooks on the real index,
	 * and create commit from the_index.
	 * We still need to refresh the index here.
	 */
	if (!only && !pathspec.nr) {
		hold_locked_index(&index_lock, LOCK_DIE_ON_ERROR);
		refresh_cache_or_die(refresh_flags);
		if (active_cache_changed
		    || !cache_tree_fully_valid(active_cache_tree))
			update_main_cache_tree(WRITE_TREE_SILENT);
		if (active_cache_changed) {
			if (write_locked_index(&the_index, &index_lock,
					       COMMIT_LOCK))
				die(_("unable to write new_index file"));
		} else {
			rollback_lock_file(&index_lock);
		}
		commit_style = COMMIT_AS_IS;
		ret = get_index_file();
		goto out;
	}

	/*
	 * A partial commit.
	 *
	 * (0) find the set of affected paths;
	 * (1) get lock on the real index file;
	 * (2) update the_index with the given paths;
	 * (3) write the_index out to the real index (still locked);
	 * (4) get lock on the false index file;
	 * (5) reset the_index from HEAD;
	 * (6) update the_index the same way as (2);
	 * (7) write the_index out to the false index file;
	 * (8) return the name of the false index file (still locked);
	 *
	 * The caller should run hooks on the locked false index, and
	 * create commit from it.  Then
	 * (A) if all goes well, commit the real index;
	 * (B) on failure, rollback the real index;
	 * In either case, rollback the false index.
	 */
	commit_style = COMMIT_PARTIAL;

	if (whence != FROM_COMMIT) {
		if (whence == FROM_MERGE)
			die(_("cannot do a partial commit during a merge."));
		else if (whence == FROM_CHERRY_PICK)
			die(_("cannot do a partial commit during a cherry-pick."));
	}

	if (list_paths(&partial, !current_head ? NULL : "HEAD", prefix, &pathspec))
		exit(1);

	discard_cache();
	if (read_cache() < 0)
		die(_("cannot read the index"));

	hold_locked_index(&index_lock, LOCK_DIE_ON_ERROR);
	add_remove_files(&partial);
	refresh_cache(REFRESH_QUIET);
	update_main_cache_tree(WRITE_TREE_SILENT);
	if (write_locked_index(&the_index, &index_lock, 0))
		die(_("unable to write new_index file"));

	hold_lock_file_for_update(&false_lock,
				  git_path("next-index-%"PRIuMAX,
					   (uintmax_t) getpid()),
				  LOCK_DIE_ON_ERROR);

	create_base_index(current_head);
	add_remove_files(&partial);
	refresh_cache(REFRESH_QUIET);

	if (write_locked_index(&the_index, &false_lock, 0))
		die(_("unable to write temporary index file"));

	discard_cache();
	ret = get_lock_file_path(&false_lock);
	read_cache_from(ret);
out:
	string_list_clear(&partial, 0);
	clear_pathspec(&pathspec);
	return ret;
}

static int run_status(FILE *fp, const char *index_file, const char *prefix, int nowarn,
		      struct wt_status *s)
{
	struct object_id oid;

	if (s->relative_paths)
		s->prefix = prefix;

	if (amend) {
		s->amend = 1;
		s->reference = "HEAD^1";
	}
	s->verbose = verbose;
	s->index_file = index_file;
	s->fp = fp;
	s->nowarn = nowarn;
	s->is_initial = get_oid(s->reference, &oid) ? 1 : 0;
	if (!s->is_initial)
		hashcpy(s->sha1_commit, oid.hash);
	s->status_format = status_format;
	s->ignore_submodule_arg = ignore_submodule_arg;

	wt_status_collect(s);
	wt_status_print(s);

	return s->commitable;
}

static int is_a_merge(const struct commit *current_head)
{
	return !!(current_head->parents && current_head->parents->next);
}

static void assert_split_ident(struct ident_split *id, const struct strbuf *buf)
{
	if (split_ident_line(id, buf->buf, buf->len) || !id->date_begin)
		die("BUG: unable to parse our own ident: %s", buf->buf);
}

static void export_one(const char *var, const char *s, const char *e, int hack)
{
	struct strbuf buf = STRBUF_INIT;
	if (hack)
		strbuf_addch(&buf, hack);
	strbuf_addf(&buf, "%.*s", (int)(e - s), s);
	setenv(var, buf.buf, 1);
	strbuf_release(&buf);
}

static int parse_force_date(const char *in, struct strbuf *out)
{
	strbuf_addch(out, '@');

	if (parse_date(in, out) < 0) {
		int errors = 0;
		unsigned long t = approxidate_careful(in, &errors);
		if (errors)
			return -1;
		strbuf_addf(out, "%lu", t);
	}

	return 0;
}

static void set_ident_var(char **buf, char *val)
{
	free(*buf);
	*buf = val;
}

static void determine_author_info(struct strbuf *author_ident)
{
	char *name, *email, *date;
	struct ident_split author;

	name = xstrdup_or_null(getenv("GIT_AUTHOR_NAME"));
	email = xstrdup_or_null(getenv("GIT_AUTHOR_EMAIL"));
	date = xstrdup_or_null(getenv("GIT_AUTHOR_DATE"));

	if (author_message) {
		struct ident_split ident;
		size_t len;
		const char *a;

		a = find_commit_header(author_message_buffer, "author", &len);
		if (!a)
			die(_("commit '%s' lacks author header"), author_message);
		if (split_ident_line(&ident, a, len) < 0)
			die(_("commit '%s' has malformed author line"), author_message);

		set_ident_var(&name, xmemdupz(ident.name_begin, ident.name_end - ident.name_begin));
		set_ident_var(&email, xmemdupz(ident.mail_begin, ident.mail_end - ident.mail_begin));

		if (ident.date_begin) {
			struct strbuf date_buf = STRBUF_INIT;
			strbuf_addch(&date_buf, '@');
			strbuf_add(&date_buf, ident.date_begin, ident.date_end - ident.date_begin);
			strbuf_addch(&date_buf, ' ');
			strbuf_add(&date_buf, ident.tz_begin, ident.tz_end - ident.tz_begin);
			set_ident_var(&date, strbuf_detach(&date_buf, NULL));
		}
	}

	if (force_author) {
		struct ident_split ident;

		if (split_ident_line(&ident, force_author, strlen(force_author)) < 0)
			die(_("malformed --author parameter"));
		set_ident_var(&name, xmemdupz(ident.name_begin, ident.name_end - ident.name_begin));
		set_ident_var(&email, xmemdupz(ident.mail_begin, ident.mail_end - ident.mail_begin));
	}

	if (force_date) {
		struct strbuf date_buf = STRBUF_INIT;
		if (parse_force_date(force_date, &date_buf))
			die(_("invalid date format: %s"), force_date);
		set_ident_var(&date, strbuf_detach(&date_buf, NULL));
	}

	strbuf_addstr(author_ident, fmt_ident(name, email, date, IDENT_STRICT));
	assert_split_ident(&author, author_ident);
	export_one("GIT_AUTHOR_NAME", author.name_begin, author.name_end, 0);
	export_one("GIT_AUTHOR_EMAIL", author.mail_begin, author.mail_end, 0);
	export_one("GIT_AUTHOR_DATE", author.date_begin, author.tz_end, '@');
	free(name);
	free(email);
	free(date);
}

static int author_date_is_interesting(void)
{
	return author_message || force_date;
}

static void adjust_comment_line_char(const struct strbuf *sb)
{
	char candidates[] = "#;@!$%^&|:";
	char *candidate;
	const char *p;

	comment_line_char = candidates[0];
	if (!memchr(sb->buf, comment_line_char, sb->len))
		return;

	p = sb->buf;
	candidate = strchr(candidates, *p);
	if (candidate)
		*candidate = ' ';
	for (p = sb->buf; *p; p++) {
		if ((p[0] == '\n' || p[0] == '\r') && p[1]) {
			candidate = strchr(candidates, p[1]);
			if (candidate)
				*candidate = ' ';
		}
	}

	for (p = candidates; *p == ' '; p++)
		;
	if (!*p)
		die(_("unable to select a comment character that is not used\n"
		      "in the current commit message"));
	comment_line_char = *p;
}

static int prepare_to_commit(const char *index_file, const char *prefix,
			     struct commit *current_head,
			     struct wt_status *s,
			     struct strbuf *author_ident)
{
	struct stat statbuf;
	struct strbuf committer_ident = STRBUF_INIT;
	int commitable;
	struct strbuf sb = STRBUF_INIT;
	const char *hook_arg1 = NULL;
	const char *hook_arg2 = NULL;
	int clean_message_contents = (cleanup_mode != COMMIT_MSG_CLEANUP_NONE);
	int old_display_comment_prefix;

	/* This checks and barfs if author is badly specified */
	determine_author_info(author_ident);

	if (!no_verify && run_commit_hook(use_editor, index_file, "pre-commit", NULL))
		return 0;

	if (squash_message) {
		/*
		 * Insert the proper subject line before other commit
		 * message options add their content.
		 */
		if (use_message && !strcmp(use_message, squash_message))
			strbuf_addstr(&sb, "squash! ");
		else {
			struct pretty_print_context ctx = {0};
			struct commit *c;
			c = lookup_commit_reference_by_name(squash_message);
			if (!c)
				die(_("could not lookup commit %s"), squash_message);
			ctx.output_encoding = get_commit_output_encoding();
			format_commit_message(c, "squash! %s\n\n", &sb,
					      &ctx);
		}
	}

	if (have_option_m && !fixup_message) {
		strbuf_addbuf(&sb, &message);
		hook_arg1 = "message";
	} else if (logfile && !strcmp(logfile, "-")) {
		if (isatty(0))
			fprintf(stderr, _("(reading log message from standard input)\n"));
		if (strbuf_read(&sb, 0, 0) < 0)
			die_errno(_("could not read log from standard input"));
		hook_arg1 = "message";
	} else if (logfile) {
		if (strbuf_read_file(&sb, logfile, 0) < 0)
			die_errno(_("could not read log file '%s'"),
				  logfile);
		hook_arg1 = "message";
	} else if (use_message) {
		char *buffer;
		buffer = strstr(use_message_buffer, "\n\n");
		if (buffer)
			strbuf_addstr(&sb, skip_blank_lines(buffer + 2));
		hook_arg1 = "commit";
		hook_arg2 = use_message;
	} else if (fixup_message) {
		struct pretty_print_context ctx = {0};
		struct commit *commit;
		commit = lookup_commit_reference_by_name(fixup_message);
		if (!commit)
			die(_("could not lookup commit %s"), fixup_message);
		ctx.output_encoding = get_commit_output_encoding();
		format_commit_message(commit, "fixup! %s\n\n",
				      &sb, &ctx);
		if (have_option_m)
			strbuf_addbuf(&sb, &message);
		hook_arg1 = "message";
	} else if (!stat(git_path_merge_msg(), &statbuf)) {
		/*
		 * prepend SQUASH_MSG here if it exists and a
		 * "merge --squash" was originally performed
		 */
		if (!stat(git_path_squash_msg(), &statbuf)) {
			if (strbuf_read_file(&sb, git_path_squash_msg(), 0) < 0)
				die_errno(_("could not read SQUASH_MSG"));
			hook_arg1 = "squash";
		} else
			hook_arg1 = "merge";
		if (strbuf_read_file(&sb, git_path_merge_msg(), 0) < 0)
			die_errno(_("could not read MERGE_MSG"));
	} else if (!stat(git_path_squash_msg(), &statbuf)) {
		if (strbuf_read_file(&sb, git_path_squash_msg(), 0) < 0)
			die_errno(_("could not read SQUASH_MSG"));
		hook_arg1 = "squash";
	} else if (template_file) {
		if (strbuf_read_file(&sb, template_file, 0) < 0)
			die_errno(_("could not read '%s'"), template_file);
		hook_arg1 = "template";
		clean_message_contents = 0;
	}

	/*
	 * The remaining cases don't modify the template message, but
	 * just set the argument(s) to the prepare-commit-msg hook.
	 */
	else if (whence == FROM_MERGE)
		hook_arg1 = "merge";
	else if (whence == FROM_CHERRY_PICK) {
		hook_arg1 = "commit";
		hook_arg2 = "CHERRY_PICK_HEAD";
	}

	if (squash_message) {
		/*
		 * If squash_commit was used for the commit subject,
		 * then we're possibly hijacking other commit log options.
		 * Reset the hook args to tell the real story.
		 */
		hook_arg1 = "message";
		hook_arg2 = "";
	}

	s->fp = fopen_for_writing(git_path_commit_editmsg());
	if (s->fp == NULL)
		die_errno(_("could not open '%s'"), git_path_commit_editmsg());

	/* Ignore status.displayCommentPrefix: we do need comments in COMMIT_EDITMSG. */
	old_display_comment_prefix = s->display_comment_prefix;
	s->display_comment_prefix = 1;

	/*
	 * Most hints are counter-productive when the commit has
	 * already started.
	 */
	s->hints = 0;

	if (clean_message_contents)
		strbuf_stripspace(&sb, 0);

	if (signoff)
		append_signoff(&sb, ignore_non_trailer(sb.buf, sb.len), 0);

	if (fwrite(sb.buf, 1, sb.len, s->fp) < sb.len)
		die_errno(_("could not write commit template"));

	if (auto_comment_line_char)
		adjust_comment_line_char(&sb);
	strbuf_release(&sb);

	/* This checks if committer ident is explicitly given */
	strbuf_addstr(&committer_ident, git_committer_info(IDENT_STRICT));
	if (use_editor && include_status) {
		int ident_shown = 0;
		int saved_color_setting;
		struct ident_split ci, ai;

		if (whence != FROM_COMMIT) {
			if (cleanup_mode == COMMIT_MSG_CLEANUP_SCISSORS)
				wt_status_add_cut_line(s->fp);
			status_printf_ln(s, GIT_COLOR_NORMAL,
			    whence == FROM_MERGE
				? _("\n"
					"It looks like you may be committing a merge.\n"
					"If this is not correct, please remove the file\n"
					"	%s\n"
					"and try again.\n")
				: _("\n"
					"It looks like you may be committing a cherry-pick.\n"
					"If this is not correct, please remove the file\n"
					"	%s\n"
					"and try again.\n"),
				whence == FROM_MERGE ?
					git_path_merge_head() :
					git_path_cherry_pick_head());
		}

		fprintf(s->fp, "\n");
		if (cleanup_mode == COMMIT_MSG_CLEANUP_ALL)
			status_printf(s, GIT_COLOR_NORMAL,
				_("Please enter the commit message for your changes."
				  " Lines starting\nwith '%c' will be ignored, and an empty"
				  " message aborts the commit.\n"), comment_line_char);
		else if (cleanup_mode == COMMIT_MSG_CLEANUP_SCISSORS &&
			 whence == FROM_COMMIT)
			wt_status_add_cut_line(s->fp);
		else /* COMMIT_MSG_CLEANUP_SPACE, that is. */
			status_printf(s, GIT_COLOR_NORMAL,
				_("Please enter the commit message for your changes."
				  " Lines starting\n"
				  "with '%c' will be kept; you may remove them"
				  " yourself if you want to.\n"
				  "An empty message aborts the commit.\n"), comment_line_char);

		/*
		 * These should never fail because they come from our own
		 * fmt_ident. They may fail the sane_ident test, but we know
		 * that the name and mail pointers will at least be valid,
		 * which is enough for our tests and printing here.
		 */
		assert_split_ident(&ai, author_ident);
		assert_split_ident(&ci, &committer_ident);

		if (ident_cmp(&ai, &ci))
			status_printf_ln(s, GIT_COLOR_NORMAL,
				_("%s"
				"Author:    %.*s <%.*s>"),
				ident_shown++ ? "" : "\n",
				(int)(ai.name_end - ai.name_begin), ai.name_begin,
				(int)(ai.mail_end - ai.mail_begin), ai.mail_begin);

		if (author_date_is_interesting())
			status_printf_ln(s, GIT_COLOR_NORMAL,
				_("%s"
				"Date:      %s"),
				ident_shown++ ? "" : "\n",
				show_ident_date(&ai, DATE_MODE(NORMAL)));

		if (!committer_ident_sufficiently_given())
			status_printf_ln(s, GIT_COLOR_NORMAL,
				_("%s"
				"Committer: %.*s <%.*s>"),
				ident_shown++ ? "" : "\n",
				(int)(ci.name_end - ci.name_begin), ci.name_begin,
				(int)(ci.mail_end - ci.mail_begin), ci.mail_begin);

		status_printf_ln(s, GIT_COLOR_NORMAL, "%s", ""); /* Add new line for clarity */

		saved_color_setting = s->use_color;
		s->use_color = 0;
		commitable = run_status(s->fp, index_file, prefix, 1, s);
		s->use_color = saved_color_setting;
	} else {
		struct object_id oid;
		const char *parent = "HEAD";

		if (!active_nr && read_cache() < 0)
			die(_("Cannot read index"));

		if (amend)
			parent = "HEAD^1";

		if (get_oid(parent, &oid)) {
			int i, ita_nr = 0;

			for (i = 0; i < active_nr; i++)
				if (ce_intent_to_add(active_cache[i]))
					ita_nr++;
			commitable = active_nr - ita_nr > 0;
		} else {
			/*
			 * Unless the user did explicitly request a submodule
			 * ignore mode by passing a command line option we do
			 * not ignore any changed submodule SHA-1s when
			 * comparing index and parent, no matter what is
			 * configured. Otherwise we won't commit any
			 * submodules which were manually staged, which would
			 * be really confusing.
			 */
			struct diff_flags flags = DIFF_FLAGS_INIT;
			flags.override_submodule_config = 1;
			if (ignore_submodule_arg &&
			    !strcmp(ignore_submodule_arg, "all"))
				flags.ignore_submodules = 1;
			commitable = index_differs_from(parent, &flags, 1);
		}
	}
	strbuf_release(&committer_ident);

	fclose(s->fp);

	/*
	 * Reject an attempt to record a non-merge empty commit without
	 * explicit --allow-empty. In the cherry-pick case, it may be
	 * empty due to conflict resolution, which the user should okay.
	 */
	if (!commitable && whence != FROM_MERGE && !allow_empty &&
	    !(amend && is_a_merge(current_head))) {
		s->display_comment_prefix = old_display_comment_prefix;
		run_status(stdout, index_file, prefix, 0, s);
		if (amend)
			fputs(_(empty_amend_advice), stderr);
		else if (whence == FROM_CHERRY_PICK) {
			fputs(_(empty_cherry_pick_advice), stderr);
			if (!sequencer_in_use)
				fputs(_(empty_cherry_pick_advice_single), stderr);
			else
				fputs(_(empty_cherry_pick_advice_multi), stderr);
		}
		return 0;
	}

	if (!no_verify && find_hook("pre-commit")) {
		/*
		 * Re-read the index as pre-commit hook could have updated it,
		 * and write it out as a tree.  We must do this before we invoke
		 * the editor and after we invoke run_status above.
		 */
		discard_cache();
	}
	read_cache_from(index_file);

	if (update_main_cache_tree(0)) {
		error(_("Error building trees"));
		return 0;
	}

	if (run_commit_hook(use_editor, index_file, "prepare-commit-msg",
			    git_path_commit_editmsg(), hook_arg1, hook_arg2, NULL))
		return 0;

	if (use_editor) {
		struct argv_array env = ARGV_ARRAY_INIT;

		argv_array_pushf(&env, "GIT_INDEX_FILE=%s", index_file);
		if (launch_editor(git_path_commit_editmsg(), NULL, env.argv)) {
			fprintf(stderr,
			_("Please supply the message using either -m or -F option.\n"));
			exit(1);
		}
		argv_array_clear(&env);
	}

	if (!no_verify &&
	    run_commit_hook(use_editor, index_file, "commit-msg", git_path_commit_editmsg(), NULL)) {
		return 0;
	}

	return 1;
}

static const char *find_author_by_nickname(const char *name)
{
	struct rev_info revs;
	struct commit *commit;
	struct strbuf buf = STRBUF_INIT;
	struct string_list mailmap = STRING_LIST_INIT_NODUP;
	const char *av[20];
	int ac = 0;

	init_revisions(&revs, NULL);
	strbuf_addf(&buf, "--author=%s", name);
	av[++ac] = "--all";
	av[++ac] = "-i";
	av[++ac] = buf.buf;
	av[++ac] = NULL;
	setup_revisions(ac, av, &revs, NULL);
	revs.mailmap = &mailmap;
	read_mailmap(revs.mailmap, NULL);

	if (prepare_revision_walk(&revs))
		die(_("revision walk setup failed"));
	commit = get_revision(&revs);
	if (commit) {
		struct pretty_print_context ctx = {0};
		ctx.date_mode.type = DATE_NORMAL;
		strbuf_release(&buf);
		format_commit_message(commit, "%aN <%aE>", &buf, &ctx);
		clear_mailmap(&mailmap);
		return strbuf_detach(&buf, NULL);
	}
	die(_("--author '%s' is not 'Name <email>' and matches no existing author"), name);
}

static void handle_ignored_arg(struct wt_status *s)
{
	if (!ignored_arg)
		; /* default already initialized */
	else if (!strcmp(ignored_arg, "traditional"))
		s->show_ignored_mode = SHOW_TRADITIONAL_IGNORED;
	else if (!strcmp(ignored_arg, "no"))
		s->show_ignored_mode = SHOW_NO_IGNORED;
	else if (!strcmp(ignored_arg, "matching"))
		s->show_ignored_mode = SHOW_MATCHING_IGNORED;
	else
		die(_("Invalid ignored mode '%s'"), ignored_arg);
}

static void handle_untracked_files_arg(struct wt_status *s)
{
	if (!untracked_files_arg)
		; /* default already initialized */
	else if (!strcmp(untracked_files_arg, "no"))
		s->show_untracked_files = SHOW_NO_UNTRACKED_FILES;
	else if (!strcmp(untracked_files_arg, "normal"))
		s->show_untracked_files = SHOW_NORMAL_UNTRACKED_FILES;
	else if (!strcmp(untracked_files_arg, "all"))
		s->show_untracked_files = SHOW_ALL_UNTRACKED_FILES;
	else
		die(_("Invalid untracked files mode '%s'"), untracked_files_arg);
}

static const char *read_commit_message(const char *name)
{
	const char *out_enc;
	struct commit *commit;

	commit = lookup_commit_reference_by_name(name);
	if (!commit)
		die(_("could not lookup commit %s"), name);
	out_enc = get_commit_output_encoding();
	return logmsg_reencode(commit, NULL, out_enc);
}

/*
 * Enumerate what needs to be propagated when --porcelain
 * is not in effect here.
 */
static struct status_deferred_config {
	enum wt_status_format status_format;
	int show_branch;
} status_deferred_config = {
	STATUS_FORMAT_UNSPECIFIED,
	-1 /* unspecified */
};

static void finalize_deferred_config(struct wt_status *s)
{
	int use_deferred_config = (status_format != STATUS_FORMAT_PORCELAIN &&
				   status_format != STATUS_FORMAT_PORCELAIN_V2 &&
				   !s->null_termination);

	if (s->null_termination) {
		if (status_format == STATUS_FORMAT_NONE ||
		    status_format == STATUS_FORMAT_UNSPECIFIED)
			status_format = STATUS_FORMAT_PORCELAIN;
		else if (status_format == STATUS_FORMAT_LONG)
			die(_("--long and -z are incompatible"));
	}

	if (use_deferred_config && status_format == STATUS_FORMAT_UNSPECIFIED)
		status_format = status_deferred_config.status_format;
	if (status_format == STATUS_FORMAT_UNSPECIFIED)
		status_format = STATUS_FORMAT_NONE;

	if (use_deferred_config && s->show_branch < 0)
		s->show_branch = status_deferred_config.show_branch;
	if (s->show_branch < 0)
		s->show_branch = 0;
}

static int parse_and_validate_options(int argc, const char *argv[],
				      const struct option *options,
				      const char * const usage[],
				      const char *prefix,
				      struct commit *current_head,
				      struct wt_status *s)
{
	int f = 0;

	argc = parse_options(argc, argv, prefix, options, usage, 0);
	finalize_deferred_config(s);

	if (force_author && !strchr(force_author, '>'))
		force_author = find_author_by_nickname(force_author);

	if (force_author && renew_authorship)
		die(_("Using both --reset-author and --author does not make sense"));

	if (logfile || have_option_m || use_message || fixup_message)
		use_editor = 0;
	if (0 <= edit_flag)
		use_editor = edit_flag;

	/* Sanity check options */
	if (amend && !current_head)
		die(_("You have nothing to amend."));
	if (amend && whence != FROM_COMMIT) {
		if (whence == FROM_MERGE)
			die(_("You are in the middle of a merge -- cannot amend."));
		else if (whence == FROM_CHERRY_PICK)
			die(_("You are in the middle of a cherry-pick -- cannot amend."));
	}
	if (fixup_message && squash_message)
		die(_("Options --squash and --fixup cannot be used together"));
	if (use_message)
		f++;
	if (edit_message)
		f++;
	if (fixup_message)
		f++;
	if (logfile)
		f++;
	if (f > 1)
		die(_("Only one of -c/-C/-F/--fixup can be used."));
	if (have_option_m && (edit_message || use_message || logfile))
		die((_("Option -m cannot be combined with -c/-C/-F.")));
	if (f || have_option_m)
		template_file = NULL;
	if (edit_message)
		use_message = edit_message;
	if (amend && !use_message && !fixup_message)
		use_message = "HEAD";
	if (!use_message && whence != FROM_CHERRY_PICK && renew_authorship)
		die(_("--reset-author can be used only with -C, -c or --amend."));
	if (use_message) {
		use_message_buffer = read_commit_message(use_message);
		if (!renew_authorship) {
			author_message = use_message;
			author_message_buffer = use_message_buffer;
		}
	}
	if (whence == FROM_CHERRY_PICK && !renew_authorship) {
		author_message = "CHERRY_PICK_HEAD";
		author_message_buffer = read_commit_message(author_message);
	}

	if (patch_interactive)
		interactive = 1;

	if (also + only + all + interactive > 1)
		die(_("Only one of --include/--only/--all/--interactive/--patch can be used."));
	if (argc == 0 && (also || (only && !amend && !allow_empty)))
		die(_("No paths with --include/--only does not make sense."));
	if (!cleanup_arg || !strcmp(cleanup_arg, "default"))
		cleanup_mode = use_editor ? COMMIT_MSG_CLEANUP_ALL :
					    COMMIT_MSG_CLEANUP_SPACE;
	else if (!strcmp(cleanup_arg, "verbatim"))
		cleanup_mode = COMMIT_MSG_CLEANUP_NONE;
	else if (!strcmp(cleanup_arg, "whitespace"))
		cleanup_mode = COMMIT_MSG_CLEANUP_SPACE;
	else if (!strcmp(cleanup_arg, "strip"))
		cleanup_mode = COMMIT_MSG_CLEANUP_ALL;
	else if (!strcmp(cleanup_arg, "scissors"))
		cleanup_mode = use_editor ? COMMIT_MSG_CLEANUP_SCISSORS :
					    COMMIT_MSG_CLEANUP_SPACE;
	else
		die(_("Invalid cleanup mode %s"), cleanup_arg);

	handle_untracked_files_arg(s);

	if (all && argc > 0)
		die(_("Paths with -a does not make sense."));

	if (status_format != STATUS_FORMAT_NONE)
		dry_run = 1;

	return argc;
}

static int dry_run_commit(int argc, const char **argv, const char *prefix,
			  const struct commit *current_head, struct wt_status *s)
{
	int commitable;
	const char *index_file;

	index_file = prepare_index(argc, argv, prefix, current_head, 1);
	commitable = run_status(stdout, index_file, prefix, 0, s);
	rollback_index_files();

	return commitable ? 0 : 1;
}

static int parse_status_slot(const char *slot)
{
	if (!strcasecmp(slot, "header"))
		return WT_STATUS_HEADER;
	if (!strcasecmp(slot, "branch"))
		return WT_STATUS_ONBRANCH;
	if (!strcasecmp(slot, "updated") || !strcasecmp(slot, "added"))
		return WT_STATUS_UPDATED;
	if (!strcasecmp(slot, "changed"))
		return WT_STATUS_CHANGED;
	if (!strcasecmp(slot, "untracked"))
		return WT_STATUS_UNTRACKED;
	if (!strcasecmp(slot, "nobranch"))
		return WT_STATUS_NOBRANCH;
	if (!strcasecmp(slot, "unmerged"))
		return WT_STATUS_UNMERGED;
	if (!strcasecmp(slot, "localBranch"))
		return WT_STATUS_LOCAL_BRANCH;
	if (!strcasecmp(slot, "remoteBranch"))
		return WT_STATUS_REMOTE_BRANCH;
	return -1;
}

static int git_status_config(const char *k, const char *v, void *cb)
{
	struct wt_status *s = cb;
	const char *slot_name;

	if (starts_with(k, "column."))
		return git_column_config(k, v, "status", &s->colopts);
	if (!strcmp(k, "status.submodulesummary")) {
		int is_bool;
		s->submodule_summary = git_config_bool_or_int(k, v, &is_bool);
		if (is_bool && s->submodule_summary)
			s->submodule_summary = -1;
		return 0;
	}
	if (!strcmp(k, "status.short")) {
		if (git_config_bool(k, v))
			status_deferred_config.status_format = STATUS_FORMAT_SHORT;
		else
			status_deferred_config.status_format = STATUS_FORMAT_NONE;
		return 0;
	}
	if (!strcmp(k, "status.branch")) {
		status_deferred_config.show_branch = git_config_bool(k, v);
		return 0;
	}
	if (!strcmp(k, "status.showstash")) {
		s->show_stash = git_config_bool(k, v);
		return 0;
	}
	if (!strcmp(k, "status.color") || !strcmp(k, "color.status")) {
		s->use_color = git_config_colorbool(k, v);
		return 0;
	}
	if (!strcmp(k, "status.displaycommentprefix")) {
		s->display_comment_prefix = git_config_bool(k, v);
		return 0;
	}
	if (skip_prefix(k, "status.color.", &slot_name) ||
	    skip_prefix(k, "color.status.", &slot_name)) {
		int slot = parse_status_slot(slot_name);
		if (slot < 0)
			return 0;
		if (!v)
			return config_error_nonbool(k);
		return color_parse(v, s->color_palette[slot]);
	}
	if (!strcmp(k, "status.relativepaths")) {
		s->relative_paths = git_config_bool(k, v);
		return 0;
	}
	if (!strcmp(k, "status.showuntrackedfiles")) {
		if (!v)
			return config_error_nonbool(k);
		else if (!strcmp(v, "no"))
			s->show_untracked_files = SHOW_NO_UNTRACKED_FILES;
		else if (!strcmp(v, "normal"))
			s->show_untracked_files = SHOW_NORMAL_UNTRACKED_FILES;
		else if (!strcmp(v, "all"))
			s->show_untracked_files = SHOW_ALL_UNTRACKED_FILES;
		else
			return error(_("Invalid untracked files mode '%s'"), v);
		return 0;
	}
	return git_diff_ui_config(k, v, NULL);
}

int cmd_status(int argc, const char **argv, const char *prefix)
{
	static struct wt_status s;
	int fd;
	struct object_id oid;
	static struct option builtin_status_options[] = {
		OPT__VERBOSE(&verbose, N_("be verbose")),
		OPT_SET_INT('s', "short", &status_format,
			    N_("show status concisely"), STATUS_FORMAT_SHORT),
		OPT_BOOL('b', "branch", &s.show_branch,
			 N_("show branch information")),
		OPT_BOOL(0, "show-stash", &s.show_stash,
			 N_("show stash information")),
		{ OPTION_CALLBACK, 0, "porcelain", &status_format,
		  N_("version"), N_("machine-readable output"),
		  PARSE_OPT_OPTARG, opt_parse_porcelain },
		OPT_SET_INT(0, "long", &status_format,
			    N_("show status in long format (default)"),
			    STATUS_FORMAT_LONG),
		OPT_BOOL('z', "null", &s.null_termination,
			 N_("terminate entries with NUL")),
		{ OPTION_STRING, 'u', "untracked-files", &untracked_files_arg,
		  N_("mode"),
		  N_("show untracked files, optional modes: all, normal, no. (Default: all)"),
		  PARSE_OPT_OPTARG, NULL, (intptr_t)"all" },
		{ OPTION_STRING, 0, "ignored", &ignored_arg,
		  N_("mode"),
		  N_("show ignored files, optional modes: traditional, matching, no. (Default: traditional)"),
		  PARSE_OPT_OPTARG, NULL, (intptr_t)"traditional" },
		{ OPTION_STRING, 0, "ignore-submodules", &ignore_submodule_arg, N_("when"),
		  N_("ignore changes to submodules, optional when: all, dirty, untracked. (Default: all)"),
		  PARSE_OPT_OPTARG, NULL, (intptr_t)"all" },
		OPT_COLUMN(0, "column", &s.colopts, N_("list untracked files in columns")),
		OPT_END(),
	};

	if (argc == 2 && !strcmp(argv[1], "-h"))
		usage_with_options(builtin_status_usage, builtin_status_options);

	status_init_config(&s, git_status_config);
	argc = parse_options(argc, argv, prefix,
			     builtin_status_options,
			     builtin_status_usage, 0);
	finalize_colopts(&s.colopts, -1);
	finalize_deferred_config(&s);

	handle_untracked_files_arg(&s);
	handle_ignored_arg(&s);

	if (s.show_ignored_mode == SHOW_MATCHING_IGNORED &&
	    s.show_untracked_files == SHOW_NO_UNTRACKED_FILES)
		die(_("Unsupported combination of ignored and untracked-files arguments"));

	parse_pathspec(&s.pathspec, 0,
		       PATHSPEC_PREFER_FULL,
		       prefix, argv);

	read_cache_preload(&s.pathspec);
	refresh_index(&the_index, REFRESH_QUIET|REFRESH_UNMERGED, &s.pathspec, NULL, NULL);

	if (use_optional_locks())
		fd = hold_locked_index(&index_lock, 0);
	else
		fd = -1;

	s.is_initial = get_oid(s.reference, &oid) ? 1 : 0;
	if (!s.is_initial)
		hashcpy(s.sha1_commit, oid.hash);

	s.ignore_submodule_arg = ignore_submodule_arg;
	s.status_format = status_format;
	s.verbose = verbose;

	wt_status_collect(&s);

	if (0 <= fd)
		update_index_if_able(&the_index, &index_lock);

	if (s.relative_paths)
		s.prefix = prefix;

	wt_status_print(&s);
	return 0;
}

<<<<<<< HEAD
static const char *implicit_ident_advice(void)
{
	char *user_config = expand_user_path("~/.gitconfig", 0);
	char *xdg_config = xdg_config_home("config");
	int config_exists = file_exists(user_config) || file_exists(xdg_config);

	free(user_config);
	free(xdg_config);

	if (config_exists)
		return _(implicit_ident_advice_config);
	else
		return _(implicit_ident_advice_noconfig);

}

static void print_summary(const char *prefix, const struct object_id *oid,
			  int initial_commit)
{
	struct rev_info rev;
	struct commit *commit;
	struct strbuf format = STRBUF_INIT;
	const char *head;
	struct pretty_print_context pctx = {0};
	struct strbuf author_ident = STRBUF_INIT;
	struct strbuf committer_ident = STRBUF_INIT;

	commit = lookup_commit(oid);
	if (!commit)
		die(_("couldn't look up newly created commit"));
	if (parse_commit(commit))
		die(_("could not parse newly created commit"));

	strbuf_addstr(&format, "format:%h] %s");

	format_commit_message(commit, "%an <%ae>", &author_ident, &pctx);
	format_commit_message(commit, "%cn <%ce>", &committer_ident, &pctx);
	if (strbuf_cmp(&author_ident, &committer_ident)) {
		strbuf_addstr(&format, "\n Author: ");
		strbuf_addbuf_percentquote(&format, &author_ident);
	}
	if (author_date_is_interesting()) {
		struct strbuf date = STRBUF_INIT;
		format_commit_message(commit, "%ad", &date, &pctx);
		strbuf_addstr(&format, "\n Date: ");
		strbuf_addbuf_percentquote(&format, &date);
		strbuf_release(&date);
	}
	if (!committer_ident_sufficiently_given()) {
		strbuf_addstr(&format, "\n Committer: ");
		strbuf_addbuf_percentquote(&format, &committer_ident);
		if (advice_implicit_identity) {
			strbuf_addch(&format, '\n');
			strbuf_addstr(&format, implicit_ident_advice());
		}
	}
	strbuf_release(&author_ident);
	strbuf_release(&committer_ident);

	init_revisions(&rev, prefix);
	setup_revisions(0, NULL, &rev, NULL);

	rev.diff = 1;
	rev.diffopt.output_format =
		DIFF_FORMAT_SHORTSTAT | DIFF_FORMAT_SUMMARY;

	rev.verbose_header = 1;
	rev.show_root_diff = 1;
	get_commit_format(format.buf, &rev);
	rev.always_show_header = 0;
	rev.diffopt.detect_rename = DIFF_DETECT_RENAME;
	rev.diffopt.break_opt = 0;
	diff_setup_done(&rev.diffopt);

	head = resolve_ref_unsafe("HEAD", 0, NULL, NULL);
	if (!head)
		die_errno(_("unable to resolve HEAD after creating commit"));
	if (!strcmp(head, "HEAD"))
		head = _("detached HEAD");
	else
		skip_prefix(head, "refs/heads/", &head);
	printf("[%s%s ", head, initial_commit ? _(" (root-commit)") : "");

	if (!log_tree_commit(&rev, commit)) {
		rev.always_show_header = 1;
		rev.use_terminator = 1;
		log_tree_commit(&rev, commit);
	}

	strbuf_release(&format);
}

=======
>>>>>>> 66618a50
static int git_commit_config(const char *k, const char *v, void *cb)
{
	struct wt_status *s = cb;
	int status;

	if (!strcmp(k, "commit.template"))
		return git_config_pathname(&template_file, k, v);
	if (!strcmp(k, "commit.status")) {
		include_status = git_config_bool(k, v);
		return 0;
	}
	if (!strcmp(k, "commit.cleanup"))
		return git_config_string(&cleanup_arg, k, v);
	if (!strcmp(k, "commit.gpgsign")) {
		sign_commit = git_config_bool(k, v) ? "" : NULL;
		return 0;
	}
	if (!strcmp(k, "commit.verbose")) {
		int is_bool;
		config_commit_verbose = git_config_bool_or_int(k, v, &is_bool);
		return 0;
	}

	status = git_gpg_config(k, v, NULL);
	if (status)
		return status;
	return git_status_config(k, v, s);
}

int run_commit_hook(int editor_is_used, const char *index_file, const char *name, ...)
{
	struct argv_array hook_env = ARGV_ARRAY_INIT;
	va_list args;
	int ret;

	argv_array_pushf(&hook_env, "GIT_INDEX_FILE=%s", index_file);

	/*
	 * Let the hook know that no editor will be launched.
	 */
	if (!editor_is_used)
		argv_array_push(&hook_env, "GIT_EDITOR=:");

	va_start(args, name);
	ret = run_hook_ve(hook_env.argv,name, args);
	va_end(args);
	argv_array_clear(&hook_env);

	return ret;
}

int cmd_commit(int argc, const char **argv, const char *prefix)
{
	static struct wt_status s;
	static struct option builtin_commit_options[] = {
		OPT__QUIET(&quiet, N_("suppress summary after successful commit")),
		OPT__VERBOSE(&verbose, N_("show diff in commit message template")),

		OPT_GROUP(N_("Commit message options")),
		OPT_FILENAME('F', "file", &logfile, N_("read message from file")),
		OPT_STRING(0, "author", &force_author, N_("author"), N_("override author for commit")),
		OPT_STRING(0, "date", &force_date, N_("date"), N_("override date for commit")),
		OPT_CALLBACK('m', "message", &message, N_("message"), N_("commit message"), opt_parse_m),
		OPT_STRING('c', "reedit-message", &edit_message, N_("commit"), N_("reuse and edit message from specified commit")),
		OPT_STRING('C', "reuse-message", &use_message, N_("commit"), N_("reuse message from specified commit")),
		OPT_STRING(0, "fixup", &fixup_message, N_("commit"), N_("use autosquash formatted message to fixup specified commit")),
		OPT_STRING(0, "squash", &squash_message, N_("commit"), N_("use autosquash formatted message to squash specified commit")),
		OPT_BOOL(0, "reset-author", &renew_authorship, N_("the commit is authored by me now (used with -C/-c/--amend)")),
		OPT_BOOL('s', "signoff", &signoff, N_("add Signed-off-by:")),
		OPT_FILENAME('t', "template", &template_file, N_("use specified template file")),
		OPT_BOOL('e', "edit", &edit_flag, N_("force edit of commit")),
		OPT_STRING(0, "cleanup", &cleanup_arg, N_("default"), N_("how to strip spaces and #comments from message")),
		OPT_BOOL(0, "status", &include_status, N_("include status in commit message template")),
		{ OPTION_STRING, 'S', "gpg-sign", &sign_commit, N_("key-id"),
		  N_("GPG sign commit"), PARSE_OPT_OPTARG, NULL, (intptr_t) "" },
		/* end commit message options */

		OPT_GROUP(N_("Commit contents options")),
		OPT_BOOL('a', "all", &all, N_("commit all changed files")),
		OPT_BOOL('i', "include", &also, N_("add specified files to index for commit")),
		OPT_BOOL(0, "interactive", &interactive, N_("interactively add files")),
		OPT_BOOL('p', "patch", &patch_interactive, N_("interactively add changes")),
		OPT_BOOL('o', "only", &only, N_("commit only specified files")),
		OPT_BOOL('n', "no-verify", &no_verify, N_("bypass pre-commit and commit-msg hooks")),
		OPT_BOOL(0, "dry-run", &dry_run, N_("show what would be committed")),
		OPT_SET_INT(0, "short", &status_format, N_("show status concisely"),
			    STATUS_FORMAT_SHORT),
		OPT_BOOL(0, "branch", &s.show_branch, N_("show branch information")),
		OPT_SET_INT(0, "porcelain", &status_format,
			    N_("machine-readable output"), STATUS_FORMAT_PORCELAIN),
		OPT_SET_INT(0, "long", &status_format,
			    N_("show status in long format (default)"),
			    STATUS_FORMAT_LONG),
		OPT_BOOL('z', "null", &s.null_termination,
			 N_("terminate entries with NUL")),
		OPT_BOOL(0, "amend", &amend, N_("amend previous commit")),
		OPT_BOOL(0, "no-post-rewrite", &no_post_rewrite, N_("bypass post-rewrite hook")),
		{ OPTION_STRING, 'u', "untracked-files", &untracked_files_arg, N_("mode"), N_("show untracked files, optional modes: all, normal, no. (Default: all)"), PARSE_OPT_OPTARG, NULL, (intptr_t)"all" },
		/* end commit contents options */

		OPT_HIDDEN_BOOL(0, "allow-empty", &allow_empty,
				N_("ok to record an empty change")),
		OPT_HIDDEN_BOOL(0, "allow-empty-message", &allow_empty_message,
				N_("ok to record a change with an empty message")),

		OPT_END()
	};

	struct strbuf sb = STRBUF_INIT;
	struct strbuf author_ident = STRBUF_INIT;
	const char *index_file, *reflog_msg;
	struct object_id oid;
	struct commit_list *parents = NULL;
	struct stat statbuf;
	struct commit *current_head = NULL;
	struct commit_extra_header *extra = NULL;
	struct strbuf err = STRBUF_INIT;

	if (argc == 2 && !strcmp(argv[1], "-h"))
		usage_with_options(builtin_commit_usage, builtin_commit_options);

	status_init_config(&s, git_commit_config);
	s.commit_template = 1;
	status_format = STATUS_FORMAT_NONE; /* Ignore status.short */
	s.colopts = 0;

	if (get_oid("HEAD", &oid))
		current_head = NULL;
	else {
		current_head = lookup_commit_or_die(&oid, "HEAD");
		if (parse_commit(current_head))
			die(_("could not parse HEAD commit"));
	}
	verbose = -1; /* unspecified */
	argc = parse_and_validate_options(argc, argv, builtin_commit_options,
					  builtin_commit_usage,
					  prefix, current_head, &s);
	if (verbose == -1)
		verbose = (config_commit_verbose < 0) ? 0 : config_commit_verbose;

	if (dry_run)
		return dry_run_commit(argc, argv, prefix, current_head, &s);
	index_file = prepare_index(argc, argv, prefix, current_head, 0);

	/* Set up everything for writing the commit object.  This includes
	   running hooks, writing the trees, and interacting with the user.  */
	if (!prepare_to_commit(index_file, prefix,
			       current_head, &s, &author_ident)) {
		rollback_index_files();
		return 1;
	}

	/* Determine parents */
	reflog_msg = getenv("GIT_REFLOG_ACTION");
	if (!current_head) {
		if (!reflog_msg)
			reflog_msg = "commit (initial)";
	} else if (amend) {
		if (!reflog_msg)
			reflog_msg = "commit (amend)";
		parents = copy_commit_list(current_head->parents);
	} else if (whence == FROM_MERGE) {
		struct strbuf m = STRBUF_INIT;
		FILE *fp;
		int allow_fast_forward = 1;
		struct commit_list **pptr = &parents;

		if (!reflog_msg)
			reflog_msg = "commit (merge)";
		pptr = commit_list_append(current_head, pptr);
		fp = xfopen(git_path_merge_head(), "r");
		while (strbuf_getline_lf(&m, fp) != EOF) {
			struct commit *parent;

			parent = get_merge_parent(m.buf);
			if (!parent)
				die(_("Corrupt MERGE_HEAD file (%s)"), m.buf);
			pptr = commit_list_append(parent, pptr);
		}
		fclose(fp);
		strbuf_release(&m);
		if (!stat(git_path_merge_mode(), &statbuf)) {
			if (strbuf_read_file(&sb, git_path_merge_mode(), 0) < 0)
				die_errno(_("could not read MERGE_MODE"));
			if (!strcmp(sb.buf, "no-ff"))
				allow_fast_forward = 0;
		}
		if (allow_fast_forward)
			reduce_heads_replace(&parents);
	} else {
		if (!reflog_msg)
			reflog_msg = (whence == FROM_CHERRY_PICK)
					? "commit (cherry-pick)"
					: "commit";
		commit_list_insert(current_head, &parents);
	}

	/* Finally, get the commit message */
	strbuf_reset(&sb);
	if (strbuf_read_file(&sb, git_path_commit_editmsg(), 0) < 0) {
		int saved_errno = errno;
		rollback_index_files();
		die(_("could not read commit message: %s"), strerror(saved_errno));
	}

	if (verbose || /* Truncate the message just before the diff, if any. */
	    cleanup_mode == COMMIT_MSG_CLEANUP_SCISSORS)
		strbuf_setlen(&sb, wt_status_locate_end(sb.buf, sb.len));
	if (cleanup_mode != COMMIT_MSG_CLEANUP_NONE)
		strbuf_stripspace(&sb, cleanup_mode == COMMIT_MSG_CLEANUP_ALL);

	if (message_is_empty(&sb, cleanup_mode) && !allow_empty_message) {
		rollback_index_files();
		fprintf(stderr, _("Aborting commit due to empty commit message.\n"));
		exit(1);
	}
	if (template_untouched(&sb, template_file, cleanup_mode) && !allow_empty_message) {
		rollback_index_files();
		fprintf(stderr, _("Aborting commit; you did not edit the message.\n"));
		exit(1);
	}

	if (amend) {
		const char *exclude_gpgsig[2] = { "gpgsig", NULL };
		extra = read_commit_extra_headers(current_head, exclude_gpgsig);
	} else {
		struct commit_extra_header **tail = &extra;
		append_merge_tag_headers(parents, &tail);
	}

	if (commit_tree_extended(sb.buf, sb.len, active_cache_tree->oid.hash,
			 parents, oid.hash, author_ident.buf, sign_commit, extra)) {
		rollback_index_files();
		die(_("failed to write commit object"));
	}
	strbuf_release(&author_ident);
	free_commit_extra_headers(extra);

	if (update_head_with_reflog(current_head, &oid, reflog_msg, &sb,
				    &err)) {
		rollback_index_files();
		die("%s", err.buf);
	}

	unlink(git_path_cherry_pick_head());
	unlink(git_path_revert_head());
	unlink(git_path_merge_head());
	unlink(git_path_merge_msg());
	unlink(git_path_merge_mode());
	unlink(git_path_squash_msg());

	if (commit_index_files())
		die (_("Repository has been updated, but unable to write\n"
		     "new_index file. Check that disk is not full and quota is\n"
		     "not exceeded, and then \"git reset HEAD\" to recover."));

	rerere(0);
	run_commit_hook(use_editor, get_index_file(), "post-commit", NULL);
	if (amend && !no_post_rewrite) {
		commit_post_rewrite(current_head, &oid);
	}
	if (!quiet) {
		unsigned int flags = 0;

		if (!current_head)
			flags |= SUMMARY_INITIAL_COMMIT;
		if (author_date_is_interesting())
			flags |= SUMMARY_SHOW_AUTHOR_DATE;
		print_commit_summary(prefix, &oid, flags);
	}

	UNLEAK(err);
	UNLEAK(sb);
	return 0;
}<|MERGE_RESOLUTION|>--- conflicted
+++ resolved
@@ -1349,101 +1349,6 @@
 	return 0;
 }
 
-<<<<<<< HEAD
-static const char *implicit_ident_advice(void)
-{
-	char *user_config = expand_user_path("~/.gitconfig", 0);
-	char *xdg_config = xdg_config_home("config");
-	int config_exists = file_exists(user_config) || file_exists(xdg_config);
-
-	free(user_config);
-	free(xdg_config);
-
-	if (config_exists)
-		return _(implicit_ident_advice_config);
-	else
-		return _(implicit_ident_advice_noconfig);
-
-}
-
-static void print_summary(const char *prefix, const struct object_id *oid,
-			  int initial_commit)
-{
-	struct rev_info rev;
-	struct commit *commit;
-	struct strbuf format = STRBUF_INIT;
-	const char *head;
-	struct pretty_print_context pctx = {0};
-	struct strbuf author_ident = STRBUF_INIT;
-	struct strbuf committer_ident = STRBUF_INIT;
-
-	commit = lookup_commit(oid);
-	if (!commit)
-		die(_("couldn't look up newly created commit"));
-	if (parse_commit(commit))
-		die(_("could not parse newly created commit"));
-
-	strbuf_addstr(&format, "format:%h] %s");
-
-	format_commit_message(commit, "%an <%ae>", &author_ident, &pctx);
-	format_commit_message(commit, "%cn <%ce>", &committer_ident, &pctx);
-	if (strbuf_cmp(&author_ident, &committer_ident)) {
-		strbuf_addstr(&format, "\n Author: ");
-		strbuf_addbuf_percentquote(&format, &author_ident);
-	}
-	if (author_date_is_interesting()) {
-		struct strbuf date = STRBUF_INIT;
-		format_commit_message(commit, "%ad", &date, &pctx);
-		strbuf_addstr(&format, "\n Date: ");
-		strbuf_addbuf_percentquote(&format, &date);
-		strbuf_release(&date);
-	}
-	if (!committer_ident_sufficiently_given()) {
-		strbuf_addstr(&format, "\n Committer: ");
-		strbuf_addbuf_percentquote(&format, &committer_ident);
-		if (advice_implicit_identity) {
-			strbuf_addch(&format, '\n');
-			strbuf_addstr(&format, implicit_ident_advice());
-		}
-	}
-	strbuf_release(&author_ident);
-	strbuf_release(&committer_ident);
-
-	init_revisions(&rev, prefix);
-	setup_revisions(0, NULL, &rev, NULL);
-
-	rev.diff = 1;
-	rev.diffopt.output_format =
-		DIFF_FORMAT_SHORTSTAT | DIFF_FORMAT_SUMMARY;
-
-	rev.verbose_header = 1;
-	rev.show_root_diff = 1;
-	get_commit_format(format.buf, &rev);
-	rev.always_show_header = 0;
-	rev.diffopt.detect_rename = DIFF_DETECT_RENAME;
-	rev.diffopt.break_opt = 0;
-	diff_setup_done(&rev.diffopt);
-
-	head = resolve_ref_unsafe("HEAD", 0, NULL, NULL);
-	if (!head)
-		die_errno(_("unable to resolve HEAD after creating commit"));
-	if (!strcmp(head, "HEAD"))
-		head = _("detached HEAD");
-	else
-		skip_prefix(head, "refs/heads/", &head);
-	printf("[%s%s ", head, initial_commit ? _(" (root-commit)") : "");
-
-	if (!log_tree_commit(&rev, commit)) {
-		rev.always_show_header = 1;
-		rev.use_terminator = 1;
-		log_tree_commit(&rev, commit);
-	}
-
-	strbuf_release(&format);
-}
-
-=======
->>>>>>> 66618a50
 static int git_commit_config(const char *k, const char *v, void *cb)
 {
 	struct wt_status *s = cb;

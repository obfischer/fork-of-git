--- conflicted
+++ resolved
@@ -60,22 +60,6 @@
 }
 
 static char *get_default_remote_submodule(const char *module_path)
-<<<<<<< HEAD
-=======
-{
-	struct repository subrepo;
-
-	repo_submodule_init(&subrepo, the_repository, module_path, null_oid());
-	return repo_get_default_remote(&subrepo);
-}
-
-static char *get_default_remote(void)
-{
-	return repo_get_default_remote(the_repository);
-}
-
-static int starts_with_dot_slash(const char *str)
->>>>>>> 54c8a7c3
 {
 	struct repository subrepo;
 
@@ -1891,12 +1875,6 @@
 	/* failed clones to be retried again */
 	const struct cache_entry **failed_clones;
 	int failed_clones_nr, failed_clones_alloc;
-<<<<<<< HEAD
-=======
-
-	int max_jobs;
-	unsigned int init;
->>>>>>> 54c8a7c3
 };
 #define SUBMODULE_UPDATE_CLONE_INIT { 0 }
 
@@ -1911,7 +1889,6 @@
 	struct list_objects_filter_options *filter_options;
 	struct module_list list;
 	int depth;
-<<<<<<< HEAD
 	int max_jobs;
 	int single_branch;
 	int recommend_shallow;
@@ -1930,13 +1907,6 @@
 	struct object_id oid;
 	unsigned int just_cloned;
 	const char *sm_path;
-=======
-	unsigned int force;
-	unsigned int quiet;
-	unsigned int nofetch;
-	unsigned int just_cloned;
-	unsigned int remote;
->>>>>>> 54c8a7c3
 };
 #define UPDATE_DATA_INIT { \
 	.update_strategy = SUBMODULE_UPDATE_STRATEGY_INIT, \
@@ -2370,21 +2340,7 @@
 	return run_update_command(ud, subforce);
 }
 
-<<<<<<< HEAD
 static const char *remote_submodule_branch(const char *path)
-=======
-/*
- * NEEDSWORK: As we convert "git submodule update" to C,
- * update_submodule2() will invoke more and more functions, making it
- * difficult to preserve the function ordering without forward
- * declarations.
- *
- * When the conversion is complete, this forward declaration will be
- * unnecessary and should be removed.
- */
-static int update_submodule2(struct update_data *update_data);
-static void update_submodule(struct update_clone_data *ucd)
->>>>>>> 54c8a7c3
 {
 	const struct submodule *sub;
 	const char *branch = NULL;
@@ -2627,7 +2583,6 @@
 	struct list_objects_filter_options filter_options;
 	int ret;
 
-<<<<<<< HEAD
 	struct option module_update_options[] = {
 		OPT__FORCE(&opt.force, N_("force checkout updates"), 0),
 		OPT_BOOL(0, "init", &opt.init,
@@ -2639,12 +2594,6 @@
 		OPT_BOOL('N', "no-fetch", &opt.nofetch,
 			 N_("don't fetch new objects from the remote site")),
 		OPT_STRING(0, "prefix", &opt.prefix,
-=======
-	struct option module_update_clone_options[] = {
-		OPT_BOOL(0, "init", &suc.init,
-			 N_("initialize uninitialized submodules before update")),
-		OPT_STRING(0, "prefix", &prefix,
->>>>>>> 54c8a7c3
 			   N_("path"),
 			   N_("path into the working tree")),
 		OPT_STRING(0, "recursive-prefix", &opt.recursive_prefix,
@@ -2692,23 +2641,6 @@
 	memset(&filter_options, 0, sizeof(filter_options));
 	argc = parse_options(argc, argv, prefix, module_update_options,
 			     git_submodule_helper_usage, 0);
-<<<<<<< HEAD
-=======
-
-	if (filter_options.choice && !suc.init) {
-		/*
-		 * NEEDSWORK: Don't use usage_with_options() because the
-		 * usage string is for "git submodule update", but the
-		 * options are for "git submodule--helper update-clone".
-		 *
-		 * This will no longer be an issue when "update-clone"
-		 * is replaced by "git submodule--helper update".
-		 */
-		usage(git_submodule_helper_usage[0]);
-	}
-
-	suc.filter_options = &filter_options;
->>>>>>> 54c8a7c3
 
 	if (filter_options.choice && !opt.init) {
 		usage_with_options(git_submodule_helper_usage,
@@ -2728,16 +2660,13 @@
 	}
 
 	if (pathspec.nr)
-<<<<<<< HEAD
 		opt.warn_if_uninitialized = 1;
-=======
-		suc.warn_if_uninitialized = 1;
-
-	if (suc.init) {
+
+	if (opt.init) {
 		struct module_list list = MODULE_LIST_INIT;
 		struct init_cb info = INIT_CB_INIT;
 
-		if (module_list_compute(argc, argv, suc.prefix,
+		if (module_list_compute(argc, argv, opt.prefix,
 					&pathspec, &list) < 0)
 			return 1;
 
@@ -2748,126 +2677,6 @@
 		if (!argc && git_config_get_value_multi("submodule.active"))
 			module_list_active(&list);
 
-		info.prefix = suc.prefix;
-		info.superprefix = suc.recursive_prefix;
-		if (suc.quiet)
-			info.flags |= OPT_QUIET;
-
-		for_each_listed_submodule(&list, init_submodule_cb, &info);
-	}
-
-	ret = update_submodules(&suc);
-	list_objects_filter_release(&filter_options);
-	return ret;
-}
-
-static int run_update_procedure(int argc, const char **argv, const char *prefix)
-{
-	char *prefixed_path, *update = NULL;
-	struct update_data update_data = UPDATE_DATA_INIT;
-
-	struct option options[] = {
-		OPT__QUIET(&update_data.quiet,
-			   N_("suppress output for update by rebase or merge")),
-		OPT__FORCE(&update_data.force, N_("force checkout updates"),
-			   0),
-		OPT_BOOL('N', "no-fetch", &update_data.nofetch,
-			 N_("don't fetch new objects from the remote site")),
-		OPT_BOOL(0, "just-cloned", &update_data.just_cloned,
-			 N_("overrides update mode in case the repository is a fresh clone")),
-		OPT_INTEGER(0, "depth", &update_data.depth, N_("depth for shallow fetch")),
-		OPT_STRING(0, "prefix", &prefix,
-			   N_("path"),
-			   N_("path into the working tree")),
-		OPT_STRING(0, "update", &update,
-			   N_("string"),
-			   N_("rebase, merge, checkout or none")),
-		OPT_STRING(0, "recursive-prefix", &update_data.recursive_prefix, N_("path"),
-			   N_("path into the working tree, across nested "
-			      "submodule boundaries")),
-		OPT_CALLBACK_F(0, "oid", &update_data.oid, N_("sha1"),
-			       N_("SHA1 expected by superproject"), PARSE_OPT_NONEG,
-			       parse_opt_object_id),
-		OPT_BOOL(0, "remote", &update_data.remote,
-			 N_("use SHA-1 of submodule's remote tracking branch")),
-		OPT_END()
-	};
-
-	const char *const usage[] = {
-		N_("git submodule--helper run-update-procedure [<options>] <path>"),
-		NULL
-	};
-
-	argc = parse_options(argc, argv, prefix, options, usage, 0);
-
-	if (argc != 1)
-		usage_with_options(usage, options);
-
-	update_data.sm_path = argv[0];
-
-	if (update_data.recursive_prefix)
-		prefixed_path = xstrfmt("%s%s", update_data.recursive_prefix, update_data.sm_path);
-	else
-		prefixed_path = xstrdup(update_data.sm_path);
->>>>>>> 54c8a7c3
-
-	if (opt.init) {
-		struct module_list list = MODULE_LIST_INIT;
-		struct init_cb info = INIT_CB_INIT;
-
-<<<<<<< HEAD
-		if (module_list_compute(argc, argv, opt.prefix,
-					&pathspec, &list) < 0)
-			return 1;
-=======
-	determine_submodule_update_strategy(the_repository, update_data.just_cloned,
-					    update_data.sm_path, update,
-					    &update_data.update_strategy);
-
-	free(prefixed_path);
-	return update_submodule2(&update_data);
-}
-
-static int resolve_relative_path(int argc, const char **argv, const char *prefix)
-{
-	struct strbuf sb = STRBUF_INIT;
-	if (argc != 3)
-		die("submodule--helper relative-path takes exactly 2 arguments, got %d", argc);
-
-	printf("%s", relative_path(argv[1], argv[2], &sb));
-	strbuf_release(&sb);
-	return 0;
-}
-
-static const char *remote_submodule_branch(const char *path)
-{
-	const struct submodule *sub;
-	const char *branch = NULL;
-	char *key;
-
-	sub = submodule_from_path(the_repository, null_oid(), path);
-	if (!sub)
-		return NULL;
-
-	key = xstrfmt("submodule.%s.branch", sub->name);
-	if (repo_config_get_string_tmp(the_repository, key, &branch))
-		branch = sub->branch;
-	free(key);
-
-	if (!branch)
-		return "HEAD";
-
-	if (!strcmp(branch, ".")) {
-		const char *refname = resolve_ref_unsafe("HEAD", 0, NULL, NULL);
->>>>>>> 54c8a7c3
-
-		/*
-		 * If there are no path args and submodule.active is set then,
-		 * by default, only initialize 'active' modules.
-		 */
-		if (!argc && git_config_get_value_multi("submodule.active"))
-			module_list_active(&list);
-
 		info.prefix = opt.prefix;
 		info.superprefix = opt.recursive_prefix;
 		if (opt.quiet)
@@ -2876,13 +2685,9 @@
 		for_each_listed_submodule(&list, init_submodule_cb, &info);
 	}
 
-<<<<<<< HEAD
 	ret = update_submodules(&opt);
 	list_objects_filter_release(&filter_options);
 	return ret;
-=======
-	return branch;
->>>>>>> 54c8a7c3
 }
 
 static int push_check(int argc, const char **argv, const char *prefix)
@@ -2962,35 +2767,6 @@
 	return 0;
 }
 
-<<<<<<< HEAD
-=======
-static void ensure_core_worktree(const char *path)
-{
-	const char *cw;
-	struct repository subrepo;
-
-	if (repo_submodule_init(&subrepo, the_repository, path, null_oid()))
-		die(_("could not get a repository handle for submodule '%s'"), path);
-
-	if (!repo_config_get_string_tmp(&subrepo, "core.worktree", &cw)) {
-		char *cfg_file, *abs_path;
-		const char *rel_path;
-		struct strbuf sb = STRBUF_INIT;
-
-		cfg_file = repo_git_path(&subrepo, "config");
-
-		abs_path = absolute_pathdup(path);
-		rel_path = relative_path(abs_path, subrepo.gitdir, &sb);
-
-		git_config_set_in_file(cfg_file, "core.worktree", rel_path);
-
-		free(cfg_file);
-		free(abs_path);
-		strbuf_release(&sb);
-	}
-}
-
->>>>>>> 54c8a7c3
 static int absorb_git_dirs(int argc, const char **argv, const char *prefix)
 {
 	int i;
@@ -3213,44 +2989,6 @@
 	return 0;
 }
 
-<<<<<<< HEAD
-=======
-/* NEEDSWORK: this is a temporary name until we delete update_submodule() */
-static int update_submodule2(struct update_data *update_data)
-{
-	ensure_core_worktree(update_data->sm_path);
-	if (update_data->just_cloned)
-		oidcpy(&update_data->suboid, null_oid());
-	else if (resolve_gitlink_ref(update_data->sm_path, "HEAD", &update_data->suboid))
-		die(_("Unable to find current revision in submodule path '%s'"),
-			update_data->displaypath);
-
-	if (update_data->remote) {
-		char *remote_name = get_default_remote_submodule(update_data->sm_path);
-		const char *branch = remote_submodule_branch(update_data->sm_path);
-		char *remote_ref = xstrfmt("refs/remotes/%s/%s", remote_name, branch);
-
-		if (!update_data->nofetch) {
-			if (fetch_in_submodule(update_data->sm_path, update_data->depth,
-					      0, NULL))
-				die(_("Unable to fetch in submodule path '%s'"),
-				    update_data->sm_path);
-		}
-
-		if (resolve_gitlink_ref(update_data->sm_path, remote_ref, &update_data->oid))
-			die(_("Unable to find %s revision in submodule path '%s'"),
-			    remote_ref, update_data->sm_path);
-
-		free(remote_ref);
-	}
-
-	if (!oideq(&update_data->oid, &update_data->suboid) || update_data->force)
-		return do_run_update_procedure(update_data);
-
-	return 3;
-}
-
->>>>>>> 54c8a7c3
 struct add_data {
 	const char *prefix;
 	const char *branch;
@@ -3639,13 +3377,7 @@
 	{"name", module_name, 0},
 	{"clone", module_clone, 0},
 	{"add", module_add, SUPPORT_SUPER_PREFIX},
-<<<<<<< HEAD
 	{"update", module_update, 0},
-=======
-	{"update-clone", update_clone, 0},
-	{"run-update-procedure", run_update_procedure, 0},
-	{"relative-path", resolve_relative_path, 0},
->>>>>>> 54c8a7c3
 	{"resolve-relative-url-test", resolve_relative_url_test, 0},
 	{"foreach", module_foreach, SUPPORT_SUPER_PREFIX},
 	{"init", module_init, SUPPORT_SUPER_PREFIX},

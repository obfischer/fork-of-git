/*
 * Builtin "git log" and related commands (show, whatchanged)
 *
 * (C) Copyright 2006 Linus Torvalds
 *		 2006 Junio Hamano
 */
#include "git-compat-util.h"
#include "abspath.h"
#include "config.h"
#include "environment.h"
#include "gettext.h"
#include "hex.h"
#include "refs.h"
#include "object-file.h"
#include "object-name.h"
#include "object-store-ll.h"
#include "pager.h"
#include "color.h"
#include "commit.h"
#include "diff.h"
#include "diff-merges.h"
#include "revision.h"
#include "log-tree.h"
#include "builtin.h"
#include "oid-array.h"
#include "tag.h"
#include "reflog-walk.h"
#include "patch-ids.h"
#include "run-command.h"
#include "shortlog.h"
#include "remote.h"
#include "string-list.h"
#include "parse-options.h"
#include "line-log.h"
#include "branch.h"
#include "streaming.h"
#include "version.h"
#include "mailmap.h"
#include "gpg-interface.h"
#include "progress.h"
#include "commit-slab.h"
#include "repository.h"
#include "commit-reach.h"
#include "range-diff.h"
#include "tmp-objdir.h"
#include "tree.h"
#include "write-or-die.h"

#define MAIL_DEFAULT_WRAP 72
#define COVER_FROM_AUTO_MAX_SUBJECT_LEN 100
#define FORMAT_PATCH_NAME_MAX_DEFAULT 64

/* Set a default date-time format for git log ("log.date" config variable) */
static const char *default_date_mode = NULL;

static int default_abbrev_commit;
static int default_show_root = 1;
static int default_follow;
static int default_show_signature;
static int default_encode_email_headers = 1;
static int decoration_style;
static int decoration_given;
static int use_mailmap_config = 1;
static unsigned int force_in_body_from;
static int stdout_mboxrd;
static const char *fmt_patch_subject_prefix = "PATCH";
static int fmt_patch_name_max = FORMAT_PATCH_NAME_MAX_DEFAULT;
static const char *fmt_pretty;
static int format_no_prefix;

static const char * const builtin_log_usage[] = {
	N_("git log [<options>] [<revision-range>] [[--] <path>...]"),
	N_("git show [<options>] <object>..."),
	NULL
};

struct line_opt_callback_data {
	struct rev_info *rev;
	const char *prefix;
	struct string_list args;
};

static int session_is_interactive(void)
{
	return isatty(1) || pager_in_use();
}

static int auto_decoration_style(void)
{
	return session_is_interactive() ? DECORATE_SHORT_REFS : 0;
}

static int parse_decoration_style(const char *value)
{
	switch (git_parse_maybe_bool(value)) {
	case 1:
		return DECORATE_SHORT_REFS;
	case 0:
		return 0;
	default:
		break;
	}
	if (!strcmp(value, "full"))
		return DECORATE_FULL_REFS;
	else if (!strcmp(value, "short"))
		return DECORATE_SHORT_REFS;
	else if (!strcmp(value, "auto"))
		return auto_decoration_style();
	/*
	 * Please update _git_log() in git-completion.bash when you
	 * add new decoration styles.
	 */
	return -1;
}

static int use_default_decoration_filter = 1;
static struct string_list decorate_refs_exclude = STRING_LIST_INIT_NODUP;
static struct string_list decorate_refs_exclude_config = STRING_LIST_INIT_NODUP;
static struct string_list decorate_refs_include = STRING_LIST_INIT_NODUP;

static int clear_decorations_callback(const struct option *opt,
					    const char *arg, int unset)
{
	string_list_clear(&decorate_refs_include, 0);
	string_list_clear(&decorate_refs_exclude, 0);
	use_default_decoration_filter = 0;
	return 0;
}

static int decorate_callback(const struct option *opt, const char *arg, int unset)
{
	if (unset)
		decoration_style = 0;
	else if (arg)
		decoration_style = parse_decoration_style(arg);
	else
		decoration_style = DECORATE_SHORT_REFS;

	if (decoration_style < 0)
		die(_("invalid --decorate option: %s"), arg);

	decoration_given = 1;

	return 0;
}

static int log_line_range_callback(const struct option *option, const char *arg, int unset)
{
	struct line_opt_callback_data *data = option->value;

	BUG_ON_OPT_NEG(unset);

	if (!arg)
		return -1;

	data->rev->line_level_traverse = 1;
	string_list_append(&data->args, arg);

	return 0;
}

static void init_log_defaults(void)
{
	init_diff_ui_defaults();

	decoration_style = auto_decoration_style();
}

static void cmd_log_init_defaults(struct rev_info *rev)
{
	if (fmt_pretty)
		get_commit_format(fmt_pretty, rev);
	if (default_follow)
		rev->diffopt.flags.default_follow_renames = 1;
	rev->verbose_header = 1;
	rev->diffopt.flags.recursive = 1;
	rev->diffopt.stat_width = -1; /* use full terminal width */
	rev->diffopt.stat_graph_width = -1; /* respect statGraphWidth config */
	rev->abbrev_commit = default_abbrev_commit;
	rev->show_root_diff = default_show_root;
	rev->subject_prefix = fmt_patch_subject_prefix;
	rev->patch_name_max = fmt_patch_name_max;
	rev->show_signature = default_show_signature;
	rev->encode_email_headers = default_encode_email_headers;
	rev->diffopt.flags.allow_textconv = 1;

	if (default_date_mode)
		parse_date_format(default_date_mode, &rev->date_mode);
}

static void set_default_decoration_filter(struct decoration_filter *decoration_filter)
{
	int i;
	char *value = NULL;
	struct string_list *include = decoration_filter->include_ref_pattern;
	const struct string_list *config_exclude;

	if (!git_config_get_string_multi("log.excludeDecoration",
					 &config_exclude)) {
		struct string_list_item *item;
		for_each_string_list_item(item, config_exclude)
			string_list_append(decoration_filter->exclude_ref_config_pattern,
					   item->string);
	}

	/*
	 * By default, decorate_all is disabled. Enable it if
	 * log.initialDecorationSet=all. Don't ever disable it by config,
	 * since the command-line takes precedent.
	 */
	if (use_default_decoration_filter &&
	    !git_config_get_string("log.initialdecorationset", &value) &&
	    !strcmp("all", value))
		use_default_decoration_filter = 0;
	free(value);

	if (!use_default_decoration_filter ||
	    decoration_filter->exclude_ref_pattern->nr ||
	    decoration_filter->include_ref_pattern->nr ||
	    decoration_filter->exclude_ref_config_pattern->nr)
		return;

	/*
	 * No command-line or config options were given, so
	 * populate with sensible defaults.
	 */
	for (i = 0; i < ARRAY_SIZE(ref_namespace); i++) {
		if (!ref_namespace[i].decoration)
			continue;

		string_list_append(include, ref_namespace[i].ref);
	}
}

static void cmd_log_init_finish(int argc, const char **argv, const char *prefix,
			 struct rev_info *rev, struct setup_revision_opt *opt)
{
	struct userformat_want w;
	int quiet = 0, source = 0, mailmap;
	static struct line_opt_callback_data line_cb = {NULL, NULL, STRING_LIST_INIT_DUP};
	struct decoration_filter decoration_filter = {
		.exclude_ref_pattern = &decorate_refs_exclude,
		.include_ref_pattern = &decorate_refs_include,
		.exclude_ref_config_pattern = &decorate_refs_exclude_config,
	};
	static struct revision_sources revision_sources;

	const struct option builtin_log_options[] = {
		OPT__QUIET(&quiet, N_("suppress diff output")),
		OPT_BOOL(0, "source", &source, N_("show source")),
		OPT_BOOL(0, "use-mailmap", &mailmap, N_("use mail map file")),
		OPT_ALIAS(0, "mailmap", "use-mailmap"),
		OPT_CALLBACK_F(0, "clear-decorations", NULL, NULL,
			       N_("clear all previously-defined decoration filters"),
			       PARSE_OPT_NOARG | PARSE_OPT_NONEG,
			       clear_decorations_callback),
		OPT_STRING_LIST(0, "decorate-refs", &decorate_refs_include,
				N_("pattern"), N_("only decorate refs that match <pattern>")),
		OPT_STRING_LIST(0, "decorate-refs-exclude", &decorate_refs_exclude,
				N_("pattern"), N_("do not decorate refs that match <pattern>")),
		OPT_CALLBACK_F(0, "decorate", NULL, NULL, N_("decorate options"),
			       PARSE_OPT_OPTARG, decorate_callback),
		OPT_CALLBACK('L', NULL, &line_cb, "range:file",
			     N_("trace the evolution of line range <start>,<end> or function :<funcname> in <file>"),
			     log_line_range_callback),
		OPT_END()
	};

	line_cb.rev = rev;
	line_cb.prefix = prefix;

	mailmap = use_mailmap_config;
	argc = parse_options(argc, argv, prefix,
			     builtin_log_options, builtin_log_usage,
			     PARSE_OPT_KEEP_ARGV0 | PARSE_OPT_KEEP_UNKNOWN_OPT |
			     PARSE_OPT_KEEP_DASHDASH);

	if (quiet)
		rev->diffopt.output_format |= DIFF_FORMAT_NO_OUTPUT;
	argc = setup_revisions(argc, argv, rev, opt);

	/* Any arguments at this point are not recognized */
	if (argc > 1)
		die(_("unrecognized argument: %s"), argv[1]);

	if (rev->line_level_traverse && rev->prune_data.nr)
		die(_("-L<range>:<file> cannot be used with pathspec"));

	memset(&w, 0, sizeof(w));
	userformat_find_requirements(NULL, &w);

	if (!rev->show_notes_given && (!rev->pretty_given || w.notes))
		rev->show_notes = 1;
	if (rev->show_notes)
		load_display_notes(&rev->notes_opt);

	if ((rev->diffopt.pickaxe_opts & DIFF_PICKAXE_KINDS_MASK) ||
	    rev->diffopt.filter || rev->diffopt.flags.follow_renames)
		rev->always_show_header = 0;

	if (source || w.source) {
		init_revision_sources(&revision_sources);
		rev->sources = &revision_sources;
	}

	if (mailmap) {
		rev->mailmap = xmalloc(sizeof(struct string_list));
		string_list_init_nodup(rev->mailmap);
		read_mailmap(rev->mailmap);
	}

	if (rev->pretty_given && rev->commit_format == CMIT_FMT_RAW) {
		/*
		 * "log --pretty=raw" is special; ignore UI oriented
		 * configuration variables such as decoration.
		 */
		if (!decoration_given)
			decoration_style = 0;
		if (!rev->abbrev_commit_given)
			rev->abbrev_commit = 0;
	}

	if (rev->commit_format == CMIT_FMT_USERFORMAT) {
		if (!w.decorate) {
			/*
			 * Disable decoration loading if the format will not
			 * show them anyway.
			 */
			decoration_style = 0;
		} else if (!decoration_style) {
			/*
			 * If we are going to show them, make sure we do load
			 * them here, but taking care not to override a
			 * specific style set by config or --decorate.
			 */
			decoration_style = DECORATE_SHORT_REFS;
		}
	}

	if (decoration_style || rev->simplify_by_decoration) {
		set_default_decoration_filter(&decoration_filter);

		if (decoration_style)
			rev->show_decorations = 1;

		load_ref_decorations(&decoration_filter, decoration_style);
	}

	if (rev->line_level_traverse)
		line_log_init(rev, line_cb.prefix, &line_cb.args);

	setup_pager();
}

static void cmd_log_init(int argc, const char **argv, const char *prefix,
			 struct rev_info *rev, struct setup_revision_opt *opt)
{
	cmd_log_init_defaults(rev);
	cmd_log_init_finish(argc, argv, prefix, rev, opt);
}

static int cmd_log_deinit(int ret, struct rev_info *rev)
{
	release_revisions(rev);
	return ret;
}

/*
 * This gives a rough estimate for how many commits we
 * will print out in the list.
 */
static int estimate_commit_count(struct commit_list *list)
{
	int n = 0;

	while (list) {
		struct commit *commit = list->item;
		unsigned int flags = commit->object.flags;
		list = list->next;
		if (!(flags & (TREESAME | UNINTERESTING)))
			n++;
	}
	return n;
}

static void show_early_header(struct rev_info *rev, const char *stage, int nr)
{
	if (rev->shown_one) {
		rev->shown_one = 0;
		if (rev->commit_format != CMIT_FMT_ONELINE)
			putchar(rev->diffopt.line_termination);
	}
	fprintf(rev->diffopt.file, _("Final output: %d %s\n"), nr, stage);
}

static struct itimerval early_output_timer;

static void log_show_early(struct rev_info *revs, struct commit_list *list)
{
	int i = revs->early_output;
	int show_header = 1;
	int no_free = revs->diffopt.no_free;

	revs->diffopt.no_free = 0;
	sort_in_topological_order(&list, revs->sort_order);
	while (list && i) {
		struct commit *commit = list->item;
		switch (simplify_commit(revs, commit)) {
		case commit_show:
			if (show_header) {
				int n = estimate_commit_count(list);
				show_early_header(revs, "incomplete", n);
				show_header = 0;
			}
			log_tree_commit(revs, commit);
			i--;
			break;
		case commit_ignore:
			break;
		case commit_error:
			revs->diffopt.no_free = no_free;
			diff_free(&revs->diffopt);
			return;
		}
		list = list->next;
	}

	/* Did we already get enough commits for the early output? */
	if (!i) {
		revs->diffopt.no_free = 0;
		diff_free(&revs->diffopt);
		return;
	}

	/*
	 * ..if no, then repeat it twice a second until we
	 * do.
	 *
	 * NOTE! We don't use "it_interval", because if the
	 * reader isn't listening, we want our output to be
	 * throttled by the writing, and not have the timer
	 * trigger every second even if we're blocked on a
	 * reader!
	 */
	early_output_timer.it_value.tv_sec = 0;
	early_output_timer.it_value.tv_usec = 500000;
	setitimer(ITIMER_REAL, &early_output_timer, NULL);
}

static void early_output(int signal UNUSED)
{
	show_early_output = log_show_early;
}

static void setup_early_output(void)
{
	struct sigaction sa;

	/*
	 * Set up the signal handler, minimally intrusively:
	 * we only set a single volatile integer word (not
	 * using sigatomic_t - trying to avoid unnecessary
	 * system dependencies and headers), and using
	 * SA_RESTART.
	 */
	memset(&sa, 0, sizeof(sa));
	sa.sa_handler = early_output;
	sigemptyset(&sa.sa_mask);
	sa.sa_flags = SA_RESTART;
	sigaction(SIGALRM, &sa, NULL);

	/*
	 * If we can get the whole output in less than a
	 * tenth of a second, don't even bother doing the
	 * early-output thing..
	 *
	 * This is a one-time-only trigger.
	 */
	early_output_timer.it_value.tv_sec = 0;
	early_output_timer.it_value.tv_usec = 100000;
	setitimer(ITIMER_REAL, &early_output_timer, NULL);
}

static void finish_early_output(struct rev_info *rev)
{
	int n = estimate_commit_count(rev->commits);
	signal(SIGALRM, SIG_IGN);
	show_early_header(rev, "done", n);
}

static int cmd_log_walk_no_free(struct rev_info *rev)
{
	struct commit *commit;
	int saved_nrl = 0;
	int saved_dcctc = 0;

	if (rev->remerge_diff) {
		rev->remerge_objdir = tmp_objdir_create("remerge-diff");
		if (!rev->remerge_objdir)
			die(_("unable to create temporary object directory"));
		tmp_objdir_replace_primary_odb(rev->remerge_objdir, 1);
	}

	if (rev->early_output)
		setup_early_output();

	if (prepare_revision_walk(rev))
		die(_("revision walk setup failed"));

	if (rev->early_output)
		finish_early_output(rev);

	/*
	 * For --check and --exit-code, the exit code is based on CHECK_FAILED
	 * and HAS_CHANGES being accumulated in rev->diffopt, so be careful to
	 * retain that state information if replacing rev->diffopt in this loop
	 */
	while ((commit = get_revision(rev)) != NULL) {
		if (!log_tree_commit(rev, commit) && rev->max_count >= 0)
			/*
			 * We decremented max_count in get_revision,
			 * but we didn't actually show the commit.
			 */
			rev->max_count++;
		if (!rev->reflog_info) {
			/*
			 * We may show a given commit multiple times when
			 * walking the reflogs.
			 */
			free_commit_buffer(the_repository->parsed_objects,
					   commit);
			free_commit_list(commit->parents);
			commit->parents = NULL;
		}
		if (saved_nrl < rev->diffopt.needed_rename_limit)
			saved_nrl = rev->diffopt.needed_rename_limit;
		if (rev->diffopt.degraded_cc_to_c)
			saved_dcctc = 1;
	}
	rev->diffopt.degraded_cc_to_c = saved_dcctc;
	rev->diffopt.needed_rename_limit = saved_nrl;

	if (rev->remerge_diff) {
		tmp_objdir_destroy(rev->remerge_objdir);
		rev->remerge_objdir = NULL;
	}

	if (rev->diffopt.output_format & DIFF_FORMAT_CHECKDIFF &&
	    rev->diffopt.flags.check_failed) {
		return 02;
	}
	return diff_result_code(&rev->diffopt);
}

static int cmd_log_walk(struct rev_info *rev)
{
	int retval;

	rev->diffopt.no_free = 1;
	retval = cmd_log_walk_no_free(rev);
	rev->diffopt.no_free = 0;
	diff_free(&rev->diffopt);
	return retval;
}

static int git_log_config(const char *var, const char *value,
			  const struct config_context *ctx, void *cb)
{
	const char *slot_name;

	if (!strcmp(var, "format.pretty"))
		return git_config_string(&fmt_pretty, var, value);
	if (!strcmp(var, "format.subjectprefix"))
		return git_config_string(&fmt_patch_subject_prefix, var, value);
	if (!strcmp(var, "format.filenamemaxlength")) {
		fmt_patch_name_max = git_config_int(var, value, ctx->kvi);
		return 0;
	}
	if (!strcmp(var, "format.encodeemailheaders")) {
		default_encode_email_headers = git_config_bool(var, value);
		return 0;
	}
	if (!strcmp(var, "log.abbrevcommit")) {
		default_abbrev_commit = git_config_bool(var, value);
		return 0;
	}
	if (!strcmp(var, "log.date"))
		return git_config_string(&default_date_mode, var, value);
	if (!strcmp(var, "log.decorate")) {
		decoration_style = parse_decoration_style(value);
		if (decoration_style < 0)
			decoration_style = 0; /* maybe warn? */
		return 0;
	}
	if (!strcmp(var, "log.diffmerges"))
		return diff_merges_config(value);
	if (!strcmp(var, "log.showroot")) {
		default_show_root = git_config_bool(var, value);
		return 0;
	}
	if (!strcmp(var, "log.follow")) {
		default_follow = git_config_bool(var, value);
		return 0;
	}
	if (skip_prefix(var, "color.decorate.", &slot_name))
		return parse_decorate_color_config(var, slot_name, value);
	if (!strcmp(var, "log.mailmap")) {
		use_mailmap_config = git_config_bool(var, value);
		return 0;
	}
	if (!strcmp(var, "log.showsignature")) {
		default_show_signature = git_config_bool(var, value);
		return 0;
	}

	return git_diff_ui_config(var, value, ctx, cb);
}

int cmd_whatchanged(int argc, const char **argv, const char *prefix)
{
	struct rev_info rev;
	struct setup_revision_opt opt;

	init_log_defaults();
	git_config(git_log_config, NULL);

	repo_init_revisions(the_repository, &rev, prefix);
	git_config(grep_config, &rev.grep_filter);

	rev.diff = 1;
	rev.simplify_history = 0;
	memset(&opt, 0, sizeof(opt));
	opt.def = "HEAD";
	opt.revarg_opt = REVARG_COMMITTISH;
	cmd_log_init(argc, argv, prefix, &rev, &opt);
	if (!rev.diffopt.output_format)
		rev.diffopt.output_format = DIFF_FORMAT_RAW;
	return cmd_log_deinit(cmd_log_walk(&rev), &rev);
}

static void show_tagger(const char *buf, struct rev_info *rev)
{
	struct strbuf out = STRBUF_INIT;
	struct pretty_print_context pp = {0};

	pp.fmt = rev->commit_format;
	pp.date_mode = rev->date_mode;
	pp_user_info(&pp, "Tagger", &out, buf, get_log_output_encoding());
	fprintf(rev->diffopt.file, "%s", out.buf);
	strbuf_release(&out);
}

static int show_blob_object(const struct object_id *oid, struct rev_info *rev, const char *obj_name)
{
	struct object_id oidc;
	struct object_context obj_context;
	char *buf;
	unsigned long size;

	fflush(rev->diffopt.file);
	if (!rev->diffopt.flags.textconv_set_via_cmdline ||
	    !rev->diffopt.flags.allow_textconv)
		return stream_blob_to_fd(1, oid, NULL, 0);

	if (get_oid_with_context(the_repository, obj_name,
				 GET_OID_RECORD_PATH,
				 &oidc, &obj_context))
		die(_("not a valid object name %s"), obj_name);
	if (!obj_context.path ||
	    !textconv_object(the_repository, obj_context.path,
			     obj_context.mode, &oidc, 1, &buf, &size)) {
		free(obj_context.path);
		return stream_blob_to_fd(1, oid, NULL, 0);
	}

	if (!buf)
		die(_("git show %s: bad file"), obj_name);

	write_or_die(1, buf, size);
	free(obj_context.path);
	return 0;
}

static int show_tag_object(const struct object_id *oid, struct rev_info *rev)
{
	unsigned long size;
	enum object_type type;
	char *buf = repo_read_object_file(the_repository, oid, &type, &size);
	int offset = 0;

	if (!buf)
		return error(_("could not read object %s"), oid_to_hex(oid));

	assert(type == OBJ_TAG);
	while (offset < size && buf[offset] != '\n') {
		int new_offset = offset + 1;
		const char *ident;
		while (new_offset < size && buf[new_offset++] != '\n')
			; /* do nothing */
		if (skip_prefix(buf + offset, "tagger ", &ident))
			show_tagger(ident, rev);
		offset = new_offset;
	}

	if (offset < size)
		fwrite(buf + offset, size - offset, 1, rev->diffopt.file);
	free(buf);
	return 0;
}

static int show_tree_object(const struct object_id *oid UNUSED,
			    struct strbuf *base UNUSED,
			    const char *pathname, unsigned mode,
			    void *context)
{
	FILE *file = context;
	fprintf(file, "%s%s\n", pathname, S_ISDIR(mode) ? "/" : "");
	return 0;
}

static void show_setup_revisions_tweak(struct rev_info *rev)
{
	if (rev->first_parent_only)
		diff_merges_default_to_first_parent(rev);
	else
		diff_merges_default_to_dense_combined(rev);
	if (!rev->diffopt.output_format)
		rev->diffopt.output_format = DIFF_FORMAT_PATCH;
}

int cmd_show(int argc, const char **argv, const char *prefix)
{
	struct rev_info rev;
	unsigned int i;
	struct setup_revision_opt opt;
	struct pathspec match_all;
	int ret = 0;

	init_log_defaults();
	git_config(git_log_config, NULL);

	if (the_repository->gitdir) {
		prepare_repo_settings(the_repository);
		the_repository->settings.command_requires_full_index = 0;
	}

	memset(&match_all, 0, sizeof(match_all));
	repo_init_revisions(the_repository, &rev, prefix);
	git_config(grep_config, &rev.grep_filter);

	rev.diff = 1;
	rev.always_show_header = 1;
	rev.no_walk = 1;
	rev.diffopt.stat_width = -1; 	/* Scale to real terminal size */

	memset(&opt, 0, sizeof(opt));
	opt.def = "HEAD";
	opt.tweak = show_setup_revisions_tweak;
	cmd_log_init(argc, argv, prefix, &rev, &opt);

	if (!rev.no_walk)
		return cmd_log_deinit(cmd_log_walk(&rev), &rev);

	rev.diffopt.no_free = 1;
	for (i = 0; i < rev.pending.nr && !ret; i++) {
		struct object *o = rev.pending.objects[i].item;
		const char *name = rev.pending.objects[i].name;
		switch (o->type) {
		case OBJ_BLOB:
			ret = show_blob_object(&o->oid, &rev, name);
			break;
		case OBJ_TAG: {
			struct tag *t = (struct tag *)o;
			struct object_id *oid = get_tagged_oid(t);

			if (rev.shown_one)
				putchar('\n');
			fprintf(rev.diffopt.file, "%stag %s%s\n",
					diff_get_color_opt(&rev.diffopt, DIFF_COMMIT),
					t->tag,
					diff_get_color_opt(&rev.diffopt, DIFF_RESET));
			ret = show_tag_object(&o->oid, &rev);
			rev.shown_one = 1;
			if (ret)
				break;
			o = parse_object(the_repository, oid);
			if (!o)
				ret = error(_("could not read object %s"),
					    oid_to_hex(oid));
			rev.pending.objects[i].item = o;
			i--;
			break;
		}
		case OBJ_TREE:
			if (rev.shown_one)
				putchar('\n');
			fprintf(rev.diffopt.file, "%stree %s%s\n\n",
					diff_get_color_opt(&rev.diffopt, DIFF_COMMIT),
					name,
					diff_get_color_opt(&rev.diffopt, DIFF_RESET));
			read_tree(the_repository, (struct tree *)o,
				  &match_all, show_tree_object,
				  rev.diffopt.file);
			rev.shown_one = 1;
			break;
		case OBJ_COMMIT:
		{
			struct object_array old;
			struct object_array blank = OBJECT_ARRAY_INIT;

			memcpy(&old, &rev.pending, sizeof(old));
			memcpy(&rev.pending, &blank, sizeof(rev.pending));

			add_object_array(o, name, &rev.pending);
			ret = cmd_log_walk_no_free(&rev);

			/*
			 * No need for
			 * object_array_clear(&pending). It was
			 * cleared already in prepare_revision_walk()
			 */
			memcpy(&rev.pending, &old, sizeof(rev.pending));
			break;
		}
		default:
			ret = error(_("unknown type: %d"), o->type);
		}
	}

	rev.diffopt.no_free = 0;
	diff_free(&rev.diffopt);

	return cmd_log_deinit(ret, &rev);
}

/*
 * This is equivalent to "git log -g --abbrev-commit --pretty=oneline"
 */
int cmd_log_reflog(int argc, const char **argv, const char *prefix)
{
	struct rev_info rev;
	struct setup_revision_opt opt;

	init_log_defaults();
	git_config(git_log_config, NULL);

	repo_init_revisions(the_repository, &rev, prefix);
	init_reflog_walk(&rev.reflog_info);
	git_config(grep_config, &rev.grep_filter);

	rev.verbose_header = 1;
	memset(&opt, 0, sizeof(opt));
	opt.def = "HEAD";
	cmd_log_init_defaults(&rev);
	rev.abbrev_commit = 1;
	rev.commit_format = CMIT_FMT_ONELINE;
	rev.use_terminator = 1;
	rev.always_show_header = 1;
	cmd_log_init_finish(argc, argv, prefix, &rev, &opt);

	return cmd_log_deinit(cmd_log_walk(&rev), &rev);
}

static void log_setup_revisions_tweak(struct rev_info *rev)
{
	if (rev->diffopt.flags.default_follow_renames &&
	    diff_check_follow_pathspec(&rev->prune_data, 0))
		rev->diffopt.flags.follow_renames = 1;

	if (rev->first_parent_only)
		diff_merges_default_to_first_parent(rev);
}

int cmd_log(int argc, const char **argv, const char *prefix)
{
	struct rev_info rev;
	struct setup_revision_opt opt;

	init_log_defaults();
	git_config(git_log_config, NULL);

	repo_init_revisions(the_repository, &rev, prefix);
	git_config(grep_config, &rev.grep_filter);

	rev.always_show_header = 1;
	memset(&opt, 0, sizeof(opt));
	opt.def = "HEAD";
	opt.revarg_opt = REVARG_COMMITTISH;
	opt.tweak = log_setup_revisions_tweak;
	cmd_log_init(argc, argv, prefix, &rev, &opt);
	return cmd_log_deinit(cmd_log_walk(&rev), &rev);
}

/* format-patch */

static const char *fmt_patch_suffix = ".patch";
static int numbered = 0;
static int auto_number = 1;

static char *default_attach = NULL;

static struct string_list extra_hdr = STRING_LIST_INIT_NODUP;
static struct string_list extra_to = STRING_LIST_INIT_NODUP;
static struct string_list extra_cc = STRING_LIST_INIT_NODUP;

static void add_header(const char *value)
{
	struct string_list_item *item;
	int len = strlen(value);
	while (len && value[len - 1] == '\n')
		len--;

	if (!strncasecmp(value, "to: ", 4)) {
		item = string_list_append(&extra_to, value + 4);
		len -= 4;
	} else if (!strncasecmp(value, "cc: ", 4)) {
		item = string_list_append(&extra_cc, value + 4);
		len -= 4;
	} else {
		item = string_list_append(&extra_hdr, value);
	}

	item->string[len] = '\0';
}

enum cover_setting {
	COVER_UNSET,
	COVER_OFF,
	COVER_ON,
	COVER_AUTO
};

enum thread_level {
	THREAD_UNSET,
	THREAD_SHALLOW,
	THREAD_DEEP
};

enum cover_from_description {
	COVER_FROM_NONE,
	COVER_FROM_MESSAGE,
	COVER_FROM_SUBJECT,
	COVER_FROM_AUTO
};

enum auto_base_setting {
	AUTO_BASE_NEVER,
	AUTO_BASE_ALWAYS,
	AUTO_BASE_WHEN_ABLE
};

static enum thread_level thread;
static int do_signoff;
static enum auto_base_setting auto_base;
static char *from;
static const char *signature = git_version_string;
static const char *signature_file;
static enum cover_setting config_cover_letter;
static const char *config_output_directory;
static enum cover_from_description cover_from_description_mode = COVER_FROM_MESSAGE;
static int show_notes;
static struct display_notes_opt notes_opt;

static enum cover_from_description parse_cover_from_description(const char *arg)
{
	if (!arg || !strcmp(arg, "default"))
		return COVER_FROM_MESSAGE;
	else if (!strcmp(arg, "none"))
		return COVER_FROM_NONE;
	else if (!strcmp(arg, "message"))
		return COVER_FROM_MESSAGE;
	else if (!strcmp(arg, "subject"))
		return COVER_FROM_SUBJECT;
	else if (!strcmp(arg, "auto"))
		return COVER_FROM_AUTO;
	else
		die(_("%s: invalid cover from description mode"), arg);
}

static int git_format_config(const char *var, const char *value,
			     const struct config_context *ctx, void *cb)
{
	if (!strcmp(var, "format.headers")) {
		if (!value)
			die(_("format.headers without value"));
		add_header(value);
		return 0;
	}
	if (!strcmp(var, "format.suffix"))
		return git_config_string(&fmt_patch_suffix, var, value);
	if (!strcmp(var, "format.to")) {
		if (!value)
			return config_error_nonbool(var);
		string_list_append(&extra_to, value);
		return 0;
	}
	if (!strcmp(var, "format.cc")) {
		if (!value)
			return config_error_nonbool(var);
		string_list_append(&extra_cc, value);
		return 0;
	}
	if (!strcmp(var, "diff.color") || !strcmp(var, "color.diff") ||
	    !strcmp(var, "color.ui") || !strcmp(var, "diff.submodule")) {
		return 0;
	}
	if (!strcmp(var, "format.numbered")) {
		if (value && !strcasecmp(value, "auto")) {
			auto_number = 1;
			return 0;
		}
		numbered = git_config_bool(var, value);
		auto_number = auto_number && numbered;
		return 0;
	}
	if (!strcmp(var, "format.attach")) {
		if (value && *value)
			default_attach = xstrdup(value);
		else if (value && !*value)
			FREE_AND_NULL(default_attach);
		else
			default_attach = xstrdup(git_version_string);
		return 0;
	}
	if (!strcmp(var, "format.thread")) {
		if (value && !strcasecmp(value, "deep")) {
			thread = THREAD_DEEP;
			return 0;
		}
		if (value && !strcasecmp(value, "shallow")) {
			thread = THREAD_SHALLOW;
			return 0;
		}
		thread = git_config_bool(var, value) ? THREAD_SHALLOW : THREAD_UNSET;
		return 0;
	}
	if (!strcmp(var, "format.signoff")) {
		do_signoff = git_config_bool(var, value);
		return 0;
	}
	if (!strcmp(var, "format.signature"))
		return git_config_string(&signature, var, value);
	if (!strcmp(var, "format.signaturefile"))
		return git_config_pathname(&signature_file, var, value);
	if (!strcmp(var, "format.coverletter")) {
		if (value && !strcasecmp(value, "auto")) {
			config_cover_letter = COVER_AUTO;
			return 0;
		}
		config_cover_letter = git_config_bool(var, value) ? COVER_ON : COVER_OFF;
		return 0;
	}
	if (!strcmp(var, "format.outputdirectory"))
		return git_config_string(&config_output_directory, var, value);
	if (!strcmp(var, "format.useautobase")) {
		if (value && !strcasecmp(value, "whenAble")) {
			auto_base = AUTO_BASE_WHEN_ABLE;
			return 0;
		}
		auto_base = git_config_bool(var, value) ? AUTO_BASE_ALWAYS : AUTO_BASE_NEVER;
		return 0;
	}
	if (!strcmp(var, "format.from")) {
		int b = git_parse_maybe_bool(value);
		free(from);
		if (b < 0)
			from = xstrdup(value);
		else if (b)
			from = xstrdup(git_committer_info(IDENT_NO_DATE));
		else
			from = NULL;
		return 0;
	}
	if (!strcmp(var, "format.forceinbodyfrom")) {
		force_in_body_from = git_config_bool(var, value);
		return 0;
	}
	if (!strcmp(var, "format.notes")) {
		int b = git_parse_maybe_bool(value);
		if (b < 0)
			enable_ref_display_notes(&notes_opt, &show_notes, value);
		else if (b)
			enable_default_display_notes(&notes_opt, &show_notes);
		else
			disable_display_notes(&notes_opt, &show_notes);
		return 0;
	}
	if (!strcmp(var, "format.coverfromdescription")) {
		cover_from_description_mode = parse_cover_from_description(value);
		return 0;
	}
	if (!strcmp(var, "format.mboxrd")) {
		stdout_mboxrd = git_config_bool(var, value);
		return 0;
	}
	if (!strcmp(var, "format.noprefix")) {
		format_no_prefix = 1;
		return 0;
	}

	/*
	 * ignore some porcelain config which would otherwise be parsed by
	 * git_diff_ui_config(), via git_log_config(); we can't just avoid
	 * diff_ui_config completely, because we do care about some ui options
	 * like color.
	 */
	if (!strcmp(var, "diff.noprefix"))
		return 0;

	return git_log_config(var, value, ctx, cb);
}

static const char *output_directory = NULL;
static int outdir_offset;

static int open_next_file(struct commit *commit, const char *subject,
			 struct rev_info *rev, int quiet)
{
	struct strbuf filename = STRBUF_INIT;

	if (output_directory) {
		strbuf_addstr(&filename, output_directory);
		strbuf_complete(&filename, '/');
	}

	if (rev->numbered_files)
		strbuf_addf(&filename, "%d", rev->nr);
	else if (commit)
		fmt_output_commit(&filename, commit, rev);
	else
		fmt_output_subject(&filename, subject, rev);

	if (!quiet)
		printf("%s\n", filename.buf + outdir_offset);

	if (!(rev->diffopt.file = fopen(filename.buf, "w"))) {
		error_errno(_("cannot open patch file %s"), filename.buf);
		strbuf_release(&filename);
		return -1;
	}

	strbuf_release(&filename);
	return 0;
}

static void get_patch_ids(struct rev_info *rev, struct patch_ids *ids)
{
	struct rev_info check_rev;
	struct commit *commit, *c1, *c2;
	struct object *o1, *o2;
	unsigned flags1, flags2;

	if (rev->pending.nr != 2)
		die(_("need exactly one range"));

	o1 = rev->pending.objects[0].item;
	o2 = rev->pending.objects[1].item;
	flags1 = o1->flags;
	flags2 = o2->flags;
	c1 = lookup_commit_reference(the_repository, &o1->oid);
	c2 = lookup_commit_reference(the_repository, &o2->oid);

	if ((flags1 & UNINTERESTING) == (flags2 & UNINTERESTING))
		die(_("not a range"));

	init_patch_ids(the_repository, ids);

	/* given a range a..b get all patch ids for b..a */
	repo_init_revisions(the_repository, &check_rev, rev->prefix);
	check_rev.max_parents = 1;
	o1->flags ^= UNINTERESTING;
	o2->flags ^= UNINTERESTING;
	add_pending_object(&check_rev, o1, "o1");
	add_pending_object(&check_rev, o2, "o2");
	if (prepare_revision_walk(&check_rev))
		die(_("revision walk setup failed"));

	while ((commit = get_revision(&check_rev)) != NULL) {
		add_commit_patch_id(commit, ids);
	}

	/* reset for next revision walk */
	clear_commit_marks(c1, SEEN | UNINTERESTING | SHOWN | ADDED);
	clear_commit_marks(c2, SEEN | UNINTERESTING | SHOWN | ADDED);
	o1->flags = flags1;
	o2->flags = flags2;
}

static void gen_message_id(struct rev_info *info, char *base)
{
	struct strbuf buf = STRBUF_INIT;
	strbuf_addf(&buf, "%s.%"PRItime".git.%s", base,
		    (timestamp_t) time(NULL),
		    git_committer_info(IDENT_NO_NAME|IDENT_NO_DATE|IDENT_STRICT));
	info->message_id = strbuf_detach(&buf, NULL);
}

static void print_signature(FILE *file)
{
	if (!signature || !*signature)
		return;

	fprintf(file, "-- \n%s", signature);
	if (signature[strlen(signature)-1] != '\n')
		putc('\n', file);
	putc('\n', file);
}

static char *find_branch_name(struct rev_info *rev)
{
	int i, positive = -1;
	struct object_id branch_oid;
	const struct object_id *tip_oid;
	const char *ref, *v;
	char *full_ref, *branch = NULL;

	for (i = 0; i < rev->cmdline.nr; i++) {
		if (rev->cmdline.rev[i].flags & UNINTERESTING)
			continue;
		if (positive < 0)
			positive = i;
		else
			return NULL;
	}
	if (positive < 0)
		return NULL;
	ref = rev->cmdline.rev[positive].name;
	tip_oid = &rev->cmdline.rev[positive].item->oid;
	if (repo_dwim_ref(the_repository, ref, strlen(ref), &branch_oid,
			  &full_ref, 0) &&
	    skip_prefix(full_ref, "refs/heads/", &v) &&
	    oideq(tip_oid, &branch_oid))
		branch = xstrdup(v);
	free(full_ref);
	return branch;
}

static void show_diffstat(struct rev_info *rev,
			  struct commit *origin, struct commit *head)
{
	struct diff_options opts;

	memcpy(&opts, &rev->diffopt, sizeof(opts));
	opts.output_format = DIFF_FORMAT_SUMMARY | DIFF_FORMAT_DIFFSTAT;
	diff_setup_done(&opts);

	diff_tree_oid(get_commit_tree_oid(origin),
		      get_commit_tree_oid(head),
		      "", &opts);
	diffcore_std(&opts);
	diff_flush(&opts);

	fprintf(rev->diffopt.file, "\n");
}

static void read_desc_file(struct strbuf *buf, const char *desc_file)
{
	if (strbuf_read_file(buf, desc_file, 0) < 0)
		die_errno(_("unable to read branch description file '%s'"),
			  desc_file);
}

static void prepare_cover_text(struct pretty_print_context *pp,
			       const char *description_file,
			       const char *branch_name,
			       struct strbuf *sb,
			       const char *encoding,
			       int need_8bit_cte)
{
	const char *subject = "*** SUBJECT HERE ***";
	const char *body = "*** BLURB HERE ***";
	struct strbuf description_sb = STRBUF_INIT;
	struct strbuf subject_sb = STRBUF_INIT;

	if (cover_from_description_mode == COVER_FROM_NONE)
		goto do_pp;

	if (description_file && *description_file)
		read_desc_file(&description_sb, description_file);
	else if (branch_name && *branch_name)
		read_branch_desc(&description_sb, branch_name);
	if (!description_sb.len)
		goto do_pp;

	if (cover_from_description_mode == COVER_FROM_SUBJECT ||
			cover_from_description_mode == COVER_FROM_AUTO)
		body = format_subject(&subject_sb, description_sb.buf, " ");

	if (cover_from_description_mode == COVER_FROM_MESSAGE ||
			(cover_from_description_mode == COVER_FROM_AUTO &&
			 subject_sb.len > COVER_FROM_AUTO_MAX_SUBJECT_LEN))
		body = description_sb.buf;
	else
		subject = subject_sb.buf;

do_pp:
	pp_title_line(pp, &subject, sb, encoding, need_8bit_cte);
	pp_remainder(pp, &body, sb, 0);

	strbuf_release(&description_sb);
	strbuf_release(&subject_sb);
}

static int get_notes_refs(struct string_list_item *item, void *arg)
{
	strvec_pushf(arg, "--notes=%s", item->string);
	return 0;
}

static void get_notes_args(struct strvec *arg, struct rev_info *rev)
{
	if (!rev->show_notes) {
		strvec_push(arg, "--no-notes");
	} else if (rev->notes_opt.use_default_notes > 0 ||
		   (rev->notes_opt.use_default_notes == -1 &&
		    !rev->notes_opt.extra_notes_refs.nr)) {
		strvec_push(arg, "--notes");
	} else {
		for_each_string_list(&rev->notes_opt.extra_notes_refs, get_notes_refs, arg);
	}
}

static void make_cover_letter(struct rev_info *rev, int use_separate_file,
			      struct commit *origin,
			      int nr, struct commit **list,
			      const char *description_file,
			      const char *branch_name,
			      int quiet)
{
	const char *committer;
	struct shortlog log;
	struct strbuf sb = STRBUF_INIT;
	int i;
	const char *encoding = "UTF-8";
	int need_8bit_cte = 0;
	struct pretty_print_context pp = {0};
	struct commit *head = list[0];

	if (!cmit_fmt_is_mail(rev->commit_format))
		die(_("cover letter needs email format"));

	committer = git_committer_info(0);

	if (use_separate_file &&
	    open_next_file(NULL, rev->numbered_files ? NULL : "cover-letter", rev, quiet))
		die(_("failed to create cover-letter file"));

	log_write_email_headers(rev, head, &pp.after_subject, &need_8bit_cte, 0);

	for (i = 0; !need_8bit_cte && i < nr; i++) {
		const char *buf = repo_get_commit_buffer(the_repository,
							 list[i], NULL);
		if (has_non_ascii(buf))
			need_8bit_cte = 1;
		repo_unuse_commit_buffer(the_repository, list[i], buf);
	}

	if (!branch_name)
		branch_name = find_branch_name(rev);

	pp.fmt = CMIT_FMT_EMAIL;
	pp.date_mode.type = DATE_RFC2822;
	pp.rev = rev;
	pp.print_email_subject = 1;
	pp_user_info(&pp, NULL, &sb, committer, encoding);
	prepare_cover_text(&pp, description_file, branch_name, &sb,
			   encoding, need_8bit_cte);
	fprintf(rev->diffopt.file, "%s\n", sb.buf);

	strbuf_release(&sb);

	shortlog_init(&log);
	log.wrap_lines = 1;
	log.wrap = MAIL_DEFAULT_WRAP;
	log.in1 = 2;
	log.in2 = 4;
	log.file = rev->diffopt.file;
	log.groups = SHORTLOG_GROUP_AUTHOR;
	shortlog_finish_setup(&log);
	for (i = 0; i < nr; i++)
		shortlog_add_commit(&log, list[i]);

	shortlog_output(&log);

	/* We can only do diffstat with a unique reference point */
	if (origin)
		show_diffstat(rev, origin, head);

	if (rev->idiff_oid1) {
		fprintf_ln(rev->diffopt.file, "%s", rev->idiff_title);
		show_interdiff(rev->idiff_oid1, rev->idiff_oid2, 0,
			       &rev->diffopt);
	}

	if (rev->rdiff1) {
		/*
		 * Pass minimum required diff-options to range-diff; others
		 * can be added later if deemed desirable.
		 */
		struct diff_options opts;
		struct strvec other_arg = STRVEC_INIT;
		struct range_diff_options range_diff_opts = {
			.creation_factor = rev->creation_factor,
			.dual_color = 1,
			.diffopt = &opts,
			.other_arg = &other_arg
		};

		repo_diff_setup(the_repository, &opts);
		opts.file = rev->diffopt.file;
		opts.use_color = rev->diffopt.use_color;
		diff_setup_done(&opts);
		fprintf_ln(rev->diffopt.file, "%s", rev->rdiff_title);
		get_notes_args(&other_arg, rev);
		show_range_diff(rev->rdiff1, rev->rdiff2, &range_diff_opts);
		strvec_clear(&other_arg);
	}
}

static char *clean_message_id(const char *msg_id)
{
	char ch;
	const char *a, *z, *m;

	m = msg_id;
	while ((ch = *m) && (isspace(ch) || (ch == '<')))
		m++;
	a = m;
	z = NULL;
	while ((ch = *m)) {
		if (!isspace(ch) && (ch != '>'))
			z = m;
		m++;
	}
	if (!z)
		die(_("insane in-reply-to: %s"), msg_id);
	if (++z == m)
		return xstrdup(a);
	return xmemdupz(a, z - a);
}

static const char *set_outdir(const char *prefix, const char *output_directory)
{
	if (output_directory && is_absolute_path(output_directory))
		return output_directory;

	if (!prefix || !*prefix) {
		if (output_directory)
			return output_directory;
		/* The user did not explicitly ask for "./" */
		outdir_offset = 2;
		return "./";
	}

	outdir_offset = strlen(prefix);
	if (!output_directory)
		return prefix;

	return prefix_filename(prefix, output_directory);
}

static const char * const builtin_format_patch_usage[] = {
	N_("git format-patch [<options>] [<since> | <revision-range>]"),
	NULL
};

static int keep_subject = 0;

static int keep_callback(const struct option *opt, const char *arg, int unset)
{
	BUG_ON_OPT_NEG(unset);
	BUG_ON_OPT_ARG(arg);
	((struct rev_info *)opt->value)->total = -1;
	keep_subject = 1;
	return 0;
}

static int subject_prefix = 0;

static int subject_prefix_callback(const struct option *opt, const char *arg,
			    int unset)
{
	struct strbuf *sprefix;

	BUG_ON_OPT_NEG(unset);
	sprefix = opt->value;
	subject_prefix = 1;
	strbuf_reset(sprefix);
	strbuf_addstr(sprefix, arg);
	return 0;
}

static int numbered_cmdline_opt = 0;

static int numbered_callback(const struct option *opt, const char *arg,
			     int unset)
{
	BUG_ON_OPT_ARG(arg);
	*(int *)opt->value = numbered_cmdline_opt = unset ? 0 : 1;
	if (unset)
		auto_number =  0;
	return 0;
}

static int no_numbered_callback(const struct option *opt, const char *arg,
				int unset)
{
	BUG_ON_OPT_NEG(unset);
	return numbered_callback(opt, arg, 1);
}

static int output_directory_callback(const struct option *opt, const char *arg,
			      int unset)
{
	const char **dir = (const char **)opt->value;
	BUG_ON_OPT_NEG(unset);
	if (*dir)
		die(_("two output directories?"));
	*dir = arg;
	return 0;
}

static int thread_callback(const struct option *opt, const char *arg, int unset)
{
	enum thread_level *thread = (enum thread_level *)opt->value;
	if (unset)
		*thread = THREAD_UNSET;
	else if (!arg || !strcmp(arg, "shallow"))
		*thread = THREAD_SHALLOW;
	else if (!strcmp(arg, "deep"))
		*thread = THREAD_DEEP;
	/*
	 * Please update _git_formatpatch() in git-completion.bash
	 * when you add new options.
	 */
	else
		return 1;
	return 0;
}

static int attach_callback(const struct option *opt, const char *arg, int unset)
{
	struct rev_info *rev = (struct rev_info *)opt->value;
	if (unset)
		rev->mime_boundary = NULL;
	else if (arg)
		rev->mime_boundary = arg;
	else
		rev->mime_boundary = git_version_string;
	rev->no_inline = unset ? 0 : 1;
	return 0;
}

static int inline_callback(const struct option *opt, const char *arg, int unset)
{
	struct rev_info *rev = (struct rev_info *)opt->value;
	if (unset)
		rev->mime_boundary = NULL;
	else if (arg)
		rev->mime_boundary = arg;
	else
		rev->mime_boundary = git_version_string;
	rev->no_inline = 0;
	return 0;
}

static int header_callback(const struct option *opt, const char *arg, int unset)
{
	if (unset) {
		string_list_clear(&extra_hdr, 0);
		string_list_clear(&extra_to, 0);
		string_list_clear(&extra_cc, 0);
	} else {
		add_header(arg);
	}
	return 0;
}

static int to_callback(const struct option *opt, const char *arg, int unset)
{
	if (unset)
		string_list_clear(&extra_to, 0);
	else
		string_list_append(&extra_to, arg);
	return 0;
}

static int cc_callback(const struct option *opt, const char *arg, int unset)
{
	if (unset)
		string_list_clear(&extra_cc, 0);
	else
		string_list_append(&extra_cc, arg);
	return 0;
}

static int from_callback(const struct option *opt, const char *arg, int unset)
{
	char **from = opt->value;

	free(*from);

	if (unset)
		*from = NULL;
	else if (arg)
		*from = xstrdup(arg);
	else
		*from = xstrdup(git_committer_info(IDENT_NO_DATE));
	return 0;
}

static int base_callback(const struct option *opt, const char *arg, int unset)
{
	const char **base_commit = opt->value;

	if (unset) {
		auto_base = AUTO_BASE_NEVER;
		*base_commit = NULL;
	} else if (!strcmp(arg, "auto")) {
		auto_base = AUTO_BASE_ALWAYS;
		*base_commit = NULL;
	} else {
		auto_base = AUTO_BASE_NEVER;
		*base_commit = arg;
	}
	return 0;
}

struct base_tree_info {
	struct object_id base_commit;
	int nr_patch_id, alloc_patch_id;
	struct object_id *patch_id;
};

static struct commit *get_base_commit(const char *base_commit,
				      struct commit **list,
				      int total)
{
	struct commit *base = NULL;
	struct commit **rev;
	int i = 0, rev_nr = 0, auto_select, die_on_failure;

	switch (auto_base) {
	case AUTO_BASE_NEVER:
		if (base_commit) {
			auto_select = 0;
			die_on_failure = 1;
		} else {
			/* no base information is requested */
			return NULL;
		}
		break;
	case AUTO_BASE_ALWAYS:
	case AUTO_BASE_WHEN_ABLE:
		if (base_commit) {
			BUG("requested automatic base selection but a commit was provided");
		} else {
			auto_select = 1;
			die_on_failure = auto_base == AUTO_BASE_ALWAYS;
		}
		break;
	default:
		BUG("unexpected automatic base selection method");
	}

	if (!auto_select) {
		base = lookup_commit_reference_by_name(base_commit);
		if (!base)
			die(_("unknown commit %s"), base_commit);
	} else {
		struct branch *curr_branch = branch_get(NULL);
		const char *upstream = branch_get_upstream(curr_branch, NULL);
		if (upstream) {
			struct commit_list *base_list;
			struct commit *commit;
			struct object_id oid;

			if (repo_get_oid(the_repository, upstream, &oid)) {
				if (die_on_failure)
					die(_("failed to resolve '%s' as a valid ref"), upstream);
				else
					return NULL;
			}
			commit = lookup_commit_or_die(&oid, "upstream base");
			base_list = repo_get_merge_bases_many(the_repository,
							      commit, total,
							      list);
			/* There should be one and only one merge base. */
			if (!base_list || base_list->next) {
				if (die_on_failure) {
					die(_("could not find exact merge base"));
				} else {
					free_commit_list(base_list);
					return NULL;
				}
			}
			base = base_list->item;
			free_commit_list(base_list);
		} else {
			if (die_on_failure)
				die(_("failed to get upstream, if you want to record base commit automatically,\n"
				      "please use git branch --set-upstream-to to track a remote branch.\n"
				      "Or you could specify base commit by --base=<base-commit-id> manually"));
			else
				return NULL;
		}
	}

	ALLOC_ARRAY(rev, total);
	for (i = 0; i < total; i++)
		rev[i] = list[i];

	rev_nr = total;
	/*
	 * Get merge base through pair-wise computations
	 * and store it in rev[0].
	 */
	while (rev_nr > 1) {
		for (i = 0; i < rev_nr / 2; i++) {
			struct commit_list *merge_base;
			merge_base = repo_get_merge_bases(the_repository,
							  rev[2 * i],
							  rev[2 * i + 1]);
			if (!merge_base || merge_base->next) {
				if (die_on_failure) {
					die(_("failed to find exact merge base"));
				} else {
					free(rev);
					return NULL;
				}
			}

			rev[i] = merge_base->item;
		}

		if (rev_nr % 2)
			rev[i] = rev[2 * i];
		rev_nr = DIV_ROUND_UP(rev_nr, 2);
	}

	if (!repo_in_merge_bases(the_repository, base, rev[0])) {
		if (die_on_failure) {
			die(_("base commit should be the ancestor of revision list"));
		} else {
			free(rev);
			return NULL;
		}
	}

	for (i = 0; i < total; i++) {
		if (base == list[i]) {
			if (die_on_failure) {
				die(_("base commit shouldn't be in revision list"));
			} else {
				free(rev);
				return NULL;
			}
		}
	}

	free(rev);
	return base;
}

define_commit_slab(commit_base, int);

static void prepare_bases(struct base_tree_info *bases,
			  struct commit *base,
			  struct commit **list,
			  int total)
{
	struct commit *commit;
	struct rev_info revs;
	struct diff_options diffopt;
	struct commit_base commit_base;
	int i;

	if (!base)
		return;

	init_commit_base(&commit_base);
	repo_diff_setup(the_repository, &diffopt);
	diffopt.flags.recursive = 1;
	diff_setup_done(&diffopt);

	oidcpy(&bases->base_commit, &base->object.oid);

	repo_init_revisions(the_repository, &revs, NULL);
	revs.max_parents = 1;
	revs.topo_order = 1;
	for (i = 0; i < total; i++) {
		list[i]->object.flags &= ~UNINTERESTING;
		add_pending_object(&revs, &list[i]->object, "rev_list");
		*commit_base_at(&commit_base, list[i]) = 1;
	}
	base->object.flags |= UNINTERESTING;
	add_pending_object(&revs, &base->object, "base");

	if (prepare_revision_walk(&revs))
		die(_("revision walk setup failed"));
	/*
	 * Traverse the commits list, get prerequisite patch ids
	 * and stuff them in bases structure.
	 */
	while ((commit = get_revision(&revs)) != NULL) {
		struct object_id oid;
		struct object_id *patch_id;
		if (*commit_base_at(&commit_base, commit))
			continue;
		if (commit_patch_id(commit, &diffopt, &oid, 0))
			die(_("cannot get patch id"));
		ALLOC_GROW(bases->patch_id, bases->nr_patch_id + 1, bases->alloc_patch_id);
		patch_id = bases->patch_id + bases->nr_patch_id;
		oidcpy(patch_id, &oid);
		bases->nr_patch_id++;
	}
	clear_commit_base(&commit_base);
}

static void print_bases(struct base_tree_info *bases, FILE *file)
{
	int i;

	/* Only do this once, either for the cover or for the first one */
	if (is_null_oid(&bases->base_commit))
		return;

	/* Show the base commit */
	fprintf(file, "\nbase-commit: %s\n", oid_to_hex(&bases->base_commit));

	/* Show the prerequisite patches */
	for (i = bases->nr_patch_id - 1; i >= 0; i--)
		fprintf(file, "prerequisite-patch-id: %s\n", oid_to_hex(&bases->patch_id[i]));

	free(bases->patch_id);
	bases->nr_patch_id = 0;
	bases->alloc_patch_id = 0;
	oidclr(&bases->base_commit);
}

static const char *diff_title(struct strbuf *sb,
			      const char *reroll_count,
			      const char *generic,
			      const char *rerolled)
{
	int v;

	/* RFC may be v0, so allow -v1 to diff against v0 */
	if (reroll_count && !strtol_i(reroll_count, 10, &v) &&
	    v >= 1)
		strbuf_addf(sb, rerolled, v - 1);
	else
		strbuf_addstr(sb, generic);
	return sb->buf;
}

static void infer_range_diff_ranges(struct strbuf *r1,
				    struct strbuf *r2,
				    const char *prev,
				    struct commit *origin,
				    struct commit *head)
{
	const char *head_oid = oid_to_hex(&head->object.oid);
	int prev_is_range = is_range_diff_range(prev);

	if (prev_is_range)
		strbuf_addstr(r1, prev);
	else
		strbuf_addf(r1, "%s..%s", head_oid, prev);

	if (origin)
		strbuf_addf(r2, "%s..%s", oid_to_hex(&origin->object.oid), head_oid);
	else if (prev_is_range)
		die(_("failed to infer range-diff origin of current series"));
	else {
		warning(_("using '%s' as range-diff origin of current series"), prev);
		strbuf_addf(r2, "%s..%s", prev, head_oid);
	}
}

int cmd_format_patch(int argc, const char **argv, const char *prefix)
{
	struct commit *commit;
	struct commit **list = NULL;
	struct rev_info rev;
	char *to_free = NULL;
	struct setup_revision_opt s_r_opt;
	int nr = 0, total, i;
	int use_stdout = 0;
	int start_number = -1;
	int just_numbers = 0;
	int ignore_if_in_upstream = 0;
	int cover_letter = -1;
	int boundary_count = 0;
	int no_binary_diff = 0;
	int zero_commit = 0;
	struct commit *origin = NULL;
	const char *in_reply_to = NULL;
	struct patch_ids ids;
	struct strbuf buf = STRBUF_INIT;
	int use_patch_format = 0;
	int quiet = 0;
	const char *reroll_count = NULL;
	char *cover_from_description_arg = NULL;
	char *description_file = NULL;
	char *branch_name = NULL;
	char *base_commit = NULL;
	struct base_tree_info bases;
	struct commit *base;
	int show_progress = 0;
	struct progress *progress = NULL;
	struct oid_array idiff_prev = OID_ARRAY_INIT;
	struct strbuf idiff_title = STRBUF_INIT;
	const char *rdiff_prev = NULL;
	struct strbuf rdiff1 = STRBUF_INIT;
	struct strbuf rdiff2 = STRBUF_INIT;
	struct strbuf rdiff_title = STRBUF_INIT;
	struct strbuf sprefix = STRBUF_INIT;
	int creation_factor = -1;
	int rfc = 0;

	const struct option builtin_format_patch_options[] = {
		OPT_CALLBACK_F('n', "numbered", &numbered, NULL,
			    N_("use [PATCH n/m] even with a single patch"),
			    PARSE_OPT_NOARG, numbered_callback),
		OPT_CALLBACK_F('N', "no-numbered", &numbered, NULL,
			    N_("use [PATCH] even with multiple patches"),
			    PARSE_OPT_NOARG | PARSE_OPT_NONEG, no_numbered_callback),
		OPT_BOOL('s', "signoff", &do_signoff, N_("add a Signed-off-by trailer")),
		OPT_BOOL(0, "stdout", &use_stdout,
			    N_("print patches to standard out")),
		OPT_BOOL(0, "cover-letter", &cover_letter,
			    N_("generate a cover letter")),
		OPT_BOOL(0, "numbered-files", &just_numbers,
			    N_("use simple number sequence for output file names")),
		OPT_STRING(0, "suffix", &fmt_patch_suffix, N_("sfx"),
			    N_("use <sfx> instead of '.patch'")),
		OPT_INTEGER(0, "start-number", &start_number,
			    N_("start numbering patches at <n> instead of 1")),
		OPT_STRING('v', "reroll-count", &reroll_count, N_("reroll-count"),
			    N_("mark the series as Nth re-roll")),
		OPT_INTEGER(0, "filename-max-length", &fmt_patch_name_max,
			    N_("max length of output filename")),
		OPT_BOOL(0, "rfc", &rfc, N_("use [RFC PATCH] instead of [PATCH]")),
		OPT_STRING(0, "cover-from-description", &cover_from_description_arg,
			    N_("cover-from-description-mode"),
			    N_("generate parts of a cover letter based on a branch's description")),
<<<<<<< HEAD
		OPT_FILENAME(0, "description-file", &description_file,
			     N_("use branch description from file")),
		OPT_CALLBACK_F(0, "subject-prefix", &rev, N_("prefix"),
=======
		OPT_CALLBACK_F(0, "subject-prefix", &sprefix, N_("prefix"),
>>>>>>> e0d7db74
			    N_("use [<prefix>] instead of [PATCH]"),
			    PARSE_OPT_NONEG, subject_prefix_callback),
		OPT_CALLBACK_F('o', "output-directory", &output_directory,
			    N_("dir"), N_("store resulting files in <dir>"),
			    PARSE_OPT_NONEG, output_directory_callback),
		OPT_CALLBACK_F('k', "keep-subject", &rev, NULL,
			    N_("don't strip/add [PATCH]"),
			    PARSE_OPT_NOARG | PARSE_OPT_NONEG, keep_callback),
		OPT_BOOL(0, "no-binary", &no_binary_diff,
			 N_("don't output binary diffs")),
		OPT_BOOL(0, "zero-commit", &zero_commit,
			 N_("output all-zero hash in From header")),
		OPT_BOOL(0, "ignore-if-in-upstream", &ignore_if_in_upstream,
			 N_("don't include a patch matching a commit upstream")),
		OPT_SET_INT_F('p', "no-stat", &use_patch_format,
			      N_("show patch format instead of default (patch + stat)"),
			      1, PARSE_OPT_NONEG),
		OPT_GROUP(N_("Messaging")),
		OPT_CALLBACK(0, "add-header", NULL, N_("header"),
			    N_("add email header"), header_callback),
		OPT_CALLBACK(0, "to", NULL, N_("email"), N_("add To: header"), to_callback),
		OPT_CALLBACK(0, "cc", NULL, N_("email"), N_("add Cc: header"), cc_callback),
		OPT_CALLBACK_F(0, "from", &from, N_("ident"),
			    N_("set From address to <ident> (or committer ident if absent)"),
			    PARSE_OPT_OPTARG, from_callback),
		OPT_STRING(0, "in-reply-to", &in_reply_to, N_("message-id"),
			    N_("make first mail a reply to <message-id>")),
		OPT_CALLBACK_F(0, "attach", &rev, N_("boundary"),
			    N_("attach the patch"), PARSE_OPT_OPTARG,
			    attach_callback),
		OPT_CALLBACK_F(0, "inline", &rev, N_("boundary"),
			    N_("inline the patch"),
			    PARSE_OPT_OPTARG | PARSE_OPT_NONEG,
			    inline_callback),
		OPT_CALLBACK_F(0, "thread", &thread, N_("style"),
			    N_("enable message threading, styles: shallow, deep"),
			    PARSE_OPT_OPTARG, thread_callback),
		OPT_STRING(0, "signature", &signature, N_("signature"),
			    N_("add a signature")),
		OPT_CALLBACK_F(0, "base", &base_commit, N_("base-commit"),
			       N_("add prerequisite tree info to the patch series"),
			       0, base_callback),
		OPT_FILENAME(0, "signature-file", &signature_file,
				N_("add a signature from a file")),
		OPT__QUIET(&quiet, N_("don't print the patch filenames")),
		OPT_BOOL(0, "progress", &show_progress,
			 N_("show progress while generating patches")),
		OPT_CALLBACK(0, "interdiff", &idiff_prev, N_("rev"),
			     N_("show changes against <rev> in cover letter or single patch"),
			     parse_opt_object_name),
		OPT_STRING(0, "range-diff", &rdiff_prev, N_("refspec"),
			   N_("show changes against <refspec> in cover letter or single patch")),
		OPT_INTEGER(0, "creation-factor", &creation_factor,
			    N_("percentage by which creation is weighted")),
		OPT_BOOL(0, "force-in-body-from", &force_in_body_from,
			 N_("show in-body From: even if identical to the e-mail header")),
		OPT_END()
	};

	extra_hdr.strdup_strings = 1;
	extra_to.strdup_strings = 1;
	extra_cc.strdup_strings = 1;

	init_log_defaults();
	init_display_notes(&notes_opt);
	git_config(git_format_config, NULL);
	repo_init_revisions(the_repository, &rev, prefix);
	git_config(grep_config, &rev.grep_filter);

	rev.show_notes = show_notes;
	memcpy(&rev.notes_opt, &notes_opt, sizeof(notes_opt));
	rev.commit_format = CMIT_FMT_EMAIL;
	rev.encode_email_headers = default_encode_email_headers;
	rev.expand_tabs_in_log_default = 0;
	rev.verbose_header = 1;
	rev.diff = 1;
	rev.max_parents = 1;
	rev.diffopt.flags.recursive = 1;
	rev.diffopt.no_free = 1;
	memset(&s_r_opt, 0, sizeof(s_r_opt));
	s_r_opt.def = "HEAD";
	s_r_opt.revarg_opt = REVARG_COMMITTISH;

	strbuf_addstr(&sprefix, fmt_patch_subject_prefix);
	if (format_no_prefix)
		diff_set_noprefix(&rev.diffopt);

	if (default_attach) {
		rev.mime_boundary = default_attach;
		rev.no_inline = 1;
	}

	/*
	 * Parse the arguments before setup_revisions(), or something
	 * like "git format-patch -o a123 HEAD^.." may fail; a123 is
	 * possibly a valid SHA1.
	 */
	argc = parse_options(argc, argv, prefix, builtin_format_patch_options,
			     builtin_format_patch_usage,
			     PARSE_OPT_KEEP_ARGV0 | PARSE_OPT_KEEP_UNKNOWN_OPT |
			     PARSE_OPT_KEEP_DASHDASH);

	rev.force_in_body_from = force_in_body_from;

	/* Make sure "0000-$sub.patch" gives non-negative length for $sub */
	if (fmt_patch_name_max <= strlen("0000-") + strlen(fmt_patch_suffix))
		fmt_patch_name_max = strlen("0000-") + strlen(fmt_patch_suffix);

	if (cover_from_description_arg)
		cover_from_description_mode = parse_cover_from_description(cover_from_description_arg);

	if (rfc)
		strbuf_insertstr(&sprefix, 0, "RFC ");

	if (reroll_count) {
		strbuf_addf(&sprefix, " v%s", reroll_count);
		rev.reroll_count = reroll_count;
	}

	rev.subject_prefix = sprefix.buf;

	for (i = 0; i < extra_hdr.nr; i++) {
		strbuf_addstr(&buf, extra_hdr.items[i].string);
		strbuf_addch(&buf, '\n');
	}

	if (extra_to.nr)
		strbuf_addstr(&buf, "To: ");
	for (i = 0; i < extra_to.nr; i++) {
		if (i)
			strbuf_addstr(&buf, "    ");
		strbuf_addstr(&buf, extra_to.items[i].string);
		if (i + 1 < extra_to.nr)
			strbuf_addch(&buf, ',');
		strbuf_addch(&buf, '\n');
	}

	if (extra_cc.nr)
		strbuf_addstr(&buf, "Cc: ");
	for (i = 0; i < extra_cc.nr; i++) {
		if (i)
			strbuf_addstr(&buf, "    ");
		strbuf_addstr(&buf, extra_cc.items[i].string);
		if (i + 1 < extra_cc.nr)
			strbuf_addch(&buf, ',');
		strbuf_addch(&buf, '\n');
	}

	rev.extra_headers = to_free = strbuf_detach(&buf, NULL);

	if (from) {
		if (split_ident_line(&rev.from_ident, from, strlen(from)))
			die(_("invalid ident line: %s"), from);
	}

	if (start_number < 0)
		start_number = 1;

	/*
	 * If numbered is set solely due to format.numbered in config,
	 * and it would conflict with --keep-subject (-k) from the
	 * command line, reset "numbered".
	 */
	if (numbered && keep_subject && !numbered_cmdline_opt)
		numbered = 0;

	if (numbered && keep_subject)
		die(_("options '%s' and '%s' cannot be used together"), "-n", "-k");
	if (keep_subject && subject_prefix)
		die(_("options '%s' and '%s' cannot be used together"), "--subject-prefix/--rfc", "-k");
	rev.preserve_subject = keep_subject;

	argc = setup_revisions(argc, argv, &rev, &s_r_opt);
	if (argc > 1)
		die(_("unrecognized argument: %s"), argv[1]);

	if (rev.diffopt.output_format & DIFF_FORMAT_NAME)
		die(_("--name-only does not make sense"));
	if (rev.diffopt.output_format & DIFF_FORMAT_NAME_STATUS)
		die(_("--name-status does not make sense"));
	if (rev.diffopt.output_format & DIFF_FORMAT_CHECKDIFF)
		die(_("--check does not make sense"));
	if (rev.remerge_diff)
		die(_("--remerge-diff does not make sense"));

	if (!use_patch_format &&
		(!rev.diffopt.output_format ||
		 rev.diffopt.output_format == DIFF_FORMAT_PATCH))
		rev.diffopt.output_format = DIFF_FORMAT_DIFFSTAT | DIFF_FORMAT_SUMMARY;
	if (!rev.diffopt.stat_width)
		rev.diffopt.stat_width = MAIL_DEFAULT_WRAP;

	/* Always generate a patch */
	rev.diffopt.output_format |= DIFF_FORMAT_PATCH;
	rev.always_show_header = 1;

	rev.zero_commit = zero_commit;
	rev.patch_name_max = fmt_patch_name_max;

	if (!rev.diffopt.flags.text && !no_binary_diff)
		rev.diffopt.flags.binary = 1;

	if (rev.show_notes)
		load_display_notes(&rev.notes_opt);

	die_for_incompatible_opt3(use_stdout, "--stdout",
				  rev.diffopt.close_file, "--output",
				  !!output_directory, "--output-directory");

	if (use_stdout && stdout_mboxrd)
		rev.commit_format = CMIT_FMT_MBOXRD;

	if (use_stdout) {
		setup_pager();
	} else if (!rev.diffopt.close_file) {
		int saved;

		if (!output_directory)
			output_directory = config_output_directory;
		output_directory = set_outdir(prefix, output_directory);

		if (rev.diffopt.use_color != GIT_COLOR_ALWAYS)
			rev.diffopt.use_color = GIT_COLOR_NEVER;
		/*
		 * We consider <outdir> as 'outside of gitdir', therefore avoid
		 * applying adjust_shared_perm in s-c-l-d.
		 */
		saved = get_shared_repository();
		set_shared_repository(0);
		switch (safe_create_leading_directories_const(output_directory)) {
		case SCLD_OK:
		case SCLD_EXISTS:
			break;
		default:
			die(_("could not create leading directories "
			      "of '%s'"), output_directory);
		}
		set_shared_repository(saved);
		if (mkdir(output_directory, 0777) < 0 && errno != EEXIST)
			die_errno(_("could not create directory '%s'"),
				  output_directory);
	}

	if (rev.pending.nr == 1) {
		int check_head = 0;

		if (rev.max_count < 0 && !rev.show_root_diff) {
			/*
			 * This is traditional behaviour of "git format-patch
			 * origin" that prepares what the origin side still
			 * does not have.
			 */
			rev.pending.objects[0].item->flags |= UNINTERESTING;
			add_head_to_pending(&rev);
			check_head = 1;
		}
		/*
		 * Otherwise, it is "format-patch -22 HEAD", and/or
		 * "format-patch --root HEAD".  The user wants
		 * get_revision() to do the usual traversal.
		 */

		if (!strcmp(rev.pending.objects[0].name, "HEAD"))
			check_head = 1;

		if (check_head) {
			const char *ref, *v;
			ref = resolve_ref_unsafe("HEAD", RESOLVE_REF_READING,
						 NULL, NULL);
			if (ref && skip_prefix(ref, "refs/heads/", &v))
				branch_name = xstrdup(v);
			else
				branch_name = xstrdup(""); /* no branch */
		}
	}

	/*
	 * We cannot move this anywhere earlier because we do want to
	 * know if --root was given explicitly from the command line.
	 */
	rev.show_root_diff = 1;

	if (ignore_if_in_upstream) {
		/* Don't say anything if head and upstream are the same. */
		if (rev.pending.nr == 2) {
			struct object_array_entry *o = rev.pending.objects;
			if (oideq(&o[0].item->oid, &o[1].item->oid))
				goto done;
		}
		get_patch_ids(&rev, &ids);
	}

	if (prepare_revision_walk(&rev))
		die(_("revision walk setup failed"));
	rev.boundary = 1;
	while ((commit = get_revision(&rev)) != NULL) {
		if (commit->object.flags & BOUNDARY) {
			boundary_count++;
			origin = (boundary_count == 1) ? commit : NULL;
			continue;
		}

		if (ignore_if_in_upstream && has_commit_patch_id(commit, &ids))
			continue;

		nr++;
		REALLOC_ARRAY(list, nr);
		list[nr - 1] = commit;
	}
	if (nr == 0)
		/* nothing to do */
		goto done;
	total = nr;
	if (cover_letter == -1) {
		if (config_cover_letter == COVER_AUTO)
			cover_letter = (total > 1);
		else
			cover_letter = (config_cover_letter == COVER_ON);
	}
	if (!keep_subject && auto_number && (total > 1 || cover_letter))
		numbered = 1;
	if (numbered)
		rev.total = total + start_number - 1;

	if (idiff_prev.nr) {
		if (!cover_letter && total != 1)
			die(_("--interdiff requires --cover-letter or single patch"));
		rev.idiff_oid1 = &idiff_prev.oid[idiff_prev.nr - 1];
		rev.idiff_oid2 = get_commit_tree_oid(list[0]);
		rev.idiff_title = diff_title(&idiff_title, reroll_count,
					     _("Interdiff:"),
					     _("Interdiff against v%d:"));
	}

	if (creation_factor < 0)
		creation_factor = RANGE_DIFF_CREATION_FACTOR_DEFAULT;
	else if (!rdiff_prev)
		die(_("the option '%s' requires '%s'"), "--creation-factor", "--range-diff");

	if (rdiff_prev) {
		if (!cover_letter && total != 1)
			die(_("--range-diff requires --cover-letter or single patch"));

		infer_range_diff_ranges(&rdiff1, &rdiff2, rdiff_prev,
					origin, list[0]);
		rev.rdiff1 = rdiff1.buf;
		rev.rdiff2 = rdiff2.buf;
		rev.creation_factor = creation_factor;
		rev.rdiff_title = diff_title(&rdiff_title, reroll_count,
					     _("Range-diff:"),
					     _("Range-diff against v%d:"));
	}

	if (!signature) {
		; /* --no-signature inhibits all signatures */
	} else if (signature && signature != git_version_string) {
		; /* non-default signature already set */
	} else if (signature_file) {
		struct strbuf buf = STRBUF_INIT;

		if (strbuf_read_file(&buf, signature_file, 128) < 0)
			die_errno(_("unable to read signature file '%s'"), signature_file);
		signature = strbuf_detach(&buf, NULL);
	}

	memset(&bases, 0, sizeof(bases));
	base = get_base_commit(base_commit, list, nr);
	if (base) {
		reset_revision_walk();
		clear_object_flags(UNINTERESTING);
		prepare_bases(&bases, base, list, nr);
	}

	if (in_reply_to || thread || cover_letter) {
		rev.ref_message_ids = xmalloc(sizeof(*rev.ref_message_ids));
		string_list_init_dup(rev.ref_message_ids);
	}
	if (in_reply_to) {
		char *msgid = clean_message_id(in_reply_to);
		string_list_append_nodup(rev.ref_message_ids, msgid);
	}
	rev.numbered_files = just_numbers;
	rev.patch_suffix = fmt_patch_suffix;
	if (cover_letter) {
		if (thread)
			gen_message_id(&rev, "cover");
		make_cover_letter(&rev, !!output_directory,
				  origin, nr, list, description_file, branch_name, quiet);
		print_bases(&bases, rev.diffopt.file);
		print_signature(rev.diffopt.file);
		total++;
		start_number--;
		/* interdiff/range-diff in cover-letter; omit from patches */
		rev.idiff_oid1 = NULL;
		rev.rdiff1 = NULL;
	}
	rev.add_signoff = do_signoff;

	if (show_progress)
		progress = start_delayed_progress(_("Generating patches"), total);
	while (0 <= --nr) {
		int shown;
		display_progress(progress, total - nr);
		commit = list[nr];
		rev.nr = total - nr + (start_number - 1);
		/* Make the second and subsequent mails replies to the first */
		if (thread) {
			/* Have we already had a message ID? */
			if (rev.message_id) {
				/*
				 * For deep threading: make every mail
				 * a reply to the previous one, no
				 * matter what other options are set.
				 *
				 * For shallow threading:
				 *
				 * Without --cover-letter and
				 * --in-reply-to, make every mail a
				 * reply to the one before.
				 *
				 * With --in-reply-to but no
				 * --cover-letter, make every mail a
				 * reply to the <reply-to>.
				 *
				 * With --cover-letter, make every
				 * mail but the cover letter a reply
				 * to the cover letter.  The cover
				 * letter is a reply to the
				 * --in-reply-to, if specified.
				 */
				if (thread == THREAD_SHALLOW
				    && rev.ref_message_ids->nr > 0
				    && (!cover_letter || rev.nr > 1))
					free(rev.message_id);
				else
					string_list_append_nodup(rev.ref_message_ids,
								 rev.message_id);
			}
			gen_message_id(&rev, oid_to_hex(&commit->object.oid));
		}

		if (output_directory &&
		    open_next_file(rev.numbered_files ? NULL : commit, NULL, &rev, quiet))
			die(_("failed to create output files"));
		shown = log_tree_commit(&rev, commit);
		free_commit_buffer(the_repository->parsed_objects,
				   commit);

		/* We put one extra blank line between formatted
		 * patches and this flag is used by log-tree code
		 * to see if it needs to emit a LF before showing
		 * the log; when using one file per patch, we do
		 * not want the extra blank line.
		 */
		if (output_directory)
			rev.shown_one = 0;
		if (shown) {
			print_bases(&bases, rev.diffopt.file);
			if (rev.mime_boundary)
				fprintf(rev.diffopt.file, "\n--%s%s--\n\n\n",
				       mime_boundary_leader,
				       rev.mime_boundary);
			else
				print_signature(rev.diffopt.file);
		}
		if (output_directory)
			fclose(rev.diffopt.file);
	}
	stop_progress(&progress);
	free(list);
	free(branch_name);
	string_list_clear(&extra_to, 0);
	string_list_clear(&extra_cc, 0);
	string_list_clear(&extra_hdr, 0);
	if (ignore_if_in_upstream)
		free_patch_ids(&ids);

done:
	oid_array_clear(&idiff_prev);
	strbuf_release(&idiff_title);
	strbuf_release(&rdiff1);
	strbuf_release(&rdiff2);
	strbuf_release(&rdiff_title);
	strbuf_release(&sprefix);
	free(to_free);
	free(rev.message_id);
	if (rev.ref_message_ids)
		string_list_clear(rev.ref_message_ids, 0);
	free(rev.ref_message_ids);
	return cmd_log_deinit(0, &rev);
}

static int add_pending_commit(const char *arg, struct rev_info *revs, int flags)
{
	struct object_id oid;
	if (repo_get_oid(the_repository, arg, &oid) == 0) {
		struct commit *commit = lookup_commit_reference(the_repository,
								&oid);
		if (commit) {
			commit->object.flags |= flags;
			add_pending_object(revs, &commit->object, arg);
			return 0;
		}
	}
	return -1;
}

static const char * const cherry_usage[] = {
	N_("git cherry [-v] [<upstream> [<head> [<limit>]]]"),
	NULL
};

static void print_commit(char sign, struct commit *commit, int verbose,
			 int abbrev, FILE *file)
{
	if (!verbose) {
		fprintf(file, "%c %s\n", sign,
		       repo_find_unique_abbrev(the_repository, &commit->object.oid, abbrev));
	} else {
		struct strbuf buf = STRBUF_INIT;
		pp_commit_easy(CMIT_FMT_ONELINE, commit, &buf);
		fprintf(file, "%c %s %s\n", sign,
		       repo_find_unique_abbrev(the_repository, &commit->object.oid, abbrev),
		       buf.buf);
		strbuf_release(&buf);
	}
}

int cmd_cherry(int argc, const char **argv, const char *prefix)
{
	struct rev_info revs;
	struct patch_ids ids;
	struct commit *commit;
	struct commit_list *list = NULL;
	struct branch *current_branch;
	const char *upstream;
	const char *head = "HEAD";
	const char *limit = NULL;
	int verbose = 0, abbrev = 0;

	struct option options[] = {
		OPT__ABBREV(&abbrev),
		OPT__VERBOSE(&verbose, N_("be verbose")),
		OPT_END()
	};

	argc = parse_options(argc, argv, prefix, options, cherry_usage, 0);

	switch (argc) {
	case 3:
		limit = argv[2];
		/* FALLTHROUGH */
	case 2:
		head = argv[1];
		/* FALLTHROUGH */
	case 1:
		upstream = argv[0];
		break;
	default:
		current_branch = branch_get(NULL);
		upstream = branch_get_upstream(current_branch, NULL);
		if (!upstream) {
			fprintf(stderr, _("Could not find a tracked"
					" remote branch, please"
					" specify <upstream> manually.\n"));
			usage_with_options(cherry_usage, options);
		}
	}

	repo_init_revisions(the_repository, &revs, prefix);
	revs.max_parents = 1;

	if (add_pending_commit(head, &revs, 0))
		die(_("unknown commit %s"), head);
	if (add_pending_commit(upstream, &revs, UNINTERESTING))
		die(_("unknown commit %s"), upstream);

	/* Don't say anything if head and upstream are the same. */
	if (revs.pending.nr == 2) {
		struct object_array_entry *o = revs.pending.objects;
		if (oideq(&o[0].item->oid, &o[1].item->oid))
			return 0;
	}

	get_patch_ids(&revs, &ids);

	if (limit && add_pending_commit(limit, &revs, UNINTERESTING))
		die(_("unknown commit %s"), limit);

	/* reverse the list of commits */
	if (prepare_revision_walk(&revs))
		die(_("revision walk setup failed"));
	while ((commit = get_revision(&revs)) != NULL) {
		commit_list_insert(commit, &list);
	}

	while (list) {
		char sign = '+';

		commit = list->item;
		if (has_commit_patch_id(commit, &ids))
			sign = '-';
		print_commit(sign, commit, verbose, abbrev, revs.diffopt.file);
		list = list->next;
	}

	free_patch_ids(&ids);
	return 0;
}<|MERGE_RESOLUTION|>--- conflicted
+++ resolved
@@ -1945,13 +1945,9 @@
 		OPT_STRING(0, "cover-from-description", &cover_from_description_arg,
 			    N_("cover-from-description-mode"),
 			    N_("generate parts of a cover letter based on a branch's description")),
-<<<<<<< HEAD
 		OPT_FILENAME(0, "description-file", &description_file,
 			     N_("use branch description from file")),
-		OPT_CALLBACK_F(0, "subject-prefix", &rev, N_("prefix"),
-=======
 		OPT_CALLBACK_F(0, "subject-prefix", &sprefix, N_("prefix"),
->>>>>>> e0d7db74
 			    N_("use [<prefix>] instead of [PATCH]"),
 			    PARSE_OPT_NONEG, subject_prefix_callback),
 		OPT_CALLBACK_F('o', "output-directory", &output_directory,

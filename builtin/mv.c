/*
 * "git mv" builtin command
 *
 * Copyright (C) 2006 Johannes Schindelin
 */

#include "builtin.h"
#include "abspath.h"
#include "advice.h"
#include "config.h"
#include "environment.h"
#include "gettext.h"
#include "name-hash.h"
#include "object-file.h"
#include "pathspec.h"
#include "lockfile.h"
#include "dir.h"
#include "string-list.h"
#include "parse-options.h"
#include "read-cache-ll.h"
#include "repository.h"
#include "setup.h"
#include "strvec.h"
#include "submodule.h"
#include "entry.h"

static const char * const builtin_mv_usage[] = {
	N_("git mv [<options>] <source>... <destination>"),
	NULL
};

enum update_mode {
	WORKING_DIRECTORY = (1 << 1),
	INDEX = (1 << 2),
	SPARSE = (1 << 3),
	SKIP_WORKTREE_DIR = (1 << 4),
};

#define DUP_BASENAME 1
#define KEEP_TRAILING_SLASH 2

static void internal_prefix_pathspec(struct strvec *out,
				     const char *prefix,
				     const char **pathspec,
				     int count, unsigned flags)
{
	int prefixlen = prefix ? strlen(prefix) : 0;

	/* Create an intermediate copy of the pathspec based on the flags */
	for (int i = 0; i < count; i++) {
		size_t length = strlen(pathspec[i]);
		size_t to_copy = length;
		const char *maybe_basename;
		char *trimmed, *prefixed_path;

		while (!(flags & KEEP_TRAILING_SLASH) &&
		       to_copy > 0 && is_dir_sep(pathspec[i][to_copy - 1]))
			to_copy--;

		trimmed = xmemdupz(pathspec[i], to_copy);
		maybe_basename = (flags & DUP_BASENAME) ? basename(trimmed) : trimmed;
		prefixed_path = prefix_path(prefix, prefixlen, maybe_basename);
		strvec_push(out, prefixed_path);

		free(prefixed_path);
		free(trimmed);
	}
}

static char *add_slash(const char *path)
{
	size_t len = strlen(path);
	if (len && path[len - 1] != '/') {
		char *with_slash = xmalloc(st_add(len, 2));
		memcpy(with_slash, path, len);
		with_slash[len++] = '/';
		with_slash[len] = 0;
		return with_slash;
	}
	return xstrdup(path);
}

#define SUBMODULE_WITH_GITDIR ((const char *)1)

static const char *submodule_gitfile_path(const char *src, int first)
{
	struct strbuf submodule_dotgit = STRBUF_INIT;
	const char *path;

	if (!S_ISGITLINK(the_repository->index->cache[first]->ce_mode))
		die(_("Directory %s is in index and no submodule?"), src);
	if (!is_staging_gitmodules_ok(the_repository->index))
		die(_("Please stage your changes to .gitmodules or stash them to proceed"));

	strbuf_addf(&submodule_dotgit, "%s/.git", src);

	path = read_gitfile(submodule_dotgit.buf);
	strbuf_release(&submodule_dotgit);
	if (path)
		return path;
	return SUBMODULE_WITH_GITDIR;
}

static int index_range_of_same_dir(const char *src, int length,
				   int *first_p, int *last_p)
{
	char *src_w_slash = add_slash(src);
	int first, last, len_w_slash = length + 1;

	first = index_name_pos(the_repository->index, src_w_slash, len_w_slash);
	if (first >= 0)
		die(_("%.*s is in index"), len_w_slash, src_w_slash);

	first = -1 - first;
	for (last = first; last < the_repository->index->cache_nr; last++) {
		const char *path = the_repository->index->cache[last]->name;
		if (strncmp(path, src_w_slash, len_w_slash))
			break;
	}

	free(src_w_slash);
	*first_p = first;
	*last_p = last;
	return last - first;
}

/*
 * Given the path of a directory that does not exist on-disk, check whether the
 * directory contains any entries in the index with the SKIP_WORKTREE flag
 * enabled.
 * Return 1 if such index entries exist.
 * Return 0 otherwise.
 */
static int empty_dir_has_sparse_contents(const char *name)
{
	int ret = 0;
	char *with_slash = add_slash(name);
	int length = strlen(with_slash);

	int pos = index_name_pos(the_repository->index, with_slash, length);
	const struct cache_entry *ce;

	if (pos < 0) {
		pos = -pos - 1;
		if (pos >= the_repository->index->cache_nr)
			goto free_return;
		ce = the_repository->index->cache[pos];
		if (strncmp(with_slash, ce->name, length))
			goto free_return;
		if (ce_skip_worktree(ce))
			ret = 1;
	}

free_return:
	free(with_slash);
	return ret;
}

static void remove_empty_src_dirs(const char **src_dir, size_t src_dir_nr)
{
	size_t i;
	struct strbuf a_src_dir = STRBUF_INIT;

	for (i = 0; i < src_dir_nr; i++) {
		int dummy;
		strbuf_addstr(&a_src_dir, src_dir[i]);
		/*
		 * if entries under a_src_dir are all moved away,
		 * recursively remove a_src_dir to cleanup
		 */
		if (index_range_of_same_dir(a_src_dir.buf, a_src_dir.len,
					    &dummy, &dummy) < 1) {
			remove_dir_recursively(&a_src_dir, 0);
		}
		strbuf_reset(&a_src_dir);
	}

	strbuf_release(&a_src_dir);
}

int cmd_mv(int argc, const char **argv, const char *prefix)
{
	int i, flags, gitmodules_modified = 0;
	int verbose = 0, show_only = 0, force = 0, ignore_errors = 0, ignore_sparse = 0;
	struct option builtin_mv_options[] = {
		OPT__VERBOSE(&verbose, N_("be verbose")),
		OPT__DRY_RUN(&show_only, N_("dry run")),
		OPT__FORCE(&force, N_("force move/rename even if target exists"),
			   PARSE_OPT_NOCOMPLETE),
		OPT_BOOL('k', NULL, &ignore_errors, N_("skip move/rename errors")),
		OPT_BOOL(0, "sparse", &ignore_sparse, N_("allow updating entries outside of the sparse-checkout cone")),
		OPT_END(),
	};
	struct strvec sources = STRVEC_INIT;
	struct strvec dest_paths = STRVEC_INIT;
	struct strvec destinations = STRVEC_INIT;
	struct strvec submodule_gitfiles_to_free = STRVEC_INIT;
	const char **submodule_gitfiles;
	char *dst_w_slash = NULL;
<<<<<<< HEAD
	const char **src_dir = NULL;
	int src_dir_nr = 0, src_dir_alloc = 0;
	struct strbuf a_src_dir = STRBUF_INIT;
=======
	struct strvec src_dir = STRVEC_INIT;
>>>>>>> 64f8502b
	enum update_mode *modes, dst_mode = 0;
	struct stat st, dest_st;
	struct string_list src_for_dst = STRING_LIST_INIT_DUP;
	struct lock_file lock_file = LOCK_INIT;
	struct cache_entry *ce;
	struct string_list only_match_skip_worktree = STRING_LIST_INIT_DUP;
	struct string_list dirty_paths = STRING_LIST_INIT_DUP;
	int ret;

	git_config(git_default_config, NULL);

	argc = parse_options(argc, argv, prefix, builtin_mv_options,
			     builtin_mv_usage, 0);
	if (--argc < 1)
		usage_with_options(builtin_mv_usage, builtin_mv_options);

	repo_hold_locked_index(the_repository, &lock_file, LOCK_DIE_ON_ERROR);
	if (repo_read_index(the_repository) < 0)
		die(_("index file corrupt"));

	internal_prefix_pathspec(&sources, prefix, argv, argc, 0);
	CALLOC_ARRAY(modes, argc);

	/*
	 * Keep trailing slash, needed to let
	 * "git mv file no-such-dir/" error out, except in the case
	 * "git mv directory no-such-dir/".
	 */
	flags = KEEP_TRAILING_SLASH;
	if (argc == 1 && is_directory(argv[0]) && !is_directory(argv[1]))
		flags = 0;
	internal_prefix_pathspec(&dest_paths, prefix, argv + argc, 1, flags);
	dst_w_slash = add_slash(dest_paths.v[0]);
	submodule_gitfiles = xcalloc(argc, sizeof(char *));

	if (dest_paths.v[0][0] == '\0')
		/* special case: "." was normalized to "" */
		internal_prefix_pathspec(&destinations, dest_paths.v[0], argv, argc, DUP_BASENAME);
	else if (!lstat(dest_paths.v[0], &st) && S_ISDIR(st.st_mode)) {
		internal_prefix_pathspec(&destinations, dst_w_slash, argv, argc, DUP_BASENAME);
	} else if (!path_in_sparse_checkout(dst_w_slash, the_repository->index) &&
		   empty_dir_has_sparse_contents(dst_w_slash)) {
		internal_prefix_pathspec(&destinations, dst_w_slash, argv, argc, DUP_BASENAME);
		dst_mode = SKIP_WORKTREE_DIR;
	} else if (argc != 1) {
		die(_("destination '%s' is not a directory"), dest_paths.v[0]);
	} else {
		strvec_pushv(&destinations, dest_paths.v);

		/*
		 * <destination> is a file outside of sparse-checkout
		 * cone. Insist on cone mode here for backward
		 * compatibility. We don't want dst_mode to be assigned
		 * for a file when the repo is using no-cone mode (which
		 * is deprecated at this point) sparse-checkout. As
		 * SPARSE here is only considering cone-mode situation.
		 */
		if (!path_in_cone_mode_sparse_checkout(destinations.v[0], the_repository->index))
			dst_mode = SPARSE;
	}

	/* Checking */
	for (i = 0; i < argc; i++) {
		const char *src = sources.v[i], *dst = destinations.v[i];
		int length;
		const char *bad = NULL;
		int skip_sparse = 0;

		if (show_only)
			printf(_("Checking rename of '%s' to '%s'\n"), src, dst);

		length = strlen(src);
		if (lstat(src, &st) < 0) {
			int pos;
			const struct cache_entry *ce;

			pos = index_name_pos(the_repository->index, src, length);
			if (pos < 0) {
				char *src_w_slash = add_slash(src);
				if (!path_in_sparse_checkout(src_w_slash, the_repository->index) &&
				    empty_dir_has_sparse_contents(src)) {
					free(src_w_slash);
					modes[i] |= SKIP_WORKTREE_DIR;
					goto dir_check;
				}
				free(src_w_slash);
				/* only error if existence is expected. */
				if (!(modes[i] & SPARSE))
					bad = _("bad source");
				goto act_on_entry;
			}
			ce = the_repository->index->cache[pos];
			if (!ce_skip_worktree(ce)) {
				bad = _("bad source");
				goto act_on_entry;
			}
			if (!ignore_sparse) {
				string_list_append(&only_match_skip_worktree, src);
				goto act_on_entry;
			}
			/* Check if dst exists in index */
			if (index_name_pos(the_repository->index, dst, strlen(dst)) < 0) {
				modes[i] |= SPARSE;
				goto act_on_entry;
			}
			if (!force) {
				bad = _("destination exists");
				goto act_on_entry;
			}
			modes[i] |= SPARSE;
			goto act_on_entry;
		}
		if (!strncmp(src, dst, length) &&
		    (dst[length] == 0 || dst[length] == '/')) {
			bad = _("can not move directory into itself");
			goto act_on_entry;
		}
		if (S_ISDIR(st.st_mode)
		    && lstat(dst, &dest_st) == 0) {
			bad = _("destination already exists");
			goto act_on_entry;
		}

dir_check:
		if (S_ISDIR(st.st_mode)) {
			char *dst_with_slash;
			size_t dst_with_slash_len;
			int j, n;
			int first = index_name_pos(the_repository->index, src, length), last;

			if (first >= 0) {
				const char *path = submodule_gitfile_path(src, first);
				if (path != SUBMODULE_WITH_GITDIR)
					path = strvec_push(&submodule_gitfiles_to_free, path);
				submodule_gitfiles[i] = path;
				goto act_on_entry;
			} else if (index_range_of_same_dir(src, length,
							   &first, &last) < 1) {
				bad = _("source directory is empty");
				goto act_on_entry;
			}

			/* last - first >= 1 */
			modes[i] |= WORKING_DIRECTORY;

			strvec_push(&src_dir, src);

			n = argc + last - first;
			REALLOC_ARRAY(modes, n);
			REALLOC_ARRAY(submodule_gitfiles, n);

			dst_with_slash = add_slash(dst);
			dst_with_slash_len = strlen(dst_with_slash);

			for (j = 0; j < last - first; j++) {
				const struct cache_entry *ce = the_repository->index->cache[first + j];
				const char *path = ce->name;
				char *prefixed_path = prefix_path(dst_with_slash, dst_with_slash_len, path + length + 1);

				strvec_push(&sources, path);
				strvec_push(&destinations, prefixed_path);

				memset(modes + argc + j, 0, sizeof(enum update_mode));
				modes[argc + j] |= ce_skip_worktree(ce) ? SPARSE : INDEX;
				submodule_gitfiles[argc + j] = NULL;

				free(prefixed_path);
			}

			free(dst_with_slash);
			argc += last - first;
			goto act_on_entry;
		}
		if (!(ce = index_file_exists(the_repository->index, src, length, 0))) {
			bad = _("not under version control");
			goto act_on_entry;
		}
		if (ce_stage(ce)) {
			bad = _("conflicted");
			goto act_on_entry;
		}
		if (lstat(dst, &st) == 0 &&
		    (!ignore_case || strcasecmp(src, dst))) {
			bad = _("destination exists");
			if (force) {
				/*
				 * only files can overwrite each other:
				 * check both source and destination
				 */
				if (S_ISREG(st.st_mode) || S_ISLNK(st.st_mode)) {
					if (verbose)
						warning(_("overwriting '%s'"), dst);
					bad = NULL;
				} else
					bad = _("Cannot overwrite");
			}
			goto act_on_entry;
		}
		if (string_list_has_string(&src_for_dst, dst)) {
			bad = _("multiple sources for the same target");
			goto act_on_entry;
		}
		if (is_dir_sep(dst[strlen(dst) - 1])) {
			bad = _("destination directory does not exist");
			goto act_on_entry;
		}

		if (ignore_sparse &&
		    (dst_mode & (SKIP_WORKTREE_DIR | SPARSE)) &&
		    index_entry_exists(the_repository->index, dst, strlen(dst))) {
			bad = _("destination exists in the index");
			if (force) {
				if (verbose)
					warning(_("overwriting '%s'"), dst);
				bad = NULL;
			} else {
				goto act_on_entry;
			}
		}
		/*
		 * We check if the paths are in the sparse-checkout
		 * definition as a very final check, since that
		 * allows us to point the user to the --sparse
		 * option as a way to have a successful run.
		 */
		if (!ignore_sparse &&
		    !path_in_sparse_checkout(src, the_repository->index)) {
			string_list_append(&only_match_skip_worktree, src);
			skip_sparse = 1;
		}
		if (!ignore_sparse &&
		    !path_in_sparse_checkout(dst, the_repository->index)) {
			string_list_append(&only_match_skip_worktree, dst);
			skip_sparse = 1;
		}

		if (skip_sparse)
			goto remove_entry;

		string_list_insert(&src_for_dst, dst);

act_on_entry:
		if (!bad)
			continue;
		if (!ignore_errors)
			die(_("%s, source=%s, destination=%s"),
			     bad, src, dst);
remove_entry:
		if (--argc > 0) {
			int n = argc - i;
			strvec_remove(&sources, i);
			strvec_remove(&destinations, i);
			MOVE_ARRAY(modes + i, modes + i + 1, n);
			MOVE_ARRAY(submodule_gitfiles + i,
				   submodule_gitfiles + i + 1, n);
			i--;
		}
	}

	if (only_match_skip_worktree.nr) {
		advise_on_updating_sparse_paths(&only_match_skip_worktree);
		if (!ignore_errors) {
			ret = 1;
			goto out;
		}
	}

	for (i = 0; i < argc; i++) {
		const char *src = sources.v[i], *dst = destinations.v[i];
		enum update_mode mode = modes[i];
		int pos;
		int sparse_and_dirty = 0;
		struct checkout state = CHECKOUT_INIT;
		state.istate = the_repository->index;

		if (force)
			state.force = 1;
		if (show_only || verbose)
			printf(_("Renaming %s to %s\n"), src, dst);
		if (show_only)
			continue;
		if (!(mode & (INDEX | SPARSE | SKIP_WORKTREE_DIR)) &&
		    !(dst_mode & (SKIP_WORKTREE_DIR | SPARSE)) &&
		    rename(src, dst) < 0) {
			if (ignore_errors)
				continue;
			die_errno(_("renaming '%s' failed"), src);
		}
		if (submodule_gitfiles[i]) {
			if (!update_path_in_gitmodules(src, dst))
				gitmodules_modified = 1;
			if (submodule_gitfiles[i] != SUBMODULE_WITH_GITDIR)
				connect_work_tree_and_git_dir(dst,
							      submodule_gitfiles[i],
							      1);
		}

		if (mode & (WORKING_DIRECTORY | SKIP_WORKTREE_DIR))
			continue;

		pos = index_name_pos(the_repository->index, src, strlen(src));
		assert(pos >= 0);
		if (!(mode & SPARSE) && !lstat(src, &st))
			sparse_and_dirty = ie_modified(the_repository->index,
						       the_repository->index->cache[pos],
						       &st,
						       0);
		rename_index_entry_at(the_repository->index, pos, dst);

		if (ignore_sparse &&
		    core_apply_sparse_checkout &&
		    core_sparse_checkout_cone) {
			/*
			 * NEEDSWORK: we are *not* paying attention to
			 * "out-to-out" move (<source> is out-of-cone and
			 * <destination> is out-of-cone) at this point. It
			 * should be added in a future patch.
			 */
			if ((mode & SPARSE) &&
			    path_in_sparse_checkout(dst, the_repository->index)) {
				/* from out-of-cone to in-cone */
				int dst_pos = index_name_pos(the_repository->index, dst,
							     strlen(dst));
				struct cache_entry *dst_ce = the_repository->index->cache[dst_pos];

				dst_ce->ce_flags &= ~CE_SKIP_WORKTREE;

				if (checkout_entry(dst_ce, &state, NULL, NULL))
					die(_("cannot checkout %s"), dst_ce->name);
			} else if ((dst_mode & (SKIP_WORKTREE_DIR | SPARSE)) &&
				   !(mode & SPARSE) &&
				   !path_in_sparse_checkout(dst, the_repository->index)) {
				/* from in-cone to out-of-cone */
				int dst_pos = index_name_pos(the_repository->index, dst,
							     strlen(dst));
				struct cache_entry *dst_ce = the_repository->index->cache[dst_pos];

				/*
				 * if src is clean, it will suffice to remove it
				 */
				if (!sparse_and_dirty) {
					dst_ce->ce_flags |= CE_SKIP_WORKTREE;
					unlink_or_warn(src);
				} else {
					/*
					 * if src is dirty, move it to the
					 * destination and create leading
					 * dirs if necessary
					 */
					char *dst_dup = xstrdup(dst);
					string_list_append(&dirty_paths, dst);
					safe_create_leading_directories(dst_dup);
					FREE_AND_NULL(dst_dup);
					rename(src, dst);
				}
			}
		}
	}

	remove_empty_src_dirs(src_dir.v, src_dir.nr);

	if (dirty_paths.nr)
		advise_on_moving_dirty_path(&dirty_paths);

	if (gitmodules_modified)
		stage_updated_gitmodules(the_repository->index);

	if (write_locked_index(the_repository->index, &lock_file,
			       COMMIT_LOCK | SKIP_IF_UNCHANGED))
		die(_("Unable to write new index file"));

	ret = 0;

out:
<<<<<<< HEAD
=======
	strvec_clear(&src_dir);
>>>>>>> 64f8502b
	free(dst_w_slash);
	string_list_clear(&src_for_dst, 0);
	string_list_clear(&dirty_paths, 0);
	string_list_clear(&only_match_skip_worktree, 0);
	strvec_clear(&sources);
	strvec_clear(&dest_paths);
	strvec_clear(&destinations);
	strvec_clear(&submodule_gitfiles_to_free);
	free(submodule_gitfiles);
	free(modes);
	return ret;
}<|MERGE_RESOLUTION|>--- conflicted
+++ resolved
@@ -197,13 +197,7 @@
 	struct strvec submodule_gitfiles_to_free = STRVEC_INIT;
 	const char **submodule_gitfiles;
 	char *dst_w_slash = NULL;
-<<<<<<< HEAD
-	const char **src_dir = NULL;
-	int src_dir_nr = 0, src_dir_alloc = 0;
-	struct strbuf a_src_dir = STRBUF_INIT;
-=======
 	struct strvec src_dir = STRVEC_INIT;
->>>>>>> 64f8502b
 	enum update_mode *modes, dst_mode = 0;
 	struct stat st, dest_st;
 	struct string_list src_for_dst = STRING_LIST_INIT_DUP;
@@ -578,10 +572,7 @@
 	ret = 0;
 
 out:
-<<<<<<< HEAD
-=======
 	strvec_clear(&src_dir);
->>>>>>> 64f8502b
 	free(dst_w_slash);
 	string_list_clear(&src_for_dst, 0);
 	string_list_clear(&dirty_paths, 0);

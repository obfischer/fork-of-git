/*
 * "git mv" builtin command
 *
 * Copyright (C) 2006 Johannes Schindelin
 */
#define USE_THE_INDEX_VARIABLE
#include "builtin.h"
#include "abspath.h"
#include "advice.h"
#include "config.h"
#include "environment.h"
#include "gettext.h"
#include "name-hash.h"
#include "object-file.h"
#include "pathspec.h"
#include "lockfile.h"
#include "dir.h"
#include "cache-tree.h"
#include "string-list.h"
#include "parse-options.h"
#include "read-cache-ll.h"
#include "repository.h"
#include "setup.h"
#include "submodule.h"
#include "entry.h"

static const char * const builtin_mv_usage[] = {
	N_("git mv [<options>] <source>... <destination>"),
	NULL
};

enum update_mode {
	WORKING_DIRECTORY = (1 << 1),
	INDEX = (1 << 2),
	SPARSE = (1 << 3),
	SKIP_WORKTREE_DIR = (1 << 4),
};

#define DUP_BASENAME 1
#define KEEP_TRAILING_SLASH 2

static const char **internal_prefix_pathspec(const char *prefix,
					     const char **pathspec,
					     int count, unsigned flags)
{
	int i;
	const char **result;
	int prefixlen = prefix ? strlen(prefix) : 0;
	ALLOC_ARRAY(result, count + 1);

	/* Create an intermediate copy of the pathspec based on the flags */
	for (i = 0; i < count; i++) {
		int length = strlen(pathspec[i]);
		int to_copy = length;
		char *it;
		while (!(flags & KEEP_TRAILING_SLASH) &&
		       to_copy > 0 && is_dir_sep(pathspec[i][to_copy - 1]))
			to_copy--;

		it = xmemdupz(pathspec[i], to_copy);
		if (flags & DUP_BASENAME) {
			result[i] = xstrdup(basename(it));
			free(it);
		} else {
			result[i] = it;
		}
	}
	result[count] = NULL;

	/* Prefix the pathspec and free the old intermediate strings */
	for (i = 0; i < count; i++) {
		const char *match = prefix_path(prefix, prefixlen, result[i]);
		free((char *) result[i]);
		result[i] = match;
	}

	return result;
}

static const char *add_slash(const char *path)
{
	size_t len = strlen(path);
	if (len && path[len - 1] != '/') {
		char *with_slash = xmalloc(st_add(len, 2));
		memcpy(with_slash, path, len);
		with_slash[len++] = '/';
		with_slash[len] = 0;
		return with_slash;
	}
	return path;
}

#define SUBMODULE_WITH_GITDIR ((const char *)1)

static void prepare_move_submodule(const char *src, int first,
				   const char **submodule_gitfile)
{
	struct strbuf submodule_dotgit = STRBUF_INIT;
	if (!S_ISGITLINK(the_index.cache[first]->ce_mode))
		die(_("Directory %s is in index and no submodule?"), src);
	if (!is_staging_gitmodules_ok(&the_index))
		die(_("Please stage your changes to .gitmodules or stash them to proceed"));
	strbuf_addf(&submodule_dotgit, "%s/.git", src);
	*submodule_gitfile = read_gitfile(submodule_dotgit.buf);
	if (*submodule_gitfile)
		*submodule_gitfile = xstrdup(*submodule_gitfile);
	else
		*submodule_gitfile = SUBMODULE_WITH_GITDIR;
	strbuf_release(&submodule_dotgit);
}

static int index_range_of_same_dir(const char *src, int length,
				   int *first_p, int *last_p)
{
	const char *src_w_slash = add_slash(src);
	int first, last, len_w_slash = length + 1;

	first = index_name_pos(&the_index, src_w_slash, len_w_slash);
	if (first >= 0)
		die(_("%.*s is in index"), len_w_slash, src_w_slash);

	first = -1 - first;
	for (last = first; last < the_index.cache_nr; last++) {
		const char *path = the_index.cache[last]->name;
		if (strncmp(path, src_w_slash, len_w_slash))
			break;
	}
	if (src_w_slash != src)
		free((char *)src_w_slash);
	*first_p = first;
	*last_p = last;
	return last - first;
}

/*
 * Given the path of a directory that does not exist on-disk, check whether the
 * directory contains any entries in the index with the SKIP_WORKTREE flag
 * enabled.
 * Return 1 if such index entries exist.
 * Return 0 otherwise.
 */
static int empty_dir_has_sparse_contents(const char *name)
{
	int ret = 0;
	const char *with_slash = add_slash(name);
	int length = strlen(with_slash);

	int pos = index_name_pos(&the_index, with_slash, length);
	const struct cache_entry *ce;

	if (pos < 0) {
		pos = -pos - 1;
		if (pos >= the_index.cache_nr)
			goto free_return;
		ce = the_index.cache[pos];
		if (strncmp(with_slash, ce->name, length))
			goto free_return;
		if (ce_skip_worktree(ce))
			ret = 1;
	}

free_return:
	if (with_slash != name)
		free((char *)with_slash);
	return ret;
}

int cmd_mv(int argc, const char **argv, const char *prefix)
{
	int i, flags, gitmodules_modified = 0;
	int verbose = 0, show_only = 0, force = 0, ignore_errors = 0, ignore_sparse = 0;
	struct option builtin_mv_options[] = {
		OPT__VERBOSE(&verbose, N_("be verbose")),
		OPT__DRY_RUN(&show_only, N_("dry run")),
		OPT__FORCE(&force, N_("force move/rename even if target exists"),
			   PARSE_OPT_NOCOMPLETE),
		OPT_BOOL('k', NULL, &ignore_errors, N_("skip move/rename errors")),
		OPT_BOOL(0, "sparse", &ignore_sparse, N_("allow updating entries outside of the sparse-checkout cone")),
		OPT_END(),
	};
	const char **source, **destination, **dest_path, **submodule_gitfile;
	const char *dst_w_slash;
	const char **src_dir = NULL;
	int src_dir_nr = 0, src_dir_alloc = 0;
	struct strbuf a_src_dir = STRBUF_INIT;
	enum update_mode *modes, dst_mode = 0;
	struct stat st, dest_st;
	struct string_list src_for_dst = STRING_LIST_INIT_NODUP;
	struct lock_file lock_file = LOCK_INIT;
	struct cache_entry *ce;
	struct string_list only_match_skip_worktree = STRING_LIST_INIT_NODUP;
	struct string_list dirty_paths = STRING_LIST_INIT_NODUP;

	git_config(git_default_config, NULL);

	argc = parse_options(argc, argv, prefix, builtin_mv_options,
			     builtin_mv_usage, 0);
	if (--argc < 1)
		usage_with_options(builtin_mv_usage, builtin_mv_options);

	repo_hold_locked_index(the_repository, &lock_file, LOCK_DIE_ON_ERROR);
	if (repo_read_index(the_repository) < 0)
		die(_("index file corrupt"));

	source = internal_prefix_pathspec(prefix, argv, argc, 0);
	CALLOC_ARRAY(modes, argc);

	/*
	 * Keep trailing slash, needed to let
	 * "git mv file no-such-dir/" error out, except in the case
	 * "git mv directory no-such-dir/".
	 */
	flags = KEEP_TRAILING_SLASH;
	if (argc == 1 && is_directory(argv[0]) && !is_directory(argv[1]))
		flags = 0;
	dest_path = internal_prefix_pathspec(prefix, argv + argc, 1, flags);
	dst_w_slash = add_slash(dest_path[0]);
	submodule_gitfile = xcalloc(argc, sizeof(char *));

	if (dest_path[0][0] == '\0')
		/* special case: "." was normalized to "" */
		destination = internal_prefix_pathspec(dest_path[0], argv, argc, DUP_BASENAME);
	else if (!lstat(dest_path[0], &st) &&
			S_ISDIR(st.st_mode)) {
		destination = internal_prefix_pathspec(dst_w_slash, argv, argc, DUP_BASENAME);
	} else {
		if (!path_in_sparse_checkout(dst_w_slash, &the_index) &&
		    empty_dir_has_sparse_contents(dst_w_slash)) {
			destination = internal_prefix_pathspec(dst_w_slash, argv, argc, DUP_BASENAME);
			dst_mode = SKIP_WORKTREE_DIR;
		} else if (argc != 1) {
			die(_("destination '%s' is not a directory"), dest_path[0]);
		} else {
			destination = dest_path;
			/*
			 * <destination> is a file outside of sparse-checkout
			 * cone. Insist on cone mode here for backward
			 * compatibility. We don't want dst_mode to be assigned
			 * for a file when the repo is using no-cone mode (which
			 * is deprecated at this point) sparse-checkout. As
			 * SPARSE here is only considering cone-mode situation.
			 */
			if (!path_in_cone_mode_sparse_checkout(destination[0], &the_index))
				dst_mode = SPARSE;
		}
	}
	if (dst_w_slash != dest_path[0]) {
		free((char *)dst_w_slash);
		dst_w_slash = NULL;
	}

	/* Checking */
	for (i = 0; i < argc; i++) {
		const char *src = source[i], *dst = destination[i];
		int length;
		const char *bad = NULL;
		int skip_sparse = 0;

		if (show_only)
			printf(_("Checking rename of '%s' to '%s'\n"), src, dst);

		length = strlen(src);
		if (lstat(src, &st) < 0) {
			int pos;
			const struct cache_entry *ce;

			pos = index_name_pos(&the_index, src, length);
			if (pos < 0) {
				const char *src_w_slash = add_slash(src);
				if (!path_in_sparse_checkout(src_w_slash, &the_index) &&
				    empty_dir_has_sparse_contents(src)) {
					modes[i] |= SKIP_WORKTREE_DIR;
					goto dir_check;
				}
				/* only error if existence is expected. */
				if (!(modes[i] & SPARSE))
					bad = _("bad source");
				goto act_on_entry;
			}
			ce = the_index.cache[pos];
			if (!ce_skip_worktree(ce)) {
				bad = _("bad source");
				goto act_on_entry;
			}
			if (!ignore_sparse) {
				string_list_append(&only_match_skip_worktree, src);
				goto act_on_entry;
			}
			/* Check if dst exists in index */
			if (index_name_pos(&the_index, dst, strlen(dst)) < 0) {
				modes[i] |= SPARSE;
				goto act_on_entry;
			}
			if (!force) {
				bad = _("destination exists");
				goto act_on_entry;
			}
			modes[i] |= SPARSE;
			goto act_on_entry;
		}
		if (!strncmp(src, dst, length) &&
		    (dst[length] == 0 || dst[length] == '/')) {
			bad = _("can not move directory into itself");
			goto act_on_entry;
		}
		if (S_ISDIR(st.st_mode)
<<<<<<< HEAD
		    && lstat(dst, &dest_st) == 0) {
			bad = _("cannot move directory over file");
=======
		    && lstat(dst, &st) == 0) {
			bad = _("destination already exists");
>>>>>>> c2cbefc5
			goto act_on_entry;
		}

dir_check:
		if (S_ISDIR(st.st_mode)) {
			int j, dst_len, n;
			int first = index_name_pos(&the_index, src, length), last;

			if (first >= 0) {
				prepare_move_submodule(src, first,
						       submodule_gitfile + i);
				goto act_on_entry;
			} else if (index_range_of_same_dir(src, length,
							   &first, &last) < 1) {
				bad = _("source directory is empty");
				goto act_on_entry;
			}

			/* last - first >= 1 */
			modes[i] |= WORKING_DIRECTORY;

			ALLOC_GROW(src_dir, src_dir_nr + 1, src_dir_alloc);
			src_dir[src_dir_nr++] = src;

			n = argc + last - first;
			REALLOC_ARRAY(source, n);
			REALLOC_ARRAY(destination, n);
			REALLOC_ARRAY(modes, n);
			REALLOC_ARRAY(submodule_gitfile, n);

			dst = add_slash(dst);
			dst_len = strlen(dst);

			for (j = 0; j < last - first; j++) {
				const struct cache_entry *ce = the_index.cache[first + j];
				const char *path = ce->name;
				source[argc + j] = path;
				destination[argc + j] =
					prefix_path(dst, dst_len, path + length + 1);
				memset(modes + argc + j, 0, sizeof(enum update_mode));
				modes[argc + j] |= ce_skip_worktree(ce) ? SPARSE : INDEX;
				submodule_gitfile[argc + j] = NULL;
			}
			argc += last - first;
			goto act_on_entry;
		}
		if (!(ce = index_file_exists(&the_index, src, length, 0))) {
			bad = _("not under version control");
			goto act_on_entry;
		}
		if (ce_stage(ce)) {
			bad = _("conflicted");
			goto act_on_entry;
		}
		if (lstat(dst, &st) == 0 &&
		    (!ignore_case || strcasecmp(src, dst))) {
			bad = _("destination exists");
			if (force) {
				/*
				 * only files can overwrite each other:
				 * check both source and destination
				 */
				if (S_ISREG(st.st_mode) || S_ISLNK(st.st_mode)) {
					if (verbose)
						warning(_("overwriting '%s'"), dst);
					bad = NULL;
				} else
					bad = _("Cannot overwrite");
			}
			goto act_on_entry;
		}
		if (string_list_has_string(&src_for_dst, dst)) {
			bad = _("multiple sources for the same target");
			goto act_on_entry;
		}
		if (is_dir_sep(dst[strlen(dst) - 1])) {
			bad = _("destination directory does not exist");
			goto act_on_entry;
		}

		if (ignore_sparse &&
		    (dst_mode & (SKIP_WORKTREE_DIR | SPARSE)) &&
		    index_entry_exists(&the_index, dst, strlen(dst))) {
			bad = _("destination exists in the index");
			if (force) {
				if (verbose)
					warning(_("overwriting '%s'"), dst);
				bad = NULL;
			} else {
				goto act_on_entry;
			}
		}
		/*
		 * We check if the paths are in the sparse-checkout
		 * definition as a very final check, since that
		 * allows us to point the user to the --sparse
		 * option as a way to have a successful run.
		 */
		if (!ignore_sparse &&
		    !path_in_sparse_checkout(src, &the_index)) {
			string_list_append(&only_match_skip_worktree, src);
			skip_sparse = 1;
		}
		if (!ignore_sparse &&
		    !path_in_sparse_checkout(dst, &the_index)) {
			string_list_append(&only_match_skip_worktree, dst);
			skip_sparse = 1;
		}

		if (skip_sparse)
			goto remove_entry;

		string_list_insert(&src_for_dst, dst);

act_on_entry:
		if (!bad)
			continue;
		if (!ignore_errors)
			die(_("%s, source=%s, destination=%s"),
			     bad, src, dst);
remove_entry:
		if (--argc > 0) {
			int n = argc - i;
			MOVE_ARRAY(source + i, source + i + 1, n);
			MOVE_ARRAY(destination + i, destination + i + 1, n);
			MOVE_ARRAY(modes + i, modes + i + 1, n);
			MOVE_ARRAY(submodule_gitfile + i,
				   submodule_gitfile + i + 1, n);
			i--;
		}
	}

	if (only_match_skip_worktree.nr) {
		advise_on_updating_sparse_paths(&only_match_skip_worktree);
		if (!ignore_errors)
			return 1;
	}

	for (i = 0; i < argc; i++) {
		const char *src = source[i], *dst = destination[i];
		enum update_mode mode = modes[i];
		int pos;
		int sparse_and_dirty = 0;
		struct checkout state = CHECKOUT_INIT;
		state.istate = &the_index;

		if (force)
			state.force = 1;
		if (show_only || verbose)
			printf(_("Renaming %s to %s\n"), src, dst);
		if (show_only)
			continue;
		if (!(mode & (INDEX | SPARSE | SKIP_WORKTREE_DIR)) &&
		    !(dst_mode & (SKIP_WORKTREE_DIR | SPARSE)) &&
		    rename(src, dst) < 0) {
			if (ignore_errors)
				continue;
			die_errno(_("renaming '%s' failed"), src);
		}
		if (submodule_gitfile[i]) {
			if (!update_path_in_gitmodules(src, dst))
				gitmodules_modified = 1;
			if (submodule_gitfile[i] != SUBMODULE_WITH_GITDIR)
				connect_work_tree_and_git_dir(dst,
							      submodule_gitfile[i],
							      1);
		}

		if (mode & (WORKING_DIRECTORY | SKIP_WORKTREE_DIR))
			continue;

		pos = index_name_pos(&the_index, src, strlen(src));
		assert(pos >= 0);
		if (!(mode & SPARSE) && !lstat(src, &st))
			sparse_and_dirty = ie_modified(&the_index,
						       the_index.cache[pos],
						       &st,
						       0);
		rename_index_entry_at(&the_index, pos, dst);

		if (ignore_sparse &&
		    core_apply_sparse_checkout &&
		    core_sparse_checkout_cone) {
			/*
			 * NEEDSWORK: we are *not* paying attention to
			 * "out-to-out" move (<source> is out-of-cone and
			 * <destination> is out-of-cone) at this point. It
			 * should be added in a future patch.
			 */
			if ((mode & SPARSE) &&
			    path_in_sparse_checkout(dst, &the_index)) {
				/* from out-of-cone to in-cone */
				int dst_pos = index_name_pos(&the_index, dst,
							     strlen(dst));
				struct cache_entry *dst_ce = the_index.cache[dst_pos];

				dst_ce->ce_flags &= ~CE_SKIP_WORKTREE;

				if (checkout_entry(dst_ce, &state, NULL, NULL))
					die(_("cannot checkout %s"), dst_ce->name);
			} else if ((dst_mode & (SKIP_WORKTREE_DIR | SPARSE)) &&
				   !(mode & SPARSE) &&
				   !path_in_sparse_checkout(dst, &the_index)) {
				/* from in-cone to out-of-cone */
				int dst_pos = index_name_pos(&the_index, dst,
							     strlen(dst));
				struct cache_entry *dst_ce = the_index.cache[dst_pos];

				/*
				 * if src is clean, it will suffice to remove it
				 */
				if (!sparse_and_dirty) {
					dst_ce->ce_flags |= CE_SKIP_WORKTREE;
					unlink_or_warn(src);
				} else {
					/*
					 * if src is dirty, move it to the
					 * destination and create leading
					 * dirs if necessary
					 */
					char *dst_dup = xstrdup(dst);
					string_list_append(&dirty_paths, dst);
					safe_create_leading_directories(dst_dup);
					FREE_AND_NULL(dst_dup);
					rename(src, dst);
				}
			}
		}
	}

	/*
	 * cleanup the empty src_dirs
	 */
	for (i = 0; i < src_dir_nr; i++) {
		int dummy;
		strbuf_addstr(&a_src_dir, src_dir[i]);
		/*
		 * if entries under a_src_dir are all moved away,
		 * recursively remove a_src_dir to cleanup
		 */
		if (index_range_of_same_dir(a_src_dir.buf, a_src_dir.len,
					    &dummy, &dummy) < 1) {
			remove_dir_recursively(&a_src_dir, 0);
		}
		strbuf_reset(&a_src_dir);
	}

	strbuf_release(&a_src_dir);
	free(src_dir);

	if (dirty_paths.nr)
		advise_on_moving_dirty_path(&dirty_paths);

	if (gitmodules_modified)
		stage_updated_gitmodules(&the_index);

	if (write_locked_index(&the_index, &lock_file,
			       COMMIT_LOCK | SKIP_IF_UNCHANGED))
		die(_("Unable to write new index file"));

	string_list_clear(&src_for_dst, 0);
	string_list_clear(&dirty_paths, 0);
	UNLEAK(source);
	UNLEAK(dest_path);
	free(submodule_gitfile);
	free(modes);
	return 0;
}<|MERGE_RESOLUTION|>--- conflicted
+++ resolved
@@ -304,13 +304,8 @@
 			goto act_on_entry;
 		}
 		if (S_ISDIR(st.st_mode)
-<<<<<<< HEAD
 		    && lstat(dst, &dest_st) == 0) {
-			bad = _("cannot move directory over file");
-=======
-		    && lstat(dst, &st) == 0) {
 			bad = _("destination already exists");
->>>>>>> c2cbefc5
 			goto act_on_entry;
 		}
 

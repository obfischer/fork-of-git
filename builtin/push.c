--- conflicted
+++ resolved
@@ -560,13 +560,8 @@
 		{ OPTION_CALLBACK,
 		  0, CAS_OPT_NAME, &cas, N_("<refname>:<expect>"),
 		  N_("require old value of ref to be at this value"),
-<<<<<<< HEAD
 		  PARSE_OPT_OPTARG | PARSE_OPT_LITERAL_ARGHELP, parseopt_push_cas_option },
-		{ OPTION_CALLBACK, 0, "recurse-submodules", &recurse_submodules, "check|on-demand|no",
-=======
-		  PARSE_OPT_OPTARG, parseopt_push_cas_option },
 		{ OPTION_CALLBACK, 0, "recurse-submodules", &recurse_submodules, "(check|on-demand|no)",
->>>>>>> bbc072f5
 			N_("control recursive pushing of submodules"),
 			PARSE_OPT_OPTARG, option_parse_recurse_submodules },
 		OPT_BOOL_F( 0 , "thin", &thin, N_("use thin pack"), PARSE_OPT_NOCOMPLETE),

#define USE_THE_REPOSITORY_VARIABLE
#include "builtin.h"
#include "gettext.h"
#include "hex.h"
#include "config.h"
#include "commit.h"
#include "tree.h"
#include "blob.h"
#include "tag.h"
#include "refs.h"
#include "pack.h"
#include "cache-tree.h"
#include "fsck.h"
#include "parse-options.h"
#include "progress.h"
#include "streaming.h"
#include "packfile.h"
#include "object-file.h"
#include "object-name.h"
#include "odb.h"
#include "path.h"
#include "read-cache-ll.h"
#include "replace-object.h"
#include "resolve-undo.h"
#include "run-command.h"
#include "sparse-index.h"
#include "worktree.h"
#include "pack-revindex.h"
#include "pack-bitmap.h"

#define REACHABLE 0x0001
#define SEEN      0x0002
#define HAS_OBJ   0x0004
/* This flag is set if something points to this object. */
#define USED      0x0008

static int show_root;
static int show_tags;
static int show_unreachable;
static int include_reflogs = 1;
static int check_full = 1;
static int connectivity_only;
static int check_strict;
static int keep_cache_objects;
static struct fsck_options fsck_walk_options = FSCK_OPTIONS_DEFAULT;
static struct fsck_options fsck_obj_options = FSCK_OPTIONS_DEFAULT;
static int errors_found;
static int write_lost_and_found;
static int verbose;
static int show_progress = -1;
static int show_dangling = 1;
static int name_objects;
static int check_references = 1;
#define ERROR_OBJECT 01
#define ERROR_REACHABLE 02
#define ERROR_PACK 04
#define ERROR_REFS 010
#define ERROR_COMMIT_GRAPH 020
#define ERROR_MULTI_PACK_INDEX 040
#define ERROR_PACK_REV_INDEX 0100
#define ERROR_BITMAP 0200

static const char *describe_object(const struct object_id *oid)
{
	return fsck_describe_object(&fsck_walk_options, oid);
}

static const char *printable_type(const struct object_id *oid,
				  enum object_type type)
{
	const char *ret;

	if (type == OBJ_NONE)
		type = odb_read_object_info(the_repository->objects,
					    oid, NULL);

	ret = type_name(type);
	if (!ret)
		ret = _("unknown");

	return ret;
}

static int objerror(struct object *obj, const char *err)
{
	errors_found |= ERROR_OBJECT;
	/* TRANSLATORS: e.g. error in tree 01bfda: <more explanation> */
	fprintf_ln(stderr, _("error in %s %s: %s"),
		   printable_type(&obj->oid, obj->type),
		   describe_object(&obj->oid), err);
	return -1;
}

static int fsck_objects_error_func(struct fsck_options *o UNUSED,
				   void *fsck_report,
				   enum fsck_msg_type msg_type,
				   enum fsck_msg_id msg_id UNUSED,
				   const char *message)
{
	struct fsck_object_report *report = fsck_report;
	const struct object_id *oid = report->oid;
	enum object_type object_type = report->object_type;

	switch (msg_type) {
	case FSCK_WARN:
		/* TRANSLATORS: e.g. warning in tree 01bfda: <more explanation> */
		fprintf_ln(stderr, _("warning in %s %s: %s"),
			   printable_type(oid, object_type),
			   describe_object(oid), message);
		return 0;
	case FSCK_ERROR:
		/* TRANSLATORS: e.g. error in tree 01bfda: <more explanation> */
		fprintf_ln(stderr, _("error in %s %s: %s"),
			   printable_type(oid, object_type),
			   describe_object(oid), message);
		return 1;
	default:
		BUG("%d (FSCK_IGNORE?) should never trigger this callback",
		    msg_type);
	}
}

static struct object_array pending;

static int mark_object(struct object *obj, enum object_type type,
		       void *data, struct fsck_options *options UNUSED)
{
	struct object *parent = data;

	/*
	 * The only case data is NULL or type is OBJ_ANY is when
	 * mark_object_reachable() calls us.  All the callers of
	 * that function has non-NULL obj hence ...
	 */
	if (!obj) {
		/* ... these references to parent->fld are safe here */
		printf_ln(_("broken link from %7s %s"),
			  printable_type(&parent->oid, parent->type),
			  describe_object(&parent->oid));
		printf_ln(_("broken link from %7s %s"),
			  (type == OBJ_ANY ? _("unknown") : type_name(type)),
			  _("unknown"));
		errors_found |= ERROR_REACHABLE;
		return 1;
	}

	if (type != OBJ_ANY && obj->type != type)
		/* ... and the reference to parent is safe here */
		objerror(parent, _("wrong object type in link"));

	if (obj->flags & REACHABLE)
		return 0;
	obj->flags |= REACHABLE;

	if (is_promisor_object(the_repository, &obj->oid))
		/*
		 * Further recursion does not need to be performed on this
		 * object since it is a promisor object (so it does not need to
		 * be added to "pending").
		 */
		return 0;

	if (!(obj->flags & HAS_OBJ)) {
		if (parent && !odb_has_object(the_repository->objects, &obj->oid, 1)) {
			printf_ln(_("broken link from %7s %s\n"
				    "              to %7s %s"),
				  printable_type(&parent->oid, parent->type),
				  describe_object(&parent->oid),
				  printable_type(&obj->oid, obj->type),
				  describe_object(&obj->oid));
			errors_found |= ERROR_REACHABLE;
		}
		return 1;
	}

	add_object_array(obj, NULL, &pending);
	return 0;
}

static void mark_object_reachable(struct object *obj)
{
	mark_object(obj, OBJ_ANY, NULL, NULL);
}

static int traverse_one_object(struct object *obj)
{
	int result = fsck_walk(obj, obj, &fsck_walk_options);

	if (obj->type == OBJ_TREE) {
		struct tree *tree = (struct tree *)obj;
		free_tree_buffer(tree);
	}
	return result;
}

static int traverse_reachable(void)
{
	struct progress *progress = NULL;
	unsigned int nr = 0;
	int result = 0;
	if (show_progress)
		progress = start_delayed_progress(the_repository,
						  _("Checking connectivity"), 0);
	while (pending.nr) {
		result |= traverse_one_object(object_array_pop(&pending));
		display_progress(progress, ++nr);
	}
	stop_progress(&progress);
	return !!result;
}

static int mark_used(struct object *obj, enum object_type type UNUSED,
		     void *data UNUSED, struct fsck_options *options UNUSED)
{
	if (!obj)
		return 1;
	obj->flags |= USED;
	return 0;
}

static void mark_unreachable_referents(const struct object_id *oid)
{
	struct fsck_options options = FSCK_OPTIONS_DEFAULT;
	struct object *obj = lookup_object(the_repository, oid);

	if (!obj || !(obj->flags & HAS_OBJ))
		return; /* not part of our original set */
	if (obj->flags & REACHABLE)
		return; /* reachable objects already traversed */

	/*
	 * Avoid passing OBJ_NONE to fsck_walk, which will parse the object
	 * (and we want to avoid parsing blobs).
	 */
	if (obj->type == OBJ_NONE) {
		enum object_type type = odb_read_object_info(the_repository->objects,
							     &obj->oid, NULL);
		if (type > 0)
			object_as_type(obj, type, 0);
	}

	options.walk = mark_used;
	fsck_walk(obj, NULL, &options);
	if (obj->type == OBJ_TREE)
		free_tree_buffer((struct tree *)obj);
}

static int mark_loose_unreachable_referents(const struct object_id *oid,
					    const char *path UNUSED,
					    void *data UNUSED)
{
	mark_unreachable_referents(oid);
	return 0;
}

static int mark_packed_unreachable_referents(const struct object_id *oid,
					     struct packed_git *pack UNUSED,
					     uint32_t pos UNUSED,
					     void *data UNUSED)
{
	mark_unreachable_referents(oid);
	return 0;
}

/*
 * Check a single reachable object
 */
static void check_reachable_object(struct object *obj)
{
	/*
	 * We obviously want the object to be parsed,
	 * except if it was in a pack-file and we didn't
	 * do a full fsck
	 */
	if (!(obj->flags & HAS_OBJ)) {
		if (is_promisor_object(the_repository, &obj->oid))
			return;
		if (has_object_pack(the_repository, &obj->oid))
			return; /* it is in pack - forget about it */
		printf_ln(_("missing %s %s"),
			  printable_type(&obj->oid, obj->type),
			  describe_object(&obj->oid));
		errors_found |= ERROR_REACHABLE;
		return;
	}
}

/*
 * Check a single unreachable object
 */
static void check_unreachable_object(struct object *obj)
{
	/*
	 * Missing unreachable object? Ignore it. It's not like
	 * we miss it (since it can't be reached), nor do we want
	 * to complain about it being unreachable (since it does
	 * not exist).
	 */
	if (!(obj->flags & HAS_OBJ))
		return;

	/*
	 * Unreachable object that exists? Show it if asked to,
	 * since this is something that is prunable.
	 */
	if (show_unreachable) {
		printf_ln(_("unreachable %s %s"),
			  printable_type(&obj->oid, obj->type),
			  describe_object(&obj->oid));
		return;
	}

	/*
	 * "!USED" means that nothing at all points to it, including
	 * other unreachable objects. In other words, it's the "tip"
	 * of some set of unreachable objects, usually a commit that
	 * got dropped.
	 *
	 * Such starting points are more interesting than some random
	 * set of unreachable objects, so we show them even if the user
	 * hasn't asked for _all_ unreachable objects. If you have
	 * deleted a branch by mistake, this is a prime candidate to
	 * start looking at, for example.
	 */
	if (!(obj->flags & USED)) {
		if (show_dangling)
			printf_ln(_("dangling %s %s"),
				  printable_type(&obj->oid, obj->type),
				  describe_object(&obj->oid));
		if (write_lost_and_found) {
			char *filename = repo_git_path(the_repository, "lost-found/%s/%s",
				obj->type == OBJ_COMMIT ? "commit" : "other",
				describe_object(&obj->oid));
			FILE *f;

			if (safe_create_leading_directories_const(the_repository, filename)) {
				error(_("could not create lost-found"));
				free(filename);
				return;
			}
			f = xfopen(filename, "w");
			if (obj->type == OBJ_BLOB) {
				if (stream_blob_to_fd(fileno(f), &obj->oid, NULL, 1))
					die_errno(_("could not write '%s'"), filename);
			} else
				fprintf(f, "%s\n", describe_object(&obj->oid));
			if (fclose(f))
				die_errno(_("could not finish '%s'"),
					  filename);
			free(filename);
		}
		return;
	}

	/*
	 * Otherwise? It's there, it's unreachable, and some other unreachable
	 * object points to it. Ignore it - it's not interesting, and we showed
	 * all the interesting cases above.
	 */
}

static void check_object(struct object *obj)
{
	if (verbose)
		fprintf_ln(stderr, _("Checking %s"), describe_object(&obj->oid));

	if (obj->flags & REACHABLE)
		check_reachable_object(obj);
	else
		check_unreachable_object(obj);
}

static void check_connectivity(void)
{
	int i, max;

	/* Traverse the pending reachable objects */
	traverse_reachable();

	/*
	 * With --connectivity-only, we won't have actually opened and marked
	 * unreachable objects with USED. Do that now to make --dangling, etc
	 * accurate.
	 */
	if (connectivity_only && (show_dangling || write_lost_and_found)) {
		/*
		 * Even though we already have a "struct object" for each of
		 * these in memory, we must not iterate over the internal
		 * object hash as we do below. Our loop would potentially
		 * resize the hash, making our iteration invalid.
		 *
		 * Instead, we'll just go back to the source list of objects,
		 * and ignore any that weren't present in our earlier
		 * traversal.
		 */
		for_each_loose_object(the_repository->objects,
				      mark_loose_unreachable_referents, NULL, 0);
		for_each_packed_object(the_repository,
				       mark_packed_unreachable_referents,
				       NULL,
				       0);
	}

	/* Look up all the requirements, warn about missing objects.. */
	max = get_max_object_index(the_repository);
	if (verbose)
		fprintf_ln(stderr, _("Checking connectivity (%d objects)"), max);

	for (i = 0; i < max; i++) {
		struct object *obj = get_indexed_object(the_repository, i);

		if (obj)
			check_object(obj);
	}
}

static int fsck_obj(struct object *obj, void *buffer, unsigned long size)
{
	int err;

	if (obj->flags & SEEN)
		return 0;
	obj->flags |= SEEN;

	if (verbose)
		fprintf_ln(stderr, _("Checking %s %s"),
			   printable_type(&obj->oid, obj->type),
			   describe_object(&obj->oid));

	if (fsck_walk(obj, NULL, &fsck_obj_options))
		objerror(obj, _("broken links"));
	err = fsck_object(obj, buffer, size, &fsck_obj_options);
	if (err)
		goto out;

	if (obj->type == OBJ_COMMIT) {
		struct commit *commit = (struct commit *) obj;

		if (!commit->parents && show_root)
			printf_ln(_("root %s"),
				  describe_object(&commit->object.oid));
	}

	if (obj->type == OBJ_TAG) {
		struct tag *tag = (struct tag *) obj;

		if (show_tags && tag->tagged) {
			printf_ln(_("tagged %s %s (%s) in %s"),
				  printable_type(&tag->tagged->oid, tag->tagged->type),
				  describe_object(&tag->tagged->oid),
				  tag->tag,
				  describe_object(&tag->object.oid));
		}
	}

out:
	if (obj->type == OBJ_TREE)
		free_tree_buffer((struct tree *)obj);
	return err;
}

static int fsck_obj_buffer(const struct object_id *oid, enum object_type type,
			   unsigned long size, void *buffer, int *eaten)
{
	/*
	 * Note, buffer may be NULL if type is OBJ_BLOB. See
	 * verify_packfile(), data_valid variable for details.
	 */
	struct object *obj;
	obj = parse_object_buffer(the_repository, oid, type, size, buffer,
				  eaten);
	if (!obj) {
		errors_found |= ERROR_OBJECT;
		return error(_("%s: object corrupt or missing"),
			     oid_to_hex(oid));
	}
	obj->flags &= ~(REACHABLE | SEEN);
	obj->flags |= HAS_OBJ;
	return fsck_obj(obj, buffer, size);
}

static int default_refs;

static void fsck_handle_reflog_oid(const char *refname, struct object_id *oid,
	timestamp_t timestamp)
{
	struct object *obj;

	if (!is_null_oid(oid)) {
		obj = lookup_object(the_repository, oid);
		if (obj && (obj->flags & HAS_OBJ)) {
			if (timestamp)
				fsck_put_object_name(&fsck_walk_options, oid,
						     "%s@{%"PRItime"}",
						     refname, timestamp);
			obj->flags |= USED;
			mark_object_reachable(obj);
		} else if (!is_promisor_object(the_repository, oid)) {
			error(_("%s: invalid reflog entry %s"),
			      refname, oid_to_hex(oid));
			errors_found |= ERROR_REACHABLE;
		}
	}
}

static int fsck_handle_reflog_ent(const char *refname,
				  struct object_id *ooid, struct object_id *noid,
				  const char *email UNUSED,
				  timestamp_t timestamp, int tz UNUSED,
				  const char *message UNUSED, void *cb_data UNUSED)
{
	if (verbose)
		fprintf_ln(stderr, _("Checking reflog %s->%s"),
			   oid_to_hex(ooid), oid_to_hex(noid));

	fsck_handle_reflog_oid(refname, ooid, 0);
	fsck_handle_reflog_oid(refname, noid, timestamp);
	return 0;
}

static int fsck_handle_reflog(const char *logname, void *cb_data)
{
	struct strbuf refname = STRBUF_INIT;

	strbuf_worktree_ref(cb_data, &refname, logname);
	refs_for_each_reflog_ent(get_main_ref_store(the_repository),
				 refname.buf, fsck_handle_reflog_ent,
				 NULL);
	strbuf_release(&refname);
	return 0;
}

static int fsck_handle_ref(const char *refname, const char *referent UNUSED, const struct object_id *oid,
			   int flag UNUSED, void *cb_data UNUSED)
{
	struct object *obj;

	obj = parse_object(the_repository, oid);
	if (!obj) {
		if (is_promisor_object(the_repository, oid)) {
			/*
			 * Increment default_refs anyway, because this is a
			 * valid ref.
			 */
			 default_refs++;
			 return 0;
		}
		error(_("%s: invalid sha1 pointer %s"),
		      refname, oid_to_hex(oid));
		errors_found |= ERROR_REACHABLE;
		/* We'll continue with the rest despite the error.. */
		return 0;
	}
	if (obj->type != OBJ_COMMIT && is_branch(refname)) {
		error(_("%s: not a commit"), refname);
		errors_found |= ERROR_REFS;
	}
	default_refs++;
	obj->flags |= USED;
	fsck_put_object_name(&fsck_walk_options,
			     oid, "%s", refname);
	mark_object_reachable(obj);

	return 0;
}

static int fsck_head_link(const char *head_ref_name,
			  const char **head_points_at,
			  struct object_id *head_oid);

static void get_default_heads(void)
{
	struct worktree **worktrees, **p;
	const char *head_points_at;
	struct object_id head_oid;

	refs_for_each_rawref(get_main_ref_store(the_repository),
			     fsck_handle_ref, NULL);

	worktrees = get_worktrees();
	for (p = worktrees; *p; p++) {
		struct worktree *wt = *p;
		struct strbuf ref = STRBUF_INIT;

		strbuf_worktree_ref(wt, &ref, "HEAD");
		fsck_head_link(ref.buf, &head_points_at, &head_oid);
		if (head_points_at && !is_null_oid(&head_oid))
			fsck_handle_ref(ref.buf, NULL, &head_oid, 0, NULL);
		strbuf_release(&ref);

		if (include_reflogs)
			refs_for_each_reflog(get_worktree_ref_store(wt),
					     fsck_handle_reflog, wt);
	}
	free_worktrees(worktrees);

	/*
	 * Not having any default heads isn't really fatal, but
	 * it does mean that "--unreachable" no longer makes any
	 * sense (since in this case everything will obviously
	 * be unreachable by definition.
	 *
	 * Showing dangling objects is valid, though (as those
	 * dangling objects are likely lost heads).
	 *
	 * So we just print a warning about it, and clear the
	 * "show_unreachable" flag.
	 */
	if (!default_refs) {
		fprintf_ln(stderr, _("notice: No default references"));
		show_unreachable = 0;
	}
}

struct for_each_loose_cb
{
	struct progress *progress;
};

static int fsck_loose(const struct object_id *oid, const char *path,
		      void *data UNUSED)
{
	struct object *obj;
	enum object_type type = OBJ_NONE;
	unsigned long size;
	void *contents = NULL;
	int eaten;
	struct object_info oi = OBJECT_INFO_INIT;
	struct object_id real_oid = *null_oid(the_hash_algo);
	int err = 0;

	oi.sizep = &size;
	oi.typep = &type;

	if (read_loose_object(the_repository, path, oid, &real_oid, &contents, &oi) < 0) {
		if (contents && !oideq(&real_oid, oid))
			err = error(_("%s: hash-path mismatch, found at: %s"),
				    oid_to_hex(&real_oid), path);
		else
			err = error(_("%s: object corrupt or missing: %s"),
				    oid_to_hex(oid), path);
	}
	if (err < 0) {
		errors_found |= ERROR_OBJECT;
		free(contents);
		return 0; /* keep checking other objects */
	}

	if (!contents && type != OBJ_BLOB)
		BUG("read_loose_object streamed a non-blob");

	obj = parse_object_buffer(the_repository, oid, type, size,
				  contents, &eaten);

	if (!obj) {
		errors_found |= ERROR_OBJECT;
		error(_("%s: object could not be parsed: %s"),
		      oid_to_hex(oid), path);
		if (!eaten)
			free(contents);
		return 0; /* keep checking other objects */
	}

	obj->flags &= ~(REACHABLE | SEEN);
	obj->flags |= HAS_OBJ;
	if (fsck_obj(obj, contents, size))
		errors_found |= ERROR_OBJECT;

	if (!eaten)
		free(contents);
	return 0; /* keep checking other objects, even if we saw an error */
}

static int fsck_cruft(const char *basename, const char *path,
		      void *data UNUSED)
{
	if (!starts_with(basename, "tmp_obj_"))
		fprintf_ln(stderr, _("bad sha1 file: %s"), path);
	return 0;
}

static int fsck_subdir(unsigned int nr, const char *path UNUSED, void *data)
{
	struct for_each_loose_cb *cb_data = data;
	struct progress *progress = cb_data->progress;
	display_progress(progress, nr + 1);
	return 0;
}

static void fsck_source(struct odb_source *source)
{
	struct progress *progress = NULL;
	struct for_each_loose_cb cb_data = {
		.progress = progress,
	};

	if (verbose)
		fprintf_ln(stderr, _("Checking object directory"));

	if (show_progress)
		progress = start_progress(the_repository,
					  _("Checking object directories"), 256);

	for_each_loose_file_in_source(source, fsck_loose,
				      fsck_cruft, fsck_subdir, &cb_data);
	display_progress(progress, 256);
	stop_progress(&progress);
}

static int fsck_head_link(const char *head_ref_name,
			  const char **head_points_at,
			  struct object_id *head_oid)
{
	int null_is_error = 0;

	if (verbose)
		fprintf_ln(stderr, _("Checking %s link"), head_ref_name);

	*head_points_at = refs_resolve_ref_unsafe(get_main_ref_store(the_repository),
						  head_ref_name, 0, head_oid,
						  NULL);
	if (!*head_points_at) {
		errors_found |= ERROR_REFS;
		return error(_("invalid %s"), head_ref_name);
	}
	if (!strcmp(*head_points_at, head_ref_name))
		/* detached HEAD */
		null_is_error = 1;
	else if (!starts_with(*head_points_at, "refs/heads/")) {
		errors_found |= ERROR_REFS;
		return error(_("%s points to something strange (%s)"),
			     head_ref_name, *head_points_at);
	}
	if (is_null_oid(head_oid)) {
		if (null_is_error) {
			errors_found |= ERROR_REFS;
			return error(_("%s: detached HEAD points at nothing"),
				     head_ref_name);
		}
		fprintf_ln(stderr,
			   _("notice: %s points to an unborn branch (%s)"),
			   head_ref_name, *head_points_at + 11);
	}
	return 0;
}

static int fsck_cache_tree(struct cache_tree *it, const char *index_path)
{
	int i;
	int err = 0;

	if (verbose)
		fprintf_ln(stderr, _("Checking cache tree of %s"), index_path);

	if (0 <= it->entry_count) {
		struct object *obj = parse_object(the_repository, &it->oid);
		if (!obj) {
			error(_("%s: invalid sha1 pointer in cache-tree of %s"),
			      oid_to_hex(&it->oid), index_path);
			errors_found |= ERROR_REFS;
			return 1;
		}
		obj->flags |= USED;
		fsck_put_object_name(&fsck_walk_options, &it->oid, ":");
		mark_object_reachable(obj);
		if (obj->type != OBJ_TREE)
			err |= objerror(obj, _("non-tree in cache-tree"));
	}
	for (i = 0; i < it->subtree_nr; i++)
		err |= fsck_cache_tree(it->down[i]->cache_tree, index_path);
	return err;
}

static int fsck_resolve_undo(struct index_state *istate,
			     const char *index_path)
{
	struct string_list_item *item;
	struct string_list *resolve_undo = istate->resolve_undo;

	if (!resolve_undo)
		return 0;

	for_each_string_list_item(item, resolve_undo) {
		const char *path = item->string;
		struct resolve_undo_info *ru = item->util;
		int i;

		if (!ru)
			continue;
		for (i = 0; i < 3; i++) {
			struct object *obj;

			if (!ru->mode[i] || !S_ISREG(ru->mode[i]))
				continue;

			obj = parse_object(the_repository, &ru->oid[i]);
			if (!obj) {
				error(_("%s: invalid sha1 pointer in resolve-undo of %s"),
				      oid_to_hex(&ru->oid[i]),
				      index_path);
				errors_found |= ERROR_REFS;
				continue;
			}
			obj->flags |= USED;
			fsck_put_object_name(&fsck_walk_options, &ru->oid[i],
					     ":(%d):%s", i, path);
			mark_object_reachable(obj);
		}
	}
	return 0;
}

static void fsck_index(struct index_state *istate, const char *index_path,
		       int is_current_worktree)
{
	unsigned int i;

	/* TODO: audit for interaction with sparse-index. */
	ensure_full_index(istate);
	for (i = 0; i < istate->cache_nr; i++) {
		unsigned int mode;
		struct blob *blob;
		struct object *obj;

		mode = istate->cache[i]->ce_mode;
		if (S_ISGITLINK(mode))
			continue;
		blob = lookup_blob(the_repository,
				   &istate->cache[i]->oid);
		if (!blob)
			continue;
		obj = &blob->object;
		obj->flags |= USED;
		fsck_put_object_name(&fsck_walk_options, &obj->oid,
				     "%s:%s",
				     is_current_worktree ? "" : index_path,
				     istate->cache[i]->name);
		mark_object_reachable(obj);
	}
	if (istate->cache_tree)
		fsck_cache_tree(istate->cache_tree, index_path);
	fsck_resolve_undo(istate, index_path);
}

static void mark_object_for_connectivity(const struct object_id *oid)
{
	struct object *obj = lookup_unknown_object(the_repository, oid);
	obj->flags |= HAS_OBJ;
}

static int mark_loose_for_connectivity(const struct object_id *oid,
				       const char *path UNUSED,
				       void *data UNUSED)
{
	mark_object_for_connectivity(oid);
	return 0;
}

static int mark_packed_for_connectivity(const struct object_id *oid,
					struct packed_git *pack UNUSED,
					uint32_t pos UNUSED,
					void *data UNUSED)
{
	mark_object_for_connectivity(oid);
	return 0;
}

static int check_pack_rev_indexes(struct repository *r, int show_progress)
{
	struct progress *progress = NULL;
	uint32_t pack_count = 0;
	int res = 0;

	if (show_progress) {
		for (struct packed_git *p = get_all_packs(r); p; p = p->next)
			pack_count++;
		progress = start_delayed_progress(the_repository,
						  "Verifying reverse pack-indexes", pack_count);
		pack_count = 0;
	}

	for (struct packed_git *p = get_all_packs(r); p; p = p->next) {
		int load_error = load_pack_revindex_from_disk(p);

		if (load_error < 0) {
			error(_("unable to load rev-index for pack '%s'"), p->pack_name);
			res = ERROR_PACK_REV_INDEX;
		} else if (!load_error &&
			   !load_pack_revindex(r, p) &&
			   verify_pack_revindex(p)) {
			error(_("invalid rev-index for pack '%s'"), p->pack_name);
			res = ERROR_PACK_REV_INDEX;
		}
		display_progress(progress, ++pack_count);
	}
	stop_progress(&progress);

	return res;
}

static void fsck_refs(struct repository *r)
{
	struct child_process refs_verify = CHILD_PROCESS_INIT;
	struct progress *progress = NULL;

	if (show_progress)
		progress = start_progress(r, _("Checking ref database"), 1);

	if (verbose)
		fprintf_ln(stderr, _("Checking ref database"));

	child_process_init(&refs_verify);
	refs_verify.git_cmd = 1;
	strvec_pushl(&refs_verify.args, "refs", "verify", NULL);
	if (verbose)
		strvec_push(&refs_verify.args, "--verbose");
	if (check_strict)
		strvec_push(&refs_verify.args, "--strict");

	if (run_command(&refs_verify))
		errors_found |= ERROR_REFS;

	display_progress(progress, 1);
	stop_progress(&progress);
}

static char const * const fsck_usage[] = {
	N_("git fsck [--tags] [--root] [--unreachable] [--cache] [--no-reflogs]\n"
	   "         [--[no-]full] [--strict] [--verbose] [--lost-found]\n"
	   "         [--[no-]dangling] [--[no-]progress] [--connectivity-only]\n"
	   "         [--[no-]name-objects] [--[no-]references] [<object>...]"),
	NULL
};

static struct option fsck_opts[] = {
	OPT__VERBOSE(&verbose, N_("be verbose")),
	OPT_BOOL(0, "unreachable", &show_unreachable, N_("show unreachable objects")),
	OPT_BOOL(0, "dangling", &show_dangling, N_("show dangling objects")),
	OPT_BOOL(0, "tags", &show_tags, N_("report tags")),
	OPT_BOOL(0, "root", &show_root, N_("report root nodes")),
	OPT_BOOL(0, "cache", &keep_cache_objects, N_("make index objects head nodes")),
	OPT_BOOL(0, "reflogs", &include_reflogs, N_("make reflogs head nodes (default)")),
	OPT_BOOL(0, "full", &check_full, N_("also consider packs and alternate objects")),
	OPT_BOOL(0, "connectivity-only", &connectivity_only, N_("check only connectivity")),
	OPT_BOOL(0, "strict", &check_strict, N_("enable more strict checking")),
	OPT_BOOL(0, "lost-found", &write_lost_and_found,
				N_("write dangling objects in .git/lost-found")),
	OPT_BOOL(0, "progress", &show_progress, N_("show progress")),
	OPT_BOOL(0, "name-objects", &name_objects, N_("show verbose names for reachable objects")),
	OPT_BOOL(0, "references", &check_references, N_("check reference database consistency")),
	OPT_END(),
};

int cmd_fsck(int argc,
	     const char **argv,
	     const char *prefix,
	     struct repository *repo UNUSED)
{
	int i;
	struct odb_source *source;

	/* fsck knows how to handle missing promisor objects */
	fetch_if_missing = 0;

	errors_found = 0;
	disable_replace_refs();
	save_commit_buffer = 0;

	argc = parse_options(argc, argv, prefix, fsck_opts, fsck_usage, 0);

	fsck_walk_options.walk = mark_object;
	fsck_obj_options.walk = mark_used;
	fsck_obj_options.error_func = fsck_objects_error_func;
	if (check_strict)
		fsck_obj_options.strict = 1;

	if (show_progress == -1)
		show_progress = isatty(2);
	if (verbose)
		show_progress = 0;

	if (write_lost_and_found) {
		check_full = 1;
		include_reflogs = 0;
	}

	if (name_objects)
		fsck_enable_object_names(&fsck_walk_options);

	repo_config(the_repository, git_fsck_config, &fsck_obj_options);
	prepare_repo_settings(the_repository);

	if (check_references)
		fsck_refs(the_repository);

	if (connectivity_only) {
		for_each_loose_object(the_repository->objects,
				      mark_loose_for_connectivity, NULL, 0);
		for_each_packed_object(the_repository,
				       mark_packed_for_connectivity, NULL, 0);
	} else {
		odb_prepare_alternates(the_repository->objects);
		for (source = the_repository->objects->sources; source; source = source->next)
<<<<<<< HEAD
			fsck_source(source);
=======
			fsck_object_dir(source->path);
>>>>>>> 16c4fa26

		if (check_full) {
			struct packed_git *p;
			uint32_t total = 0, count = 0;
			struct progress *progress = NULL;

			if (show_progress) {
				for (p = get_all_packs(the_repository); p;
				     p = p->next) {
					if (open_pack_index(p))
						continue;
					total += p->num_objects;
				}

				progress = start_progress(the_repository,
							  _("Checking objects"), total);
			}
			for (p = get_all_packs(the_repository); p;
			     p = p->next) {
				/* verify gives error messages itself */
				if (verify_pack(the_repository,
						p, fsck_obj_buffer,
						progress, count))
					errors_found |= ERROR_PACK;
				count += p->num_objects;
			}
			stop_progress(&progress);
		}

		if (fsck_finish(&fsck_obj_options))
			errors_found |= ERROR_OBJECT;
	}

	for (i = 0; i < argc; i++) {
		const char *arg = argv[i];
		struct object_id oid;
		if (!repo_get_oid(the_repository, arg, &oid)) {
			struct object *obj = lookup_object(the_repository,
							   &oid);

			if (!obj || !(obj->flags & HAS_OBJ)) {
				if (is_promisor_object(the_repository, &oid))
					continue;
				error(_("%s: object missing"), oid_to_hex(&oid));
				errors_found |= ERROR_OBJECT;
				continue;
			}

			obj->flags |= USED;
			fsck_put_object_name(&fsck_walk_options, &oid,
					     "%s", arg);
			mark_object_reachable(obj);
			continue;
		}
		error(_("invalid parameter: expected sha1, got '%s'"), arg);
		errors_found |= ERROR_OBJECT;
	}

	/*
	 * If we've not been given any explicit head information, do the
	 * default ones from .git/refs. We also consider the index file
	 * in this case (ie this implies --cache).
	 */
	if (!argc) {
		get_default_heads();
		keep_cache_objects = 1;
	}

	if (keep_cache_objects) {
		struct worktree **worktrees, **p;

		verify_index_checksum = 1;
		verify_ce_order = 1;

		worktrees = get_worktrees();
		for (p = worktrees; *p; p++) {
			struct worktree *wt = *p;
			struct index_state istate =
				INDEX_STATE_INIT(the_repository);
			char *path, *wt_gitdir;

			/*
			 * Make a copy since the buffer is reusable
			 * and may get overwritten by other calls
			 * while we're examining the index.
			 */
			path = xstrdup(worktree_git_path(the_repository, wt, "index"));
			wt_gitdir = get_worktree_git_dir(wt);

			read_index_from(&istate, path, wt_gitdir);
			fsck_index(&istate, path, wt->is_current);

			discard_index(&istate);
			free(wt_gitdir);
			free(path);
		}
		free_worktrees(worktrees);
	}

	errors_found |= check_pack_rev_indexes(the_repository, show_progress);
	if (verify_bitmap_files(the_repository))
		errors_found |= ERROR_BITMAP;

	check_connectivity();

	if (the_repository->settings.core_commit_graph) {
		struct child_process commit_graph_verify = CHILD_PROCESS_INIT;

		odb_prepare_alternates(the_repository->objects);
		for (source = the_repository->objects->sources; source; source = source->next) {
			child_process_init(&commit_graph_verify);
			commit_graph_verify.git_cmd = 1;
			strvec_pushl(&commit_graph_verify.args, "commit-graph",
				     "verify", "--object-dir", source->path, NULL);
			if (show_progress)
				strvec_push(&commit_graph_verify.args, "--progress");
			else
				strvec_push(&commit_graph_verify.args, "--no-progress");
			if (run_command(&commit_graph_verify))
				errors_found |= ERROR_COMMIT_GRAPH;
		}
	}

	if (the_repository->settings.core_multi_pack_index) {
		struct child_process midx_verify = CHILD_PROCESS_INIT;

		odb_prepare_alternates(the_repository->objects);
		for (source = the_repository->objects->sources; source; source = source->next) {
			child_process_init(&midx_verify);
			midx_verify.git_cmd = 1;
			strvec_pushl(&midx_verify.args, "multi-pack-index",
				     "verify", "--object-dir", source->path, NULL);
			if (show_progress)
				strvec_push(&midx_verify.args, "--progress");
			else
				strvec_push(&midx_verify.args, "--no-progress");
			if (run_command(&midx_verify))
				errors_found |= ERROR_MULTI_PACK_INDEX;
		}
	}

	return errors_found;
}<|MERGE_RESOLUTION|>--- conflicted
+++ resolved
@@ -1001,11 +1001,7 @@
 	} else {
 		odb_prepare_alternates(the_repository->objects);
 		for (source = the_repository->objects->sources; source; source = source->next)
-<<<<<<< HEAD
 			fsck_source(source);
-=======
-			fsck_object_dir(source->path);
->>>>>>> 16c4fa26
 
 		if (check_full) {
 			struct packed_git *p;

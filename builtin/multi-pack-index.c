#define USE_THE_REPOSITORY_VARIABLE
#include "builtin.h"
#include "abspath.h"
#include "config.h"
#include "gettext.h"
#include "parse-options.h"
#include "midx.h"
#include "strbuf.h"
#include "trace2.h"
#include "object-store-ll.h"
#include "replace-object.h"
#include "repository.h"

#define BUILTIN_MIDX_WRITE_USAGE \
	N_("git multi-pack-index [<options>] write [--preferred-pack=<pack>]" \
	   "[--refs-snapshot=<path>]")

#define BUILTIN_MIDX_VERIFY_USAGE \
	N_("git multi-pack-index [<options>] verify")

#define BUILTIN_MIDX_EXPIRE_USAGE \
	N_("git multi-pack-index [<options>] expire")

#define BUILTIN_MIDX_REPACK_USAGE \
	N_("git multi-pack-index [<options>] repack [--batch-size=<size>]")

static char const * const builtin_multi_pack_index_write_usage[] = {
	BUILTIN_MIDX_WRITE_USAGE,
	NULL
};
static char const * const builtin_multi_pack_index_verify_usage[] = {
	BUILTIN_MIDX_VERIFY_USAGE,
	NULL
};
static char const * const builtin_multi_pack_index_expire_usage[] = {
	BUILTIN_MIDX_EXPIRE_USAGE,
	NULL
};
static char const * const builtin_multi_pack_index_repack_usage[] = {
	BUILTIN_MIDX_REPACK_USAGE,
	NULL
};
static char const * const builtin_multi_pack_index_usage[] = {
	BUILTIN_MIDX_WRITE_USAGE,
	BUILTIN_MIDX_VERIFY_USAGE,
	BUILTIN_MIDX_EXPIRE_USAGE,
	BUILTIN_MIDX_REPACK_USAGE,
	NULL
};

static struct opts_multi_pack_index {
	char *object_dir;
	const char *preferred_pack;
	char *refs_snapshot;
	unsigned long batch_size;
	unsigned flags;
	int stdin_packs;
} opts;


static int parse_object_dir(const struct option *opt, const char *arg,
			    int unset)
{
	char **value = opt->value;
	free(*value);
	if (unset)
		*value = xstrdup(repo_get_object_directory(the_repository));
	else
		*value = real_pathdup(arg, 1);
	return 0;
}

static struct option common_opts[] = {
	OPT_CALLBACK(0, "object-dir", &opts.object_dir,
	  N_("directory"),
	  N_("object directory containing set of packfile and pack-index pairs"),
	  parse_object_dir),
	OPT_END(),
};

static struct option *add_common_options(struct option *prev)
{
	return parse_options_concat(common_opts, prev);
}

static int git_multi_pack_index_write_config(const char *var, const char *value,
					     const struct config_context *ctx UNUSED,
					     void *cb UNUSED)
{
	if (!strcmp(var, "pack.writebitmaphashcache")) {
		if (git_config_bool(var, value))
			opts.flags |= MIDX_WRITE_BITMAP_HASH_CACHE;
		else
			opts.flags &= ~MIDX_WRITE_BITMAP_HASH_CACHE;
	}

	if (!strcmp(var, "pack.writebitmaplookuptable")) {
		if (git_config_bool(var, value))
			opts.flags |= MIDX_WRITE_BITMAP_LOOKUP_TABLE;
		else
			opts.flags &= ~MIDX_WRITE_BITMAP_LOOKUP_TABLE;
	}

	/*
	 * We should never make a fall-back call to 'git_default_config', since
	 * this was already called in 'cmd_multi_pack_index()'.
	 */
	return 0;
}

static void read_packs_from_stdin(struct string_list *to)
{
	struct strbuf buf = STRBUF_INIT;
	while (strbuf_getline(&buf, stdin) != EOF)
		string_list_append(to, buf.buf);
	string_list_sort(to);

	strbuf_release(&buf);
}

static int cmd_multi_pack_index_write(int argc, const char **argv,
				      const char *prefix,
<<<<<<< HEAD
				      struct repository *repo UNUSED)
=======
				      struct repository *repo)
>>>>>>> bc204b74
{
	struct option *options;
	static struct option builtin_multi_pack_index_write_options[] = {
		OPT_STRING(0, "preferred-pack", &opts.preferred_pack,
			   N_("preferred-pack"),
			   N_("pack for reuse when computing a multi-pack bitmap")),
		OPT_BIT(0, "bitmap", &opts.flags, N_("write multi-pack bitmap"),
			MIDX_WRITE_BITMAP | MIDX_WRITE_REV_INDEX),
		OPT_BIT(0, "progress", &opts.flags,
			N_("force progress reporting"), MIDX_PROGRESS),
		OPT_BIT(0, "incremental", &opts.flags,
			N_("write a new incremental MIDX"), MIDX_WRITE_INCREMENTAL),
		OPT_BOOL(0, "stdin-packs", &opts.stdin_packs,
			 N_("write multi-pack index containing only given indexes")),
		OPT_FILENAME(0, "refs-snapshot", &opts.refs_snapshot,
			     N_("refs snapshot for selecting bitmap commits")),
		OPT_END(),
	};
	int ret;

	opts.flags |= MIDX_WRITE_BITMAP_HASH_CACHE;

	git_config(git_multi_pack_index_write_config, NULL);

	options = add_common_options(builtin_multi_pack_index_write_options);

	trace2_cmd_mode(argv[0]);

	if (isatty(2))
		opts.flags |= MIDX_PROGRESS;
	argc = parse_options(argc, argv, prefix,
			     options, builtin_multi_pack_index_write_usage,
			     0);
	if (argc)
		usage_with_options(builtin_multi_pack_index_write_usage,
				   options);

	FREE_AND_NULL(options);

	if (opts.stdin_packs) {
		struct string_list packs = STRING_LIST_INIT_DUP;

		read_packs_from_stdin(&packs);

		ret = write_midx_file_only(repo, opts.object_dir, &packs,
					   opts.preferred_pack,
					   opts.refs_snapshot, opts.flags);

		string_list_clear(&packs, 0);
		free(opts.refs_snapshot);

		return ret;

	}

	ret = write_midx_file(repo, opts.object_dir, opts.preferred_pack,
			      opts.refs_snapshot, opts.flags);

	free(opts.refs_snapshot);
	return ret;
}

static int cmd_multi_pack_index_verify(int argc, const char **argv,
				       const char *prefix,
				       struct repository *repo UNUSED)
{
	struct option *options;
	static struct option builtin_multi_pack_index_verify_options[] = {
		OPT_BIT(0, "progress", &opts.flags,
			N_("force progress reporting"), MIDX_PROGRESS),
		OPT_END(),
	};
	options = add_common_options(builtin_multi_pack_index_verify_options);

	trace2_cmd_mode(argv[0]);

	if (isatty(2))
		opts.flags |= MIDX_PROGRESS;
	argc = parse_options(argc, argv, prefix,
			     options, builtin_multi_pack_index_verify_usage,
			     0);
	if (argc)
		usage_with_options(builtin_multi_pack_index_verify_usage,
				   options);

	FREE_AND_NULL(options);

	return verify_midx_file(the_repository, opts.object_dir, opts.flags);
}

static int cmd_multi_pack_index_expire(int argc, const char **argv,
				       const char *prefix,
				       struct repository *repo UNUSED)
{
	struct option *options;
	static struct option builtin_multi_pack_index_expire_options[] = {
		OPT_BIT(0, "progress", &opts.flags,
			N_("force progress reporting"), MIDX_PROGRESS),
		OPT_END(),
	};
	options = add_common_options(builtin_multi_pack_index_expire_options);

	trace2_cmd_mode(argv[0]);

	if (isatty(2))
		opts.flags |= MIDX_PROGRESS;
	argc = parse_options(argc, argv, prefix,
			     options, builtin_multi_pack_index_expire_usage,
			     0);
	if (argc)
		usage_with_options(builtin_multi_pack_index_expire_usage,
				   options);

	FREE_AND_NULL(options);

	return expire_midx_packs(the_repository, opts.object_dir, opts.flags);
}

static int cmd_multi_pack_index_repack(int argc, const char **argv,
				       const char *prefix,
				       struct repository *repo UNUSED)
{
	struct option *options;
	static struct option builtin_multi_pack_index_repack_options[] = {
		OPT_MAGNITUDE(0, "batch-size", &opts.batch_size,
		  N_("during repack, collect pack-files of smaller size into a batch that is larger than this size")),
		OPT_BIT(0, "progress", &opts.flags,
		  N_("force progress reporting"), MIDX_PROGRESS),
		OPT_END(),
	};

	options = add_common_options(builtin_multi_pack_index_repack_options);

	trace2_cmd_mode(argv[0]);

	if (isatty(2))
		opts.flags |= MIDX_PROGRESS;
	argc = parse_options(argc, argv, prefix,
			     options,
			     builtin_multi_pack_index_repack_usage,
			     0);
	if (argc)
		usage_with_options(builtin_multi_pack_index_repack_usage,
				   options);

	FREE_AND_NULL(options);

	return midx_repack(the_repository, opts.object_dir,
			   (size_t)opts.batch_size, opts.flags);
}

int cmd_multi_pack_index(int argc,
			 const char **argv,
			 const char *prefix,
			 struct repository *repo)
{
	int res;
	parse_opt_subcommand_fn *fn = NULL;
	struct option builtin_multi_pack_index_options[] = {
		OPT_SUBCOMMAND("repack", &fn, cmd_multi_pack_index_repack),
		OPT_SUBCOMMAND("write", &fn, cmd_multi_pack_index_write),
		OPT_SUBCOMMAND("verify", &fn, cmd_multi_pack_index_verify),
		OPT_SUBCOMMAND("expire", &fn, cmd_multi_pack_index_expire),
		OPT_END(),
	};
	struct option *options = parse_options_concat(builtin_multi_pack_index_options, common_opts);

	disable_replace_refs();

	git_config(git_default_config, NULL);

	if (the_repository &&
	    the_repository->objects &&
	    the_repository->objects->odb)
		opts.object_dir = xstrdup(the_repository->objects->odb->path);

	argc = parse_options(argc, argv, prefix, options,
			     builtin_multi_pack_index_usage, 0);
	FREE_AND_NULL(options);

	res = fn(argc, argv, prefix, repo);

	free(opts.object_dir);
	return res;
}<|MERGE_RESOLUTION|>--- conflicted
+++ resolved
@@ -120,11 +120,7 @@
 
 static int cmd_multi_pack_index_write(int argc, const char **argv,
 				      const char *prefix,
-<<<<<<< HEAD
-				      struct repository *repo UNUSED)
-=======
 				      struct repository *repo)
->>>>>>> bc204b74
 {
 	struct option *options;
 	static struct option builtin_multi_pack_index_write_options[] = {

/*
 * GIT - The information manager from hell
 *
 * Copyright (C) Linus Torvalds, 2005
 */

#define USE_THE_INDEX_VARIABLE
#include "builtin.h"
#include "config.h"
#include "gettext.h"
#include "hex.h"
#include "lockfile.h"
#include "object.h"
#include "object-name.h"
#include "tree.h"
#include "tree-walk.h"
#include "cache-tree.h"
#include "unpack-trees.h"
#include "parse-options.h"
#include "repository.h"
#include "resolve-undo.h"
#include "setup.h"
#include "sparse-index.h"
#include "submodule.h"

static int nr_trees;
static int read_empty;
static struct tree *trees[MAX_UNPACK_TREES];

static int list_tree(struct object_id *oid)
{
	struct tree *tree;

	if (nr_trees >= MAX_UNPACK_TREES)
		die("I cannot read more than %d trees", MAX_UNPACK_TREES);
	tree = parse_tree_indirect(oid);
	if (!tree)
		return -1;
	trees[nr_trees++] = tree;
	return 0;
}

static const char * const read_tree_usage[] = {
	N_("git read-tree [(-m [--trivial] [--aggressive] | --reset | --prefix=<prefix>)\n"
	   "              [-u | -i]] [--index-output=<file>] [--no-sparse-checkout]\n"
	   "              (--empty | <tree-ish1> [<tree-ish2> [<tree-ish3>]])"),
	NULL
};

static int index_output_cb(const struct option *opt UNUSED, const char *arg,
				 int unset)
{
	BUG_ON_OPT_NEG(unset);
	set_alternate_index_output(arg);
	return 0;
}

static int exclude_per_directory_cb(const struct option *opt, const char *arg,
				    int unset)
{
	struct unpack_trees_options *opts;

	BUG_ON_OPT_NEG(unset);

	opts = (struct unpack_trees_options *)opt->value;

	if (!opts->update)
		die("--exclude-per-directory is meaningless unless -u");
	if (strcmp(arg, ".gitignore"))
		die("--exclude-per-directory argument must be .gitignore");
	return 0;
}

static void debug_stage(const char *label, const struct cache_entry *ce,
			struct unpack_trees_options *o)
{
	printf("%s ", label);
	if (!ce)
		printf("(missing)\n");
	else if (ce == o->df_conflict_entry)
		printf("(conflict)\n");
	else
		printf("%06o #%d %s %.8s\n",
		       ce->ce_mode, ce_stage(ce), ce->name,
		       oid_to_hex(&ce->oid));
}

static int debug_merge(const struct cache_entry * const *stages,
		       struct unpack_trees_options *o)
{
	int i;

	printf("* %d-way merge\n", o->internal.merge_size);
	debug_stage("index", stages[0], o);
	for (i = 1; i <= o->internal.merge_size; i++) {
		char buf[24];
		xsnprintf(buf, sizeof(buf), "ent#%d", i);
		debug_stage(buf, stages[i], o);
	}
	return 0;
}

static int git_read_tree_config(const char *var, const char *value,
				const struct config_context *ctx, void *cb)
{
	if (!strcmp(var, "submodule.recurse"))
		return git_default_submodule_config(var, value, cb);

	return git_default_config(var, value, ctx, cb);
}

int cmd_read_tree(int argc, const char **argv, const char *cmd_prefix)
{
	int i, stage = 0;
	struct object_id oid;
	struct tree_desc t[MAX_UNPACK_TREES];
	struct unpack_trees_options opts;
	int prefix_set = 0;
	struct lock_file lock_file = LOCK_INIT;
	const struct option read_tree_options[] = {
		OPT__SUPER_PREFIX(&opts.super_prefix),
		OPT_CALLBACK_F(0, "index-output", NULL, N_("file"),
		  N_("write resulting index to <file>"),
		  PARSE_OPT_NONEG, index_output_cb),
		OPT_BOOL(0, "empty", &read_empty,
			    N_("only empty the index")),
		OPT__VERBOSE(&opts.verbose_update, N_("be verbose")),
		OPT_GROUP(N_("Merging")),
		OPT_BOOL('m', NULL, &opts.merge,
			 N_("perform a merge in addition to a read")),
		OPT_BOOL(0, "trivial", &opts.trivial_merges_only,
			 N_("3-way merge if no file level merging required")),
		OPT_BOOL(0, "aggressive", &opts.aggressive,
			 N_("3-way merge in presence of adds and removes")),
		OPT_BOOL(0, "reset", &opts.reset,
			 N_("same as -m, but discard unmerged entries")),
		{ OPTION_STRING, 0, "prefix", &opts.prefix, N_("<subdirectory>/"),
		  N_("read the tree into the index under <subdirectory>/"),
		  PARSE_OPT_NONEG },
		OPT_BOOL('u', NULL, &opts.update,
			 N_("update working tree with merge result")),
		OPT_CALLBACK_F(0, "exclude-per-directory", &opts,
		  N_("gitignore"),
		  N_("allow explicitly ignored files to be overwritten"),
		  PARSE_OPT_NONEG, exclude_per_directory_cb),
		OPT_BOOL('i', NULL, &opts.index_only,
			 N_("don't check the working tree after merging")),
		OPT__DRY_RUN(&opts.dry_run, N_("don't update the index or the work tree")),
		OPT_BOOL(0, "no-sparse-checkout", &opts.skip_sparse_checkout,
			 N_("skip applying sparse checkout filter")),
		OPT_BOOL(0, "debug-unpack", &opts.internal.debug_unpack,
			 N_("debug unpack-trees")),
		OPT_CALLBACK_F(0, "recurse-submodules", NULL,
			    "checkout", "control recursive updating of submodules",
			    PARSE_OPT_OPTARG, option_parse_recurse_submodules_worktree_updater),
		OPT__QUIET(&opts.quiet, N_("suppress feedback messages")),
		OPT_END()
	};

	memset(&opts, 0, sizeof(opts));
	opts.head_idx = -1;
	opts.src_index = &the_index;
	opts.dst_index = &the_index;

	git_config(git_read_tree_config, NULL);

	argc = parse_options(argc, argv, cmd_prefix, read_tree_options,
			     read_tree_usage, 0);

	prefix_set = opts.prefix ? 1 : 0;
	if (1 < opts.merge + opts.reset + prefix_set)
		die("Which one? -m, --reset, or --prefix?");

	/* Prefix should not start with a directory separator */
	if (opts.prefix && opts.prefix[0] == '/')
		die("Invalid prefix, prefix cannot start with '/'");

	if (opts.reset)
		opts.reset = UNPACK_RESET_OVERWRITE_UNTRACKED;

	prepare_repo_settings(the_repository);
	the_repository->settings.command_requires_full_index = 0;

	repo_hold_locked_index(the_repository, &lock_file, LOCK_DIE_ON_ERROR);

	/*
	 * NEEDSWORK
	 *
	 * The old index should be read anyway even if we're going to
	 * destroy all index entries because we still need to preserve
	 * certain information such as index version or split-index
	 * mode.
	 */

	if (opts.reset || opts.merge || opts.prefix) {
		if (repo_read_index_unmerged(the_repository) && (opts.prefix || opts.merge))
			die(_("You need to resolve your current index first"));
		stage = opts.merge = 1;
	}
	resolve_undo_clear_index(&the_index);

	for (i = 0; i < argc; i++) {
		const char *arg = argv[i];

		if (repo_get_oid(the_repository, arg, &oid))
			die("Not a valid object name %s", arg);
		if (list_tree(&oid) < 0)
			die("failed to unpack tree object %s", arg);
		stage++;
	}
	if (!nr_trees && !read_empty && !opts.merge)
		warning("read-tree: emptying the index with no arguments is deprecated; use --empty");
	else if (nr_trees > 0 && read_empty)
		die("passing trees as arguments contradicts --empty");

	if (1 < opts.index_only + opts.update)
		die("-u and -i at the same time makes no sense");
	if ((opts.update || opts.index_only) && !opts.merge)
		die("%s is meaningless without -m, --reset, or --prefix",
		    opts.update ? "-u" : "-i");
	if (opts.update && !opts.reset)
		opts.preserve_ignored = 0;
	/* otherwise, opts.preserve_ignored is irrelevant */
	if (opts.merge && !opts.index_only)
		setup_work_tree();

	if (opts.skip_sparse_checkout)
		ensure_full_index(&the_index);

	if (opts.merge) {
		switch (stage - 1) {
		case 0:
			die("you must specify at least one tree to merge");
			break;
		case 1:
			opts.fn = opts.prefix ? bind_merge : oneway_merge;
			break;
		case 2:
			opts.fn = twoway_merge;
			opts.initial_checkout = is_index_unborn(&the_index);
			break;
		case 3:
		default:
			opts.fn = threeway_merge;
			break;
		}

		if (stage - 1 >= 3)
			opts.head_idx = stage - 2;
		else
			opts.head_idx = 1;
	}

	if (opts.internal.debug_unpack)
		opts.fn = debug_merge;

	/* If we're going to prime_cache_tree later, skip cache tree update */
	if (nr_trees == 1 && !opts.prefix)
		opts.skip_cache_tree_update = 1;

	cache_tree_free(&the_index.cache_tree);
	for (i = 0; i < nr_trees; i++) {
		struct tree *tree = trees[i];
<<<<<<< HEAD
		if (parse_tree(tree) < 0)
			return 128;
		init_tree_desc(t+i, tree->buffer, tree->size);
=======
		parse_tree(tree);
		init_tree_desc(t+i, &tree->object.oid, tree->buffer, tree->size);
>>>>>>> 7673ecd2
	}
	if (unpack_trees(nr_trees, t, &opts))
		return 128;

	if (opts.internal.debug_unpack || opts.dry_run)
		return 0; /* do not write the index out */

	/*
	 * When reading only one tree (either the most basic form,
	 * "-m ent" or "--reset ent" form), we can obtain a fully
	 * valid cache-tree because the index must match exactly
	 * what came from the tree.
	 */
	if (nr_trees == 1 && !opts.prefix)
		prime_cache_tree(the_repository,
				 the_repository->index,
				 trees[0]);

	if (write_locked_index(&the_index, &lock_file, COMMIT_LOCK))
		die("unable to write new index file");
	return 0;
}<|MERGE_RESOLUTION|>--- conflicted
+++ resolved
@@ -261,14 +261,9 @@
 	cache_tree_free(&the_index.cache_tree);
 	for (i = 0; i < nr_trees; i++) {
 		struct tree *tree = trees[i];
-<<<<<<< HEAD
 		if (parse_tree(tree) < 0)
 			return 128;
-		init_tree_desc(t+i, tree->buffer, tree->size);
-=======
-		parse_tree(tree);
 		init_tree_desc(t+i, &tree->object.oid, tree->buffer, tree->size);
->>>>>>> 7673ecd2
 	}
 	if (unpack_trees(nr_trees, t, &opts))
 		return 128;

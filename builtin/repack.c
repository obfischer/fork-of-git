--- conflicted
+++ resolved
@@ -97,1137 +97,6 @@
 	return git_default_config(var, value, ctx, cb);
 }
 
-<<<<<<< HEAD
-static void pack_objects_args_release(struct pack_objects_args *args)
-{
-	free(args->window);
-	free(args->window_memory);
-	free(args->depth);
-	free(args->threads);
-	list_objects_filter_release(&args->filter_options);
-}
-
-struct existing_packs {
-	struct string_list kept_packs;
-	struct string_list non_kept_packs;
-	struct string_list cruft_packs;
-};
-
-#define EXISTING_PACKS_INIT { \
-	.kept_packs = STRING_LIST_INIT_DUP, \
-	.non_kept_packs = STRING_LIST_INIT_DUP, \
-	.cruft_packs = STRING_LIST_INIT_DUP, \
-}
-
-static int has_existing_non_kept_packs(const struct existing_packs *existing)
-{
-	return existing->non_kept_packs.nr || existing->cruft_packs.nr;
-}
-
-static void pack_mark_for_deletion(struct string_list_item *item)
-{
-	item->util = (void*)((uintptr_t)item->util | DELETE_PACK);
-}
-
-static void pack_unmark_for_deletion(struct string_list_item *item)
-{
-	item->util = (void*)((uintptr_t)item->util & ~DELETE_PACK);
-}
-
-static int pack_is_marked_for_deletion(struct string_list_item *item)
-{
-	return (uintptr_t)item->util & DELETE_PACK;
-}
-
-static void pack_mark_retained(struct string_list_item *item)
-{
-	item->util = (void*)((uintptr_t)item->util | RETAIN_PACK);
-}
-
-static int pack_is_retained(struct string_list_item *item)
-{
-	return (uintptr_t)item->util & RETAIN_PACK;
-}
-
-static void mark_packs_for_deletion_1(struct string_list *names,
-				      struct string_list *list)
-{
-	struct string_list_item *item;
-	const int hexsz = the_hash_algo->hexsz;
-
-	for_each_string_list_item(item, list) {
-		char *sha1;
-		size_t len = strlen(item->string);
-		if (len < hexsz)
-			continue;
-		sha1 = item->string + len - hexsz;
-
-		if (pack_is_retained(item)) {
-			pack_unmark_for_deletion(item);
-		} else if (!string_list_has_string(names, sha1)) {
-			/*
-			 * Mark this pack for deletion, which ensures
-			 * that this pack won't be included in a MIDX
-			 * (if `--write-midx` was given) and that we
-			 * will actually delete this pack (if `-d` was
-			 * given).
-			 */
-			pack_mark_for_deletion(item);
-		}
-	}
-}
-
-static void retain_cruft_pack(struct existing_packs *existing,
-			      struct packed_git *cruft)
-{
-	struct strbuf buf = STRBUF_INIT;
-	struct string_list_item *item;
-
-	strbuf_addstr(&buf, pack_basename(cruft));
-	strbuf_strip_suffix(&buf, ".pack");
-
-	item = string_list_lookup(&existing->cruft_packs, buf.buf);
-	if (!item)
-		BUG("could not find cruft pack '%s'", pack_basename(cruft));
-
-	pack_mark_retained(item);
-	strbuf_release(&buf);
-}
-
-static void mark_packs_for_deletion(struct existing_packs *existing,
-				    struct string_list *names)
-
-{
-	mark_packs_for_deletion_1(names, &existing->non_kept_packs);
-	mark_packs_for_deletion_1(names, &existing->cruft_packs);
-}
-
-static void remove_redundant_pack(const char *dir_name, const char *base_name)
-{
-	struct strbuf buf = STRBUF_INIT;
-	struct odb_source *source = the_repository->objects->sources;
-	struct multi_pack_index *m = get_multi_pack_index(source);
-	strbuf_addf(&buf, "%s.pack", base_name);
-	if (m && source->local && midx_contains_pack(m, buf.buf))
-		clear_midx_file(the_repository);
-	strbuf_insertf(&buf, 0, "%s/", dir_name);
-	unlink_pack_path(buf.buf, 1);
-	strbuf_release(&buf);
-}
-
-static void remove_redundant_packs_1(struct string_list *packs)
-{
-	struct string_list_item *item;
-	for_each_string_list_item(item, packs) {
-		if (!pack_is_marked_for_deletion(item))
-			continue;
-		remove_redundant_pack(packdir, item->string);
-	}
-}
-
-static void remove_redundant_existing_packs(struct existing_packs *existing)
-{
-	remove_redundant_packs_1(&existing->non_kept_packs);
-	remove_redundant_packs_1(&existing->cruft_packs);
-}
-
-static void existing_packs_release(struct existing_packs *existing)
-{
-	string_list_clear(&existing->kept_packs, 0);
-	string_list_clear(&existing->non_kept_packs, 0);
-	string_list_clear(&existing->cruft_packs, 0);
-}
-
-/*
- * Adds all packs hex strings (pack-$HASH) to either packs->non_kept
- * or packs->kept based on whether each pack has a corresponding
- * .keep file or not.  Packs without a .keep file are not to be kept
- * if we are going to pack everything into one file.
- */
-static void collect_pack_filenames(struct existing_packs *existing,
-				   const struct string_list *extra_keep)
-{
-	struct packfile_store *packs = the_repository->objects->packfiles;
-	struct packed_git *p;
-	struct strbuf buf = STRBUF_INIT;
-
-	for (p = packfile_store_get_all_packs(packs); p; p = p->next) {
-		int i;
-		const char *base;
-
-		if (!p->pack_local)
-			continue;
-
-		base = pack_basename(p);
-
-		for (i = 0; i < extra_keep->nr; i++)
-			if (!fspathcmp(base, extra_keep->items[i].string))
-				break;
-
-		strbuf_reset(&buf);
-		strbuf_addstr(&buf, base);
-		strbuf_strip_suffix(&buf, ".pack");
-
-		if ((extra_keep->nr > 0 && i < extra_keep->nr) || p->pack_keep)
-			string_list_append(&existing->kept_packs, buf.buf);
-		else if (p->is_cruft)
-			string_list_append(&existing->cruft_packs, buf.buf);
-		else
-			string_list_append(&existing->non_kept_packs, buf.buf);
-	}
-
-	string_list_sort(&existing->kept_packs);
-	string_list_sort(&existing->non_kept_packs);
-	string_list_sort(&existing->cruft_packs);
-	strbuf_release(&buf);
-}
-
-static void prepare_pack_objects(struct child_process *cmd,
-				 const struct pack_objects_args *args,
-				 const char *out)
-{
-	strvec_push(&cmd->args, "pack-objects");
-	if (args->window)
-		strvec_pushf(&cmd->args, "--window=%s", args->window);
-	if (args->window_memory)
-		strvec_pushf(&cmd->args, "--window-memory=%s", args->window_memory);
-	if (args->depth)
-		strvec_pushf(&cmd->args, "--depth=%s", args->depth);
-	if (args->threads)
-		strvec_pushf(&cmd->args, "--threads=%s", args->threads);
-	if (args->max_pack_size)
-		strvec_pushf(&cmd->args, "--max-pack-size=%lu", args->max_pack_size);
-	if (args->no_reuse_delta)
-		strvec_pushf(&cmd->args, "--no-reuse-delta");
-	if (args->no_reuse_object)
-		strvec_pushf(&cmd->args, "--no-reuse-object");
-	if (args->name_hash_version)
-		strvec_pushf(&cmd->args, "--name-hash-version=%d", args->name_hash_version);
-	if (args->path_walk)
-		strvec_pushf(&cmd->args, "--path-walk");
-	if (args->local)
-		strvec_push(&cmd->args,  "--local");
-	if (args->quiet)
-		strvec_push(&cmd->args,  "--quiet");
-	if (delta_base_offset)
-		strvec_push(&cmd->args,  "--delta-base-offset");
-	strvec_push(&cmd->args, out);
-	cmd->git_cmd = 1;
-	cmd->out = -1;
-}
-
-/*
- * Write oid to the given struct child_process's stdin, starting it first if
- * necessary.
- */
-static int write_oid(const struct object_id *oid,
-		     struct packed_git *pack UNUSED,
-		     uint32_t pos UNUSED, void *data)
-{
-	struct child_process *cmd = data;
-
-	if (cmd->in == -1) {
-		if (start_command(cmd))
-			die(_("could not start pack-objects to repack promisor objects"));
-	}
-
-	if (write_in_full(cmd->in, oid_to_hex(oid), the_hash_algo->hexsz) < 0 ||
-	    write_in_full(cmd->in, "\n", 1) < 0)
-		die(_("failed to feed promisor objects to pack-objects"));
-	return 0;
-}
-
-static struct {
-	const char *name;
-	unsigned optional:1;
-} exts[] = {
-	{".pack"},
-	{".rev", 1},
-	{".mtimes", 1},
-	{".bitmap", 1},
-	{".promisor", 1},
-	{".idx"},
-};
-
-struct generated_pack_data {
-	struct tempfile *tempfiles[ARRAY_SIZE(exts)];
-};
-
-static struct generated_pack_data *populate_pack_exts(const char *name)
-{
-	struct stat statbuf;
-	struct strbuf path = STRBUF_INIT;
-	struct generated_pack_data *data = xcalloc(1, sizeof(*data));
-	int i;
-
-	for (i = 0; i < ARRAY_SIZE(exts); i++) {
-		strbuf_reset(&path);
-		strbuf_addf(&path, "%s-%s%s", packtmp, name, exts[i].name);
-
-		if (stat(path.buf, &statbuf))
-			continue;
-
-		data->tempfiles[i] = register_tempfile(path.buf);
-	}
-
-	strbuf_release(&path);
-	return data;
-}
-
-static int has_pack_ext(const struct generated_pack_data *data,
-			const char *ext)
-{
-	int i;
-	for (i = 0; i < ARRAY_SIZE(exts); i++) {
-		if (strcmp(exts[i].name, ext))
-			continue;
-		return !!data->tempfiles[i];
-	}
-	BUG("unknown pack extension: '%s'", ext);
-}
-
-static void repack_promisor_objects(const struct pack_objects_args *args,
-				    struct string_list *names)
-{
-	struct child_process cmd = CHILD_PROCESS_INIT;
-	FILE *out;
-	struct strbuf line = STRBUF_INIT;
-
-	prepare_pack_objects(&cmd, args, packtmp);
-	cmd.in = -1;
-
-	/*
-	 * NEEDSWORK: Giving pack-objects only the OIDs without any ordering
-	 * hints may result in suboptimal deltas in the resulting pack. See if
-	 * the OIDs can be sent with fake paths such that pack-objects can use a
-	 * {type -> existing pack order} ordering when computing deltas instead
-	 * of a {type -> size} ordering, which may produce better deltas.
-	 */
-	for_each_packed_object(the_repository, write_oid, &cmd,
-			       FOR_EACH_OBJECT_PROMISOR_ONLY);
-
-	if (cmd.in == -1) {
-		/* No packed objects; cmd was never started */
-		child_process_clear(&cmd);
-		return;
-	}
-
-	close(cmd.in);
-
-	out = xfdopen(cmd.out, "r");
-	while (strbuf_getline_lf(&line, out) != EOF) {
-		struct string_list_item *item;
-		char *promisor_name;
-
-		if (line.len != the_hash_algo->hexsz)
-			die(_("repack: Expecting full hex object ID lines only from pack-objects."));
-		item = string_list_append(names, line.buf);
-
-		/*
-		 * pack-objects creates the .pack and .idx files, but not the
-		 * .promisor file. Create the .promisor file, which is empty.
-		 *
-		 * NEEDSWORK: fetch-pack sometimes generates non-empty
-		 * .promisor files containing the ref names and associated
-		 * hashes at the point of generation of the corresponding
-		 * packfile, but this would not preserve their contents. Maybe
-		 * concatenate the contents of all .promisor files instead of
-		 * just creating a new empty file.
-		 */
-		promisor_name = mkpathdup("%s-%s.promisor", packtmp,
-					  line.buf);
-		write_promisor_file(promisor_name, NULL, 0);
-
-		item->util = populate_pack_exts(item->string);
-
-		free(promisor_name);
-	}
-
-	fclose(out);
-	if (finish_command(&cmd))
-		die(_("could not finish pack-objects to repack promisor objects"));
-	strbuf_release(&line);
-}
-
-struct pack_geometry {
-	struct packed_git **pack;
-	uint32_t pack_nr, pack_alloc;
-	uint32_t split;
-
-	int split_factor;
-};
-
-static uint32_t geometry_pack_weight(struct packed_git *p)
-{
-	if (open_pack_index(p))
-		die(_("cannot open index for %s"), p->pack_name);
-	return p->num_objects;
-}
-
-static int geometry_cmp(const void *va, const void *vb)
-{
-	uint32_t aw = geometry_pack_weight(*(struct packed_git **)va),
-		 bw = geometry_pack_weight(*(struct packed_git **)vb);
-
-	if (aw < bw)
-		return -1;
-	if (aw > bw)
-		return 1;
-	return 0;
-}
-
-static void init_pack_geometry(struct pack_geometry *geometry,
-			       struct existing_packs *existing,
-			       const struct pack_objects_args *args)
-{
-	struct packfile_store *packs = the_repository->objects->packfiles;
-	struct packed_git *p;
-	struct strbuf buf = STRBUF_INIT;
-
-	for (p = packfile_store_get_all_packs(packs); p; p = p->next) {
-		if (args->local && !p->pack_local)
-			/*
-			 * When asked to only repack local packfiles we skip
-			 * over any packfiles that are borrowed from alternate
-			 * object directories.
-			 */
-			continue;
-
-		if (!pack_kept_objects) {
-			/*
-			 * Any pack that has its pack_keep bit set will
-			 * appear in existing->kept_packs below, but
-			 * this saves us from doing a more expensive
-			 * check.
-			 */
-			if (p->pack_keep)
-				continue;
-
-			/*
-			 * The pack may be kept via the --keep-pack
-			 * option; check 'existing->kept_packs' to
-			 * determine whether to ignore it.
-			 */
-			strbuf_reset(&buf);
-			strbuf_addstr(&buf, pack_basename(p));
-			strbuf_strip_suffix(&buf, ".pack");
-
-			if (string_list_has_string(&existing->kept_packs, buf.buf))
-				continue;
-		}
-		if (p->is_cruft)
-			continue;
-
-		ALLOC_GROW(geometry->pack,
-			   geometry->pack_nr + 1,
-			   geometry->pack_alloc);
-
-		geometry->pack[geometry->pack_nr] = p;
-		geometry->pack_nr++;
-	}
-
-	QSORT(geometry->pack, geometry->pack_nr, geometry_cmp);
-	strbuf_release(&buf);
-}
-
-static void split_pack_geometry(struct pack_geometry *geometry)
-{
-	uint32_t i;
-	uint32_t split;
-	off_t total_size = 0;
-
-	if (!geometry->pack_nr) {
-		geometry->split = geometry->pack_nr;
-		return;
-	}
-
-	/*
-	 * First, count the number of packs (in descending order of size) which
-	 * already form a geometric progression.
-	 */
-	for (i = geometry->pack_nr - 1; i > 0; i--) {
-		struct packed_git *ours = geometry->pack[i];
-		struct packed_git *prev = geometry->pack[i - 1];
-
-		if (unsigned_mult_overflows(geometry->split_factor,
-					    geometry_pack_weight(prev)))
-			die(_("pack %s too large to consider in geometric "
-			      "progression"),
-			    prev->pack_name);
-
-		if (geometry_pack_weight(ours) <
-		    geometry->split_factor * geometry_pack_weight(prev))
-			break;
-	}
-
-	split = i;
-
-	if (split) {
-		/*
-		 * Move the split one to the right, since the top element in the
-		 * last-compared pair can't be in the progression. Only do this
-		 * when we split in the middle of the array (otherwise if we got
-		 * to the end, then the split is in the right place).
-		 */
-		split++;
-	}
-
-	/*
-	 * Then, anything to the left of 'split' must be in a new pack. But,
-	 * creating that new pack may cause packs in the heavy half to no longer
-	 * form a geometric progression.
-	 *
-	 * Compute an expected size of the new pack, and then determine how many
-	 * packs in the heavy half need to be joined into it (if any) to restore
-	 * the geometric progression.
-	 */
-	for (i = 0; i < split; i++) {
-		struct packed_git *p = geometry->pack[i];
-
-		if (unsigned_add_overflows(total_size, geometry_pack_weight(p)))
-			die(_("pack %s too large to roll up"), p->pack_name);
-		total_size += geometry_pack_weight(p);
-	}
-	for (i = split; i < geometry->pack_nr; i++) {
-		struct packed_git *ours = geometry->pack[i];
-
-		if (unsigned_mult_overflows(geometry->split_factor,
-					    total_size))
-			die(_("pack %s too large to roll up"), ours->pack_name);
-
-		if (geometry_pack_weight(ours) <
-		    geometry->split_factor * total_size) {
-			if (unsigned_add_overflows(total_size,
-						   geometry_pack_weight(ours)))
-				die(_("pack %s too large to roll up"),
-				    ours->pack_name);
-
-			split++;
-			total_size += geometry_pack_weight(ours);
-		} else
-			break;
-	}
-
-	geometry->split = split;
-}
-
-static struct packed_git *get_preferred_pack(struct pack_geometry *geometry)
-{
-	uint32_t i;
-
-	if (!geometry) {
-		/*
-		 * No geometry means either an all-into-one repack (in which
-		 * case there is only one pack left and it is the largest) or an
-		 * incremental one.
-		 *
-		 * If repacking incrementally, then we could check the size of
-		 * all packs to determine which should be preferred, but leave
-		 * this for later.
-		 */
-		return NULL;
-	}
-	if (geometry->split == geometry->pack_nr)
-		return NULL;
-
-	/*
-	 * The preferred pack is the largest pack above the split line. In
-	 * other words, it is the largest pack that does not get rolled up in
-	 * the geometric repack.
-	 */
-	for (i = geometry->pack_nr; i > geometry->split; i--)
-		/*
-		 * A pack that is not local would never be included in a
-		 * multi-pack index. We thus skip over any non-local packs.
-		 */
-		if (geometry->pack[i - 1]->pack_local)
-			return geometry->pack[i - 1];
-
-	return NULL;
-}
-
-static void geometry_remove_redundant_packs(struct pack_geometry *geometry,
-					    struct string_list *names,
-					    struct existing_packs *existing)
-{
-	struct strbuf buf = STRBUF_INIT;
-	uint32_t i;
-
-	for (i = 0; i < geometry->split; i++) {
-		struct packed_git *p = geometry->pack[i];
-		if (string_list_has_string(names, hash_to_hex(p->hash)))
-			continue;
-
-		strbuf_reset(&buf);
-		strbuf_addstr(&buf, pack_basename(p));
-		strbuf_strip_suffix(&buf, ".pack");
-
-		if ((p->pack_keep) ||
-		    (string_list_has_string(&existing->kept_packs, buf.buf)))
-			continue;
-
-		remove_redundant_pack(packdir, buf.buf);
-	}
-
-	strbuf_release(&buf);
-}
-
-static void free_pack_geometry(struct pack_geometry *geometry)
-{
-	if (!geometry)
-		return;
-
-	free(geometry->pack);
-}
-
-static int midx_has_unknown_packs(char **midx_pack_names,
-				  size_t midx_pack_names_nr,
-				  struct string_list *include,
-				  struct pack_geometry *geometry,
-				  struct existing_packs *existing)
-{
-	size_t i;
-
-	string_list_sort(include);
-
-	for (i = 0; i < midx_pack_names_nr; i++) {
-		const char *pack_name = midx_pack_names[i];
-
-		/*
-		 * Determine whether or not each MIDX'd pack from the existing
-		 * MIDX (if any) is represented in the new MIDX. For each pack
-		 * in the MIDX, it must either be:
-		 *
-		 *  - In the "include" list of packs to be included in the new
-		 *    MIDX. Note this function is called before the include
-		 *    list is populated with any cruft pack(s).
-		 *
-		 *  - Below the geometric split line (if using pack geometry),
-		 *    indicating that the pack won't be included in the new
-		 *    MIDX, but its contents were rolled up as part of the
-		 *    geometric repack.
-		 *
-		 *  - In the existing non-kept packs list (if not using pack
-		 *    geometry), and marked as non-deleted.
-		 */
-		if (string_list_has_string(include, pack_name)) {
-			continue;
-		} else if (geometry) {
-			struct strbuf buf = STRBUF_INIT;
-			uint32_t j;
-
-			for (j = 0; j < geometry->split; j++) {
-				strbuf_reset(&buf);
-				strbuf_addstr(&buf, pack_basename(geometry->pack[j]));
-				strbuf_strip_suffix(&buf, ".pack");
-				strbuf_addstr(&buf, ".idx");
-
-				if (!strcmp(pack_name, buf.buf)) {
-					strbuf_release(&buf);
-					break;
-				}
-			}
-
-			strbuf_release(&buf);
-
-			if (j < geometry->split)
-				continue;
-		} else {
-			struct string_list_item *item;
-
-			item = string_list_lookup(&existing->non_kept_packs,
-						  pack_name);
-			if (item && !pack_is_marked_for_deletion(item))
-				continue;
-		}
-
-		/*
-		 * If we got to this point, the MIDX includes some pack that we
-		 * don't know about.
-		 */
-		return 1;
-	}
-
-	return 0;
-}
-
-struct midx_snapshot_ref_data {
-	struct tempfile *f;
-	struct oidset seen;
-	int preferred;
-};
-
-static int midx_snapshot_ref_one(const char *refname UNUSED,
-				 const char *referent UNUSED,
-				 const struct object_id *oid,
-				 int flag UNUSED, void *_data)
-{
-	struct midx_snapshot_ref_data *data = _data;
-	struct object_id peeled;
-
-	if (!peel_iterated_oid(the_repository, oid, &peeled))
-		oid = &peeled;
-
-	if (oidset_insert(&data->seen, oid))
-		return 0; /* already seen */
-
-	if (odb_read_object_info(the_repository->objects, oid, NULL) != OBJ_COMMIT)
-		return 0;
-
-	fprintf(data->f->fp, "%s%s\n", data->preferred ? "+" : "",
-		oid_to_hex(oid));
-
-	return 0;
-}
-
-static void midx_snapshot_refs(struct tempfile *f)
-{
-	struct midx_snapshot_ref_data data;
-	const struct string_list *preferred = bitmap_preferred_tips(the_repository);
-
-	data.f = f;
-	data.preferred = 0;
-	oidset_init(&data.seen, 0);
-
-	if (!fdopen_tempfile(f, "w"))
-		 die(_("could not open tempfile %s for writing"),
-		     get_tempfile_path(f));
-
-	if (preferred) {
-		struct string_list_item *item;
-
-		data.preferred = 1;
-		for_each_string_list_item(item, preferred)
-			refs_for_each_ref_in(get_main_ref_store(the_repository),
-					     item->string,
-					     midx_snapshot_ref_one, &data);
-		data.preferred = 0;
-	}
-
-	refs_for_each_ref(get_main_ref_store(the_repository),
-			  midx_snapshot_ref_one, &data);
-
-	if (close_tempfile_gently(f)) {
-		int save_errno = errno;
-		delete_tempfile(&f);
-		errno = save_errno;
-		die_errno(_("could not close refs snapshot tempfile"));
-	}
-
-	oidset_clear(&data.seen);
-}
-
-static void midx_included_packs(struct string_list *include,
-				struct existing_packs *existing,
-				char **midx_pack_names,
-				size_t midx_pack_names_nr,
-				struct string_list *names,
-				struct pack_geometry *geometry)
-{
-	struct string_list_item *item;
-	struct strbuf buf = STRBUF_INIT;
-
-	for_each_string_list_item(item, &existing->kept_packs) {
-		strbuf_reset(&buf);
-		strbuf_addf(&buf, "%s.idx", item->string);
-		string_list_insert(include, buf.buf);
-	}
-
-	for_each_string_list_item(item, names) {
-		strbuf_reset(&buf);
-		strbuf_addf(&buf, "pack-%s.idx", item->string);
-		string_list_insert(include, buf.buf);
-	}
-
-	if (geometry->split_factor) {
-		uint32_t i;
-
-		for (i = geometry->split; i < geometry->pack_nr; i++) {
-			struct packed_git *p = geometry->pack[i];
-
-			/*
-			 * The multi-pack index never refers to packfiles part
-			 * of an alternate object database, so we skip these.
-			 * While git-multi-pack-index(1) would silently ignore
-			 * them anyway, this allows us to skip executing the
-			 * command completely when we have only non-local
-			 * packfiles.
-			 */
-			if (!p->pack_local)
-				continue;
-
-			strbuf_reset(&buf);
-			strbuf_addstr(&buf, pack_basename(p));
-			strbuf_strip_suffix(&buf, ".pack");
-			strbuf_addstr(&buf, ".idx");
-
-			string_list_insert(include, buf.buf);
-		}
-	} else {
-		for_each_string_list_item(item, &existing->non_kept_packs) {
-			if (pack_is_marked_for_deletion(item))
-				continue;
-
-			strbuf_reset(&buf);
-			strbuf_addf(&buf, "%s.idx", item->string);
-			string_list_insert(include, buf.buf);
-		}
-	}
-
-	if (midx_must_contain_cruft ||
-	    midx_has_unknown_packs(midx_pack_names, midx_pack_names_nr,
-				   include, geometry, existing)) {
-		/*
-		 * If there are one or more unknown pack(s) present (see
-		 * midx_has_unknown_packs() for what makes a pack
-		 * "unknown") in the MIDX before the repack, keep them
-		 * as they may be required to form a reachability
-		 * closure if the MIDX is bitmapped.
-		 *
-		 * For example, a cruft pack can be required to form a
-		 * reachability closure if the MIDX is bitmapped and one
-		 * or more of the bitmap's selected commits reaches a
-		 * once-cruft object that was later made reachable.
-		 */
-		for_each_string_list_item(item, &existing->cruft_packs) {
-			/*
-			 * When doing a --geometric repack, there is no
-			 * need to check for deleted packs, since we're
-			 * by definition not doing an ALL_INTO_ONE
-			 * repack (hence no packs will be deleted).
-			 * Otherwise we must check for and exclude any
-			 * packs which are enqueued for deletion.
-			 *
-			 * So we could omit the conditional below in the
-			 * --geometric case, but doing so is unnecessary
-			 *  since no packs are marked as pending
-			 *  deletion (since we only call
-			 *  `mark_packs_for_deletion()` when doing an
-			 *  all-into-one repack).
-			 */
-			if (pack_is_marked_for_deletion(item))
-				continue;
-
-			strbuf_reset(&buf);
-			strbuf_addf(&buf, "%s.idx", item->string);
-			string_list_insert(include, buf.buf);
-		}
-	} else {
-		/*
-		 * Modern versions of Git (with the appropriate
-		 * configuration setting) will write new copies of
-		 * once-cruft objects when doing a --geometric repack.
-		 *
-		 * If the MIDX has no cruft pack, new packs written
-		 * during a --geometric repack will not rely on the
-		 * cruft pack to form a reachability closure, so we can
-		 * avoid including them in the MIDX in that case.
-		 */
-		;
-	}
-
-	strbuf_release(&buf);
-}
-
-static int write_midx_included_packs(struct string_list *include,
-				     struct pack_geometry *geometry,
-				     struct string_list *names,
-				     const char *refs_snapshot,
-				     int show_progress, int write_bitmaps)
-{
-	struct child_process cmd = CHILD_PROCESS_INIT;
-	struct string_list_item *item;
-	struct packed_git *preferred = get_preferred_pack(geometry);
-	FILE *in;
-	int ret;
-
-	if (!include->nr)
-		return 0;
-
-	cmd.in = -1;
-	cmd.git_cmd = 1;
-
-	strvec_push(&cmd.args, "multi-pack-index");
-	strvec_pushl(&cmd.args, "write", "--stdin-packs", NULL);
-
-	if (show_progress)
-		strvec_push(&cmd.args, "--progress");
-	else
-		strvec_push(&cmd.args, "--no-progress");
-
-	if (write_bitmaps)
-		strvec_push(&cmd.args, "--bitmap");
-
-	if (preferred)
-		strvec_pushf(&cmd.args, "--preferred-pack=%s",
-			     pack_basename(preferred));
-	else if (names->nr) {
-		/* The largest pack was repacked, meaning that either
-		 * one or two packs exist depending on whether the
-		 * repository has a cruft pack or not.
-		 *
-		 * Select the non-cruft one as preferred to encourage
-		 * pack-reuse among packs containing reachable objects
-		 * over unreachable ones.
-		 *
-		 * (Note we could write multiple packs here if
-		 * `--max-pack-size` was given, but any one of them
-		 * will suffice, so pick the first one.)
-		 */
-		for_each_string_list_item(item, names) {
-			struct generated_pack_data *data = item->util;
-			if (has_pack_ext(data, ".mtimes"))
-				continue;
-
-			strvec_pushf(&cmd.args, "--preferred-pack=pack-%s.pack",
-				     item->string);
-			break;
-		}
-	} else {
-		/*
-		 * No packs were kept, and no packs were written. The
-		 * only thing remaining are .keep packs (unless
-		 * --pack-kept-objects was given).
-		 *
-		 * Set the `--preferred-pack` arbitrarily here.
-		 */
-		;
-	}
-
-	if (refs_snapshot)
-		strvec_pushf(&cmd.args, "--refs-snapshot=%s", refs_snapshot);
-
-	ret = start_command(&cmd);
-	if (ret)
-		return ret;
-
-	in = xfdopen(cmd.in, "w");
-	for_each_string_list_item(item, include)
-		fprintf(in, "%s\n", item->string);
-	fclose(in);
-
-	return finish_command(&cmd);
-}
-
-static void remove_redundant_bitmaps(struct string_list *include,
-				     const char *packdir)
-{
-	struct strbuf path = STRBUF_INIT;
-	struct string_list_item *item;
-	size_t packdir_len;
-
-	strbuf_addstr(&path, packdir);
-	strbuf_addch(&path, '/');
-	packdir_len = path.len;
-
-	/*
-	 * Remove any pack bitmaps corresponding to packs which are now
-	 * included in the MIDX.
-	 */
-	for_each_string_list_item(item, include) {
-		strbuf_addstr(&path, item->string);
-		strbuf_strip_suffix(&path, ".idx");
-		strbuf_addstr(&path, ".bitmap");
-
-		if (unlink(path.buf) && errno != ENOENT)
-			warning_errno(_("could not remove stale bitmap: %s"),
-				      path.buf);
-
-		strbuf_setlen(&path, packdir_len);
-	}
-	strbuf_release(&path);
-}
-
-static int finish_pack_objects_cmd(struct child_process *cmd,
-				   struct string_list *names,
-				   int local)
-{
-	FILE *out;
-	struct strbuf line = STRBUF_INIT;
-
-	out = xfdopen(cmd->out, "r");
-	while (strbuf_getline_lf(&line, out) != EOF) {
-		struct string_list_item *item;
-
-		if (line.len != the_hash_algo->hexsz)
-			die(_("repack: Expecting full hex object ID lines only "
-			      "from pack-objects."));
-		/*
-		 * Avoid putting packs written outside of the repository in the
-		 * list of names.
-		 */
-		if (local) {
-			item = string_list_append(names, line.buf);
-			item->util = populate_pack_exts(line.buf);
-		}
-	}
-	fclose(out);
-
-	strbuf_release(&line);
-
-	return finish_command(cmd);
-}
-
-static int write_filtered_pack(const struct pack_objects_args *args,
-			       const char *destination,
-			       const char *pack_prefix,
-			       struct existing_packs *existing,
-			       struct string_list *names)
-{
-	struct child_process cmd = CHILD_PROCESS_INIT;
-	struct string_list_item *item;
-	FILE *in;
-	int ret;
-	const char *caret;
-	const char *scratch;
-	int local = skip_prefix(destination, packdir, &scratch);
-
-	prepare_pack_objects(&cmd, args, destination);
-
-	strvec_push(&cmd.args, "--stdin-packs");
-
-	if (!pack_kept_objects)
-		strvec_push(&cmd.args, "--honor-pack-keep");
-	for_each_string_list_item(item, &existing->kept_packs)
-		strvec_pushf(&cmd.args, "--keep-pack=%s", item->string);
-
-	cmd.in = -1;
-
-	ret = start_command(&cmd);
-	if (ret)
-		return ret;
-
-	/*
-	 * Here 'names' contains only the pack(s) that were just
-	 * written, which is exactly the packs we want to keep. Also
-	 * 'existing_kept_packs' already contains the packs in
-	 * 'keep_pack_list'.
-	 */
-	in = xfdopen(cmd.in, "w");
-	for_each_string_list_item(item, names)
-		fprintf(in, "^%s-%s.pack\n", pack_prefix, item->string);
-	for_each_string_list_item(item, &existing->non_kept_packs)
-		fprintf(in, "%s.pack\n", item->string);
-	for_each_string_list_item(item, &existing->cruft_packs)
-		fprintf(in, "%s.pack\n", item->string);
-	caret = pack_kept_objects ? "" : "^";
-	for_each_string_list_item(item, &existing->kept_packs)
-		fprintf(in, "%s%s.pack\n", caret, item->string);
-	fclose(in);
-
-	return finish_pack_objects_cmd(&cmd, names, local);
-}
-
-static void combine_small_cruft_packs(FILE *in, size_t combine_cruft_below_size,
-				      struct existing_packs *existing)
-{
-	struct packfile_store *packs = the_repository->objects->packfiles;
-	struct packed_git *p;
-	struct strbuf buf = STRBUF_INIT;
-	size_t i;
-
-	for (p = packfile_store_get_all_packs(packs); p; p = p->next) {
-		if (!(p->is_cruft && p->pack_local))
-			continue;
-
-		strbuf_reset(&buf);
-		strbuf_addstr(&buf, pack_basename(p));
-		strbuf_strip_suffix(&buf, ".pack");
-
-		if (!string_list_has_string(&existing->cruft_packs, buf.buf))
-			continue;
-
-		if (p->pack_size < combine_cruft_below_size) {
-			fprintf(in, "-%s\n", pack_basename(p));
-		} else {
-			retain_cruft_pack(existing, p);
-			fprintf(in, "%s\n", pack_basename(p));
-		}
-	}
-
-	for (i = 0; i < existing->non_kept_packs.nr; i++)
-		fprintf(in, "-%s.pack\n",
-			existing->non_kept_packs.items[i].string);
-
-	strbuf_release(&buf);
-}
-
-static int write_cruft_pack(const struct pack_objects_args *args,
-			    const char *destination,
-			    const char *pack_prefix,
-			    const char *cruft_expiration,
-			    unsigned long combine_cruft_below_size,
-			    struct string_list *names,
-			    struct existing_packs *existing)
-{
-	struct child_process cmd = CHILD_PROCESS_INIT;
-	struct string_list_item *item;
-	FILE *in;
-	int ret;
-	const char *scratch;
-	int local = skip_prefix(destination, packdir, &scratch);
-
-	prepare_pack_objects(&cmd, args, destination);
-
-	strvec_push(&cmd.args, "--cruft");
-	if (cruft_expiration)
-		strvec_pushf(&cmd.args, "--cruft-expiration=%s",
-			     cruft_expiration);
-
-	strvec_push(&cmd.args, "--honor-pack-keep");
-	strvec_push(&cmd.args, "--non-empty");
-
-	cmd.in = -1;
-
-	ret = start_command(&cmd);
-	if (ret)
-		return ret;
-
-	/*
-	 * names has a confusing double use: it both provides the list
-	 * of just-written new packs, and accepts the name of the cruft
-	 * pack we are writing.
-	 *
-	 * By the time it is read here, it contains only the pack(s)
-	 * that were just written, which is exactly the set of packs we
-	 * want to consider kept.
-	 *
-	 * If `--expire-to` is given, the double-use served by `names`
-	 * ensures that the pack written to `--expire-to` excludes any
-	 * objects contained in the cruft pack.
-	 */
-	in = xfdopen(cmd.in, "w");
-	for_each_string_list_item(item, names)
-		fprintf(in, "%s-%s.pack\n", pack_prefix, item->string);
-	if (combine_cruft_below_size && !cruft_expiration) {
-		combine_small_cruft_packs(in, combine_cruft_below_size,
-					  existing);
-	} else {
-		for_each_string_list_item(item, &existing->non_kept_packs)
-			fprintf(in, "-%s.pack\n", item->string);
-		for_each_string_list_item(item, &existing->cruft_packs)
-			fprintf(in, "-%s.pack\n", item->string);
-	}
-	for_each_string_list_item(item, &existing->kept_packs)
-		fprintf(in, "%s.pack\n", item->string);
-	fclose(in);
-
-	return finish_pack_objects_cmd(&cmd, names, local);
-}
-
-static const char *find_pack_prefix(const char *packdir, const char *packtmp)
-{
-	const char *pack_prefix;
-	if (!skip_prefix(packtmp, packdir, &pack_prefix))
-		die(_("pack prefix %s does not begin with objdir %s"),
-		    packtmp, packdir);
-	if (*pack_prefix == '/')
-		pack_prefix++;
-	return pack_prefix;
-}
-
-=======
->>>>>>> ecad863c
 int cmd_repack(int argc,
 	       const char **argv,
 	       const char *prefix,
@@ -1650,11 +519,7 @@
 			goto cleanup;
 	}
 
-<<<<<<< HEAD
-	odb_reprepare(the_repository->objects);
-=======
 	odb_reprepare(repo->objects);
->>>>>>> ecad863c
 
 	if (delete_redundant) {
 		int opts = 0;

--- conflicted
+++ resolved
@@ -166,11 +166,8 @@
 		die("git cat-file %s: bad file", obj_name);
 
 	write_or_die(1, buf, size);
-<<<<<<< HEAD
 	free(buf);
-=======
 	free(obj_context.path);
->>>>>>> 30d005c0
 	return 0;
 }
 

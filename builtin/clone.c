/*
 * Builtin "git clone"
 *
 * Copyright (c) 2007 Kristian Høgsberg <krh@redhat.com>,
 *		 2008 Daniel Barkalow <barkalow@iabervon.org>
 * Based on git-commit.sh by Junio C Hamano and Linus Torvalds
 *
 * Clone a repository into a different directory that does not yet exist.
 */

#define USE_THE_INDEX_VARIABLE
#include "builtin.h"
#include "abspath.h"
#include "advice.h"
#include "config.h"
#include "copy.h"
#include "environment.h"
#include "gettext.h"
#include "hex.h"
#include "lockfile.h"
#include "parse-options.h"
#include "refs.h"
#include "refspec.h"
#include "object-file.h"
#include "object-store-ll.h"
#include "tree.h"
#include "tree-walk.h"
#include "unpack-trees.h"
#include "transport.h"
#include "strbuf.h"
#include "dir.h"
#include "dir-iterator.h"
#include "iterator.h"
#include "sigchain.h"
#include "branch.h"
#include "remote.h"
#include "run-command.h"
#include "setup.h"
#include "connected.h"
#include "packfile.h"
#include "path.h"
#include "pkt-line.h"
#include "list-objects-filter-options.h"
#include "hook.h"
#include "bundle.h"
#include "bundle-uri.h"

/*
 * Overall FIXMEs:
 *  - respect DB_ENVIRONMENT for .git/objects.
 *
 * Implementation notes:
 *  - dropping use-separate-remote and no-separate-remote compatibility
 *
 */
static const char * const builtin_clone_usage[] = {
	N_("git clone [<options>] [--] <repo> [<dir>]"),
	NULL
};

static int option_no_checkout, option_bare, option_mirror, option_single_branch = -1;
static int option_local = -1, option_no_hardlinks, option_shared;
static int option_no_tags;
static int option_shallow_submodules;
static int option_reject_shallow = -1;    /* unspecified */
static int config_reject_shallow = -1;    /* unspecified */
static int deepen;
static char *option_template, *option_depth, *option_since;
static char *option_origin = NULL;
static char *remote_name = NULL;
static char *option_branch = NULL;
static struct string_list option_not = STRING_LIST_INIT_NODUP;
static const char *real_git_dir;
static const char *ref_format;
static char *option_upload_pack = "git-upload-pack";
static int option_verbosity;
static int option_progress = -1;
static int option_sparse_checkout;
static enum transport_family family;
static struct string_list option_config = STRING_LIST_INIT_NODUP;
static struct string_list option_required_reference = STRING_LIST_INIT_NODUP;
static struct string_list option_optional_reference = STRING_LIST_INIT_NODUP;
static int option_dissociate;
static int max_jobs = -1;
static struct string_list option_recurse_submodules = STRING_LIST_INIT_NODUP;
static struct list_objects_filter_options filter_options = LIST_OBJECTS_FILTER_INIT;
static int option_filter_submodules = -1;    /* unspecified */
static int config_filter_submodules = -1;    /* unspecified */
static struct string_list server_options = STRING_LIST_INIT_NODUP;
static int option_remote_submodules;
static const char *bundle_uri;

static int recurse_submodules_cb(const struct option *opt,
				 const char *arg, int unset)
{
	if (unset)
		string_list_clear((struct string_list *)opt->value, 0);
	else if (arg)
		string_list_append((struct string_list *)opt->value, arg);
	else
		string_list_append((struct string_list *)opt->value,
				   (const char *)opt->defval);

	return 0;
}

static struct option builtin_clone_options[] = {
	OPT__VERBOSITY(&option_verbosity),
	OPT_BOOL(0, "progress", &option_progress,
		 N_("force progress reporting")),
	OPT_BOOL(0, "reject-shallow", &option_reject_shallow,
		 N_("don't clone shallow repository")),
	OPT_BOOL('n', "no-checkout", &option_no_checkout,
		 N_("don't create a checkout")),
	OPT_BOOL(0, "bare", &option_bare, N_("create a bare repository")),
	OPT_HIDDEN_BOOL(0, "naked", &option_bare,
			N_("create a bare repository")),
	OPT_BOOL(0, "mirror", &option_mirror,
		 N_("create a mirror repository (implies bare)")),
	OPT_BOOL('l', "local", &option_local,
		N_("to clone from a local repository")),
	OPT_BOOL(0, "no-hardlinks", &option_no_hardlinks,
		    N_("don't use local hardlinks, always copy")),
	OPT_BOOL('s', "shared", &option_shared,
		    N_("setup as shared repository")),
	{ OPTION_CALLBACK, 0, "recurse-submodules", &option_recurse_submodules,
	  N_("pathspec"), N_("initialize submodules in the clone"),
	  PARSE_OPT_OPTARG, recurse_submodules_cb, (intptr_t)"." },
	OPT_ALIAS(0, "recursive", "recurse-submodules"),
	OPT_INTEGER('j', "jobs", &max_jobs,
		    N_("number of submodules cloned in parallel")),
	OPT_STRING(0, "template", &option_template, N_("template-directory"),
		   N_("directory from which templates will be used")),
	OPT_STRING_LIST(0, "reference", &option_required_reference, N_("repo"),
			N_("reference repository")),
	OPT_STRING_LIST(0, "reference-if-able", &option_optional_reference,
			N_("repo"), N_("reference repository")),
	OPT_BOOL(0, "dissociate", &option_dissociate,
		 N_("use --reference only while cloning")),
	OPT_STRING('o', "origin", &option_origin, N_("name"),
		   N_("use <name> instead of 'origin' to track upstream")),
	OPT_STRING('b', "branch", &option_branch, N_("branch"),
		   N_("checkout <branch> instead of the remote's HEAD")),
	OPT_STRING('u', "upload-pack", &option_upload_pack, N_("path"),
		   N_("path to git-upload-pack on the remote")),
	OPT_STRING(0, "depth", &option_depth, N_("depth"),
		    N_("create a shallow clone of that depth")),
	OPT_STRING(0, "shallow-since", &option_since, N_("time"),
		    N_("create a shallow clone since a specific time")),
	OPT_STRING_LIST(0, "shallow-exclude", &option_not, N_("revision"),
			N_("deepen history of shallow clone, excluding rev")),
	OPT_BOOL(0, "single-branch", &option_single_branch,
		    N_("clone only one branch, HEAD or --branch")),
	OPT_BOOL(0, "no-tags", &option_no_tags,
		 N_("don't clone any tags, and make later fetches not to follow them")),
	OPT_BOOL(0, "shallow-submodules", &option_shallow_submodules,
		    N_("any cloned submodules will be shallow")),
	OPT_STRING(0, "separate-git-dir", &real_git_dir, N_("gitdir"),
		   N_("separate git dir from working tree")),
	OPT_STRING(0, "ref-format", &ref_format, N_("format"),
		   N_("specify the reference format to use")),
	OPT_STRING_LIST('c', "config", &option_config, N_("key=value"),
			N_("set config inside the new repository")),
	OPT_STRING_LIST(0, "server-option", &server_options,
			N_("server-specific"), N_("option to transmit")),
	OPT_IPVERSION(&family),
	OPT_PARSE_LIST_OBJECTS_FILTER(&filter_options),
	OPT_BOOL(0, "also-filter-submodules", &option_filter_submodules,
		    N_("apply partial clone filters to submodules")),
	OPT_BOOL(0, "remote-submodules", &option_remote_submodules,
		    N_("any cloned submodules will use their remote-tracking branch")),
	OPT_BOOL(0, "sparse", &option_sparse_checkout,
		    N_("initialize sparse-checkout file to include only files at root")),
	OPT_STRING(0, "bundle-uri", &bundle_uri,
		   N_("uri"), N_("a URI for downloading bundles before fetching from origin remote")),
	OPT_END()
};

static const char *get_repo_path_1(struct strbuf *path, int *is_bundle)
{
	static char *suffix[] = { "/.git", "", ".git/.git", ".git" };
	static char *bundle_suffix[] = { ".bundle", "" };
	size_t baselen = path->len;
	struct stat st;
	int i;

	for (i = 0; i < ARRAY_SIZE(suffix); i++) {
		strbuf_setlen(path, baselen);
		strbuf_addstr(path, suffix[i]);
		if (stat(path->buf, &st))
			continue;
		if (S_ISDIR(st.st_mode) && is_git_directory(path->buf)) {
			*is_bundle = 0;
			return path->buf;
		} else if (S_ISREG(st.st_mode) && st.st_size > 8) {
			/* Is it a "gitfile"? */
			char signature[8];
			const char *dst;
			int len, fd = open(path->buf, O_RDONLY);
			if (fd < 0)
				continue;
			len = read_in_full(fd, signature, 8);
			close(fd);
			if (len != 8 || strncmp(signature, "gitdir: ", 8))
				continue;
			dst = read_gitfile(path->buf);
			if (dst) {
				*is_bundle = 0;
				return dst;
			}
		}
	}

	for (i = 0; i < ARRAY_SIZE(bundle_suffix); i++) {
		strbuf_setlen(path, baselen);
		strbuf_addstr(path, bundle_suffix[i]);
		if (!stat(path->buf, &st) && S_ISREG(st.st_mode)) {
			*is_bundle = 1;
			return path->buf;
		}
	}

	return NULL;
}

static char *get_repo_path(const char *repo, int *is_bundle)
{
	struct strbuf path = STRBUF_INIT;
	const char *raw;
	char *canon;

	strbuf_addstr(&path, repo);
	raw = get_repo_path_1(&path, is_bundle);
	canon = raw ? absolute_pathdup(raw) : NULL;
	strbuf_release(&path);
	return canon;
}

static int add_one_reference(struct string_list_item *item, void *cb_data)
{
	struct strbuf err = STRBUF_INIT;
	int *required = cb_data;
	char *ref_git = compute_alternate_path(item->string, &err);

	if (!ref_git) {
		if (*required)
			die("%s", err.buf);
		else
			fprintf(stderr,
				_("info: Could not add alternate for '%s': %s\n"),
				item->string, err.buf);
	} else {
		struct strbuf sb = STRBUF_INIT;
		strbuf_addf(&sb, "%s/objects", ref_git);
		add_to_alternates_file(sb.buf);
		strbuf_release(&sb);
	}

	strbuf_release(&err);
	free(ref_git);
	return 0;
}

static void setup_reference(void)
{
	int required = 1;
	for_each_string_list(&option_required_reference,
			     add_one_reference, &required);
	required = 0;
	for_each_string_list(&option_optional_reference,
			     add_one_reference, &required);
}

static void copy_alternates(struct strbuf *src, const char *src_repo)
{
	/*
	 * Read from the source objects/info/alternates file
	 * and copy the entries to corresponding file in the
	 * destination repository with add_to_alternates_file().
	 * Both src and dst have "$path/objects/info/alternates".
	 *
	 * Instead of copying bit-for-bit from the original,
	 * we need to append to existing one so that the already
	 * created entry via "clone -s" is not lost, and also
	 * to turn entries with paths relative to the original
	 * absolute, so that they can be used in the new repository.
	 */
	FILE *in = xfopen(src->buf, "r");
	struct strbuf line = STRBUF_INIT;

	while (strbuf_getline(&line, in) != EOF) {
		char *abs_path;
		if (!line.len || line.buf[0] == '#')
			continue;
		if (is_absolute_path(line.buf)) {
			add_to_alternates_file(line.buf);
			continue;
		}
		abs_path = mkpathdup("%s/objects/%s", src_repo, line.buf);
		if (!normalize_path_copy(abs_path, abs_path))
			add_to_alternates_file(abs_path);
		else
			warning("skipping invalid relative alternate: %s/%s",
				src_repo, line.buf);
		free(abs_path);
	}
	strbuf_release(&line);
	fclose(in);
}

static void mkdir_if_missing(const char *pathname, mode_t mode)
{
	struct stat st;

	if (!mkdir(pathname, mode))
		return;

	if (errno != EEXIST)
		die_errno(_("failed to create directory '%s'"), pathname);
	else if (stat(pathname, &st))
		die_errno(_("failed to stat '%s'"), pathname);
	else if (!S_ISDIR(st.st_mode))
		die(_("%s exists and is not a directory"), pathname);
}

static void copy_or_link_directory(struct strbuf *src, struct strbuf *dest,
				   const char *src_repo)
{
	int src_len, dest_len;
	struct dir_iterator *iter;
	int iter_status;
	struct strbuf realpath = STRBUF_INIT;

	mkdir_if_missing(dest->buf, 0777);

	iter = dir_iterator_begin(src->buf, DIR_ITERATOR_PEDANTIC);

	if (!iter) {
		if (errno == ENOTDIR) {
			int saved_errno = errno;
			struct stat st;

			if (!lstat(src->buf, &st) && S_ISLNK(st.st_mode))
				die(_("'%s' is a symlink, refusing to clone with --local"),
				    src->buf);
			errno = saved_errno;
		}
		die_errno(_("failed to start iterator over '%s'"), src->buf);
	}

	strbuf_addch(src, '/');
	src_len = src->len;
	strbuf_addch(dest, '/');
	dest_len = dest->len;

	while ((iter_status = dir_iterator_advance(iter)) == ITER_OK) {
		strbuf_setlen(src, src_len);
		strbuf_addstr(src, iter->relative_path);
		strbuf_setlen(dest, dest_len);
		strbuf_addstr(dest, iter->relative_path);

		if (S_ISLNK(iter->st.st_mode))
			die(_("symlink '%s' exists, refusing to clone with --local"),
			    iter->relative_path);

		if (S_ISDIR(iter->st.st_mode)) {
			mkdir_if_missing(dest->buf, 0777);
			continue;
		}

		/* Files that cannot be copied bit-for-bit... */
		if (!fspathcmp(iter->relative_path, "info/alternates")) {
			copy_alternates(src, src_repo);
			continue;
		}

		if (unlink(dest->buf) && errno != ENOENT)
			die_errno(_("failed to unlink '%s'"), dest->buf);
		if (!option_no_hardlinks) {
			strbuf_realpath(&realpath, src->buf, 1);
			if (!link(realpath.buf, dest->buf))
				continue;
			if (option_local > 0)
				die_errno(_("failed to create link '%s'"), dest->buf);
			option_no_hardlinks = 1;
		}
		if (copy_file_with_time(dest->buf, src->buf, 0666))
			die_errno(_("failed to copy file to '%s'"), dest->buf);
	}

	if (iter_status != ITER_DONE) {
		strbuf_setlen(src, src_len);
		die(_("failed to iterate over '%s'"), src->buf);
	}

	strbuf_release(&realpath);
}

static void clone_local(const char *src_repo, const char *dest_repo)
{
	if (option_shared) {
		struct strbuf alt = STRBUF_INIT;
		get_common_dir(&alt, src_repo);
		strbuf_addstr(&alt, "/objects");
		add_to_alternates_file(alt.buf);
		strbuf_release(&alt);
	} else {
		struct strbuf src = STRBUF_INIT;
		struct strbuf dest = STRBUF_INIT;
		get_common_dir(&src, src_repo);
		get_common_dir(&dest, dest_repo);
		strbuf_addstr(&src, "/objects");
		strbuf_addstr(&dest, "/objects");
		copy_or_link_directory(&src, &dest, src_repo);
		strbuf_release(&src);
		strbuf_release(&dest);
	}

	if (0 <= option_verbosity)
		fprintf(stderr, _("done.\n"));
}

static const char *junk_work_tree;
static int junk_work_tree_flags;
static const char *junk_git_dir;
static int junk_git_dir_flags;
static enum {
	JUNK_LEAVE_NONE,
	JUNK_LEAVE_REPO,
	JUNK_LEAVE_ALL
} junk_mode = JUNK_LEAVE_NONE;

static const char junk_leave_repo_msg[] =
N_("Clone succeeded, but checkout failed.\n"
   "You can inspect what was checked out with 'git status'\n"
   "and retry with 'git restore --source=HEAD :/'\n");

static void remove_junk(void)
{
	struct strbuf sb = STRBUF_INIT;

	switch (junk_mode) {
	case JUNK_LEAVE_REPO:
		warning("%s", _(junk_leave_repo_msg));
		/* fall-through */
	case JUNK_LEAVE_ALL:
		return;
	default:
		/* proceed to removal */
		break;
	}

	if (junk_git_dir) {
		strbuf_addstr(&sb, junk_git_dir);
		remove_dir_recursively(&sb, junk_git_dir_flags);
		strbuf_reset(&sb);
	}
	if (junk_work_tree) {
		strbuf_addstr(&sb, junk_work_tree);
		remove_dir_recursively(&sb, junk_work_tree_flags);
	}
	strbuf_release(&sb);
}

static void remove_junk_on_signal(int signo)
{
	remove_junk();
	sigchain_pop(signo);
	raise(signo);
}

static struct ref *find_remote_branch(const struct ref *refs, const char *branch)
{
	struct ref *ref;
	struct strbuf head = STRBUF_INIT;
	strbuf_addstr(&head, "refs/heads/");
	strbuf_addstr(&head, branch);
	ref = find_ref_by_name(refs, head.buf);
	strbuf_release(&head);

	if (ref)
		return ref;

	strbuf_addstr(&head, "refs/tags/");
	strbuf_addstr(&head, branch);
	ref = find_ref_by_name(refs, head.buf);
	strbuf_release(&head);

	return ref;
}

static struct ref *wanted_peer_refs(const struct ref *refs,
		struct refspec *refspec)
{
	struct ref *head = copy_ref(find_ref_by_name(refs, "HEAD"));
	struct ref *local_refs = head;
	struct ref **tail = head ? &head->next : &local_refs;

	if (option_single_branch) {
		struct ref *remote_head = NULL;

		if (!option_branch)
			remote_head = guess_remote_head(head, refs, 0);
		else {
			local_refs = NULL;
			tail = &local_refs;
			remote_head = copy_ref(find_remote_branch(refs, option_branch));
		}

		if (!remote_head && option_branch)
			warning(_("Could not find remote branch %s to clone."),
				option_branch);
		else {
			int i;
			for (i = 0; i < refspec->nr; i++)
				get_fetch_map(remote_head, &refspec->items[i],
					      &tail, 0);

			/* if --branch=tag, pull the requested tag explicitly */
			get_fetch_map(remote_head, tag_refspec, &tail, 0);
		}
		free_refs(remote_head);
	} else {
		int i;
		for (i = 0; i < refspec->nr; i++)
			get_fetch_map(refs, &refspec->items[i], &tail, 0);
	}

	if (!option_mirror && !option_single_branch && !option_no_tags)
		get_fetch_map(refs, tag_refspec, &tail, 0);

	return local_refs;
}

static void write_remote_refs(const struct ref *local_refs)
{
	const struct ref *r;

	struct ref_transaction *t;
	struct strbuf err = STRBUF_INIT;

	t = ref_transaction_begin(&err);
	if (!t)
		die("%s", err.buf);

	for (r = local_refs; r; r = r->next) {
		if (!r->peer_ref)
			continue;
		if (ref_transaction_create(t, r->peer_ref->name, &r->old_oid,
					   0, NULL, &err))
			die("%s", err.buf);
	}

	if (initial_ref_transaction_commit(t, &err))
		die("%s", err.buf);

	strbuf_release(&err);
	ref_transaction_free(t);
}

static void write_followtags(const struct ref *refs, const char *msg)
{
	const struct ref *ref;
	for (ref = refs; ref; ref = ref->next) {
		if (!starts_with(ref->name, "refs/tags/"))
			continue;
		if (ends_with(ref->name, "^{}"))
			continue;
		if (!repo_has_object_file_with_flags(the_repository, &ref->old_oid,
						     OBJECT_INFO_QUICK |
						     OBJECT_INFO_SKIP_FETCH_OBJECT))
			continue;
		update_ref(msg, ref->name, &ref->old_oid, NULL, 0,
			   UPDATE_REFS_DIE_ON_ERR);
	}
}

static const struct object_id *iterate_ref_map(void *cb_data)
{
	struct ref **rm = cb_data;
	struct ref *ref = *rm;

	/*
	 * Skip anything missing a peer_ref, which we are not
	 * actually going to write a ref for.
	 */
	while (ref && !ref->peer_ref)
		ref = ref->next;
	if (!ref)
		return NULL;

	*rm = ref->next;
	return &ref->old_oid;
}

static void update_remote_refs(const struct ref *refs,
			       const struct ref *mapped_refs,
			       const struct ref *remote_head_points_at,
			       const char *branch_top,
			       const char *msg,
			       struct transport *transport,
			       int check_connectivity)
{
	const struct ref *rm = mapped_refs;

	if (check_connectivity) {
		struct check_connected_options opt = CHECK_CONNECTED_INIT;

		opt.transport = transport;
		opt.progress = transport->progress;

		if (check_connected(iterate_ref_map, &rm, &opt))
			die(_("remote did not send all necessary objects"));
	}

	if (refs) {
		write_remote_refs(mapped_refs);
		if (option_single_branch && !option_no_tags)
			write_followtags(refs, msg);
	}

	if (remote_head_points_at && !option_bare) {
		struct strbuf head_ref = STRBUF_INIT;
		strbuf_addstr(&head_ref, branch_top);
		strbuf_addstr(&head_ref, "HEAD");
		if (create_symref(head_ref.buf,
				  remote_head_points_at->peer_ref->name,
				  msg) < 0)
			die(_("unable to update %s"), head_ref.buf);
		strbuf_release(&head_ref);
	}
}

static void update_head(const struct ref *our, const struct ref *remote,
			const char *unborn, const char *msg)
{
	const char *head;
	if (our && skip_prefix(our->name, "refs/heads/", &head)) {
		/* Local default branch link */
		if (create_symref("HEAD", our->name, NULL) < 0)
			die(_("unable to update HEAD"));
		if (!option_bare) {
			update_ref(msg, "HEAD", &our->old_oid, NULL, 0,
				   UPDATE_REFS_DIE_ON_ERR);
			install_branch_config(0, head, remote_name, our->name);
		}
	} else if (our) {
		struct commit *c = lookup_commit_reference(the_repository,
							   &our->old_oid);
		/* --branch specifies a non-branch (i.e. tags), detach HEAD */
		update_ref(msg, "HEAD", &c->object.oid, NULL, REF_NO_DEREF,
			   UPDATE_REFS_DIE_ON_ERR);
	} else if (remote) {
		/*
		 * We know remote HEAD points to a non-branch, or
		 * HEAD points to a branch but we don't know which one.
		 * Detach HEAD in all these cases.
		 */
		update_ref(msg, "HEAD", &remote->old_oid, NULL, REF_NO_DEREF,
			   UPDATE_REFS_DIE_ON_ERR);
	} else if (unborn && skip_prefix(unborn, "refs/heads/", &head)) {
		/*
		 * Unborn head from remote; same as "our" case above except
		 * that we have no ref to update.
		 */
		if (create_symref("HEAD", unborn, NULL) < 0)
			die(_("unable to update HEAD"));
		if (!option_bare)
			install_branch_config(0, head, remote_name, unborn);
	}
}

static int git_sparse_checkout_init(const char *repo)
{
	struct child_process cmd = CHILD_PROCESS_INIT;
	int result = 0;
	strvec_pushl(&cmd.args, "-C", repo, "sparse-checkout", "set", NULL);

	/*
	 * We must apply the setting in the current process
	 * for the later checkout to use the sparse-checkout file.
	 */
	core_apply_sparse_checkout = 1;

	cmd.git_cmd = 1;
	if (run_command(&cmd)) {
		error(_("failed to initialize sparse-checkout"));
		result = 1;
	}

	return result;
}

static int checkout(int submodule_progress, int filter_submodules)
{
	struct object_id oid;
	char *head;
	struct lock_file lock_file = LOCK_INIT;
	struct unpack_trees_options opts;
	struct tree *tree;
	struct tree_desc t;
	int err = 0;

	if (option_no_checkout)
		return 0;

	head = resolve_refdup("HEAD", RESOLVE_REF_READING, &oid, NULL);
	if (!head) {
		warning(_("remote HEAD refers to nonexistent ref, "
			  "unable to checkout"));
		return 0;
	}
	if (!strcmp(head, "HEAD")) {
		if (advice_enabled(ADVICE_DETACHED_HEAD))
			detach_advice(oid_to_hex(&oid));
		FREE_AND_NULL(head);
	} else {
		if (!starts_with(head, "refs/heads/"))
			die(_("HEAD not found below refs/heads!"));
	}

	/* We need to be in the new work tree for the checkout */
	setup_work_tree();

	repo_hold_locked_index(the_repository, &lock_file, LOCK_DIE_ON_ERROR);

	memset(&opts, 0, sizeof opts);
	opts.update = 1;
	opts.merge = 1;
	opts.clone = 1;
	opts.preserve_ignored = 0;
	opts.fn = oneway_merge;
	opts.verbose_update = (option_verbosity >= 0);
	opts.src_index = &the_index;
	opts.dst_index = &the_index;
	init_checkout_metadata(&opts.meta, head, &oid, NULL);

	tree = parse_tree_indirect(&oid);
	if (!tree)
		die(_("unable to parse commit %s"), oid_to_hex(&oid));
	parse_tree(tree);
	init_tree_desc(&t, tree->buffer, tree->size);
	if (unpack_trees(1, &t, &opts) < 0)
		die(_("unable to checkout working tree"));

	free(head);

	if (write_locked_index(&the_index, &lock_file, COMMIT_LOCK))
		die(_("unable to write new index file"));

	err |= run_hooks_l("post-checkout", oid_to_hex(null_oid()),
			   oid_to_hex(&oid), "1", NULL);

	if (!err && (option_recurse_submodules.nr > 0)) {
		struct child_process cmd = CHILD_PROCESS_INIT;
		strvec_pushl(&cmd.args, "submodule", "update", "--require-init",
			     "--recursive", NULL);

		if (option_shallow_submodules == 1)
			strvec_push(&cmd.args, "--depth=1");

		if (max_jobs != -1)
			strvec_pushf(&cmd.args, "--jobs=%d", max_jobs);

		if (submodule_progress)
			strvec_push(&cmd.args, "--progress");

		if (option_verbosity < 0)
			strvec_push(&cmd.args, "--quiet");

		if (option_remote_submodules) {
			strvec_push(&cmd.args, "--remote");
			strvec_push(&cmd.args, "--no-fetch");
		}

		if (filter_submodules && filter_options.choice)
			strvec_pushf(&cmd.args, "--filter=%s",
				     expand_list_objects_filter_spec(&filter_options));

		if (option_single_branch >= 0)
			strvec_push(&cmd.args, option_single_branch ?
					       "--single-branch" :
					       "--no-single-branch");

		cmd.git_cmd = 1;
		err = run_command(&cmd);
	}

	return err;
}

static int git_clone_config(const char *k, const char *v,
			    const struct config_context *ctx, void *cb)
{
	if (!strcmp(k, "clone.defaultremotename")) {
		if (!v)
			return config_error_nonbool(k);
		free(remote_name);
		remote_name = xstrdup(v);
	}
	if (!strcmp(k, "clone.rejectshallow"))
		config_reject_shallow = git_config_bool(k, v);
	if (!strcmp(k, "clone.filtersubmodules"))
		config_filter_submodules = git_config_bool(k, v);

	return git_default_config(k, v, ctx, cb);
}

static int write_one_config(const char *key, const char *value,
			    const struct config_context *ctx,
			    void *data)
{
	/*
	 * give git_clone_config a chance to write config values back to the
	 * environment, since git_config_set_multivar_gently only deals with
	 * config-file writes
	 */
	int apply_failed = git_clone_config(key, value, ctx, data);
	if (apply_failed)
		return apply_failed;

	return git_config_set_multivar_gently(key,
					      value ? value : "true",
					      CONFIG_REGEX_NONE, 0);
}

static void write_config(struct string_list *config)
{
	int i;

	for (i = 0; i < config->nr; i++) {
		if (git_config_parse_parameter(config->items[i].string,
					       write_one_config, NULL) < 0)
			die(_("unable to write parameters to config file"));
	}
}

static void write_refspec_config(const char *src_ref_prefix,
		const struct ref *our_head_points_at,
		const struct ref *remote_head_points_at,
		struct strbuf *branch_top)
{
	struct strbuf key = STRBUF_INIT;
	struct strbuf value = STRBUF_INIT;

	if (option_mirror || !option_bare) {
		if (option_single_branch && !option_mirror) {
			if (option_branch) {
				if (starts_with(our_head_points_at->name, "refs/tags/"))
					strbuf_addf(&value, "+%s:%s", our_head_points_at->name,
						our_head_points_at->name);
				else
					strbuf_addf(&value, "+%s:%s%s", our_head_points_at->name,
						branch_top->buf, option_branch);
			} else if (remote_head_points_at) {
				const char *head = remote_head_points_at->name;
				if (!skip_prefix(head, "refs/heads/", &head))
					BUG("remote HEAD points at non-head?");

				strbuf_addf(&value, "+%s:%s%s", remote_head_points_at->name,
						branch_top->buf, head);
			}
			/*
			 * otherwise, the next "git fetch" will
			 * simply fetch from HEAD without updating
			 * any remote-tracking branch, which is what
			 * we want.
			 */
		} else {
			strbuf_addf(&value, "+%s*:%s*", src_ref_prefix, branch_top->buf);
		}
		/* Configure the remote */
		if (value.len) {
			strbuf_addf(&key, "remote.%s.fetch", remote_name);
			git_config_set_multivar(key.buf, value.buf, "^$", 0);
			strbuf_reset(&key);

			if (option_mirror) {
				strbuf_addf(&key, "remote.%s.mirror", remote_name);
				git_config_set(key.buf, "true");
				strbuf_reset(&key);
			}
		}
	}

	strbuf_release(&key);
	strbuf_release(&value);
}

static void dissociate_from_references(void)
{
	char *alternates = git_pathdup("objects/info/alternates");

	if (!access(alternates, F_OK)) {
		struct child_process cmd = CHILD_PROCESS_INIT;

		cmd.git_cmd = 1;
		cmd.no_stdin = 1;
		strvec_pushl(&cmd.args, "repack", "-a", "-d", NULL);
		if (run_command(&cmd))
			die(_("cannot repack to clean up"));
		if (unlink(alternates) && errno != ENOENT)
			die_errno(_("cannot unlink temporary alternates file"));
	}
	free(alternates);
}

static int path_exists(const char *path)
{
	struct stat sb;
	return !stat(path, &sb);
}

int cmd_clone(int argc, const char **argv, const char *prefix)
{
	int is_bundle = 0, is_local;
	int reject_shallow = 0;
	const char *repo_name, *repo, *work_tree, *git_dir;
	char *repo_to_free = NULL;
	char *path = NULL, *dir, *display_repo = NULL;
	int dest_exists, real_dest_exists = 0;
	const struct ref *refs, *remote_head;
	struct ref *remote_head_points_at = NULL;
	const struct ref *our_head_points_at;
	char *unborn_head = NULL;
	struct ref *mapped_refs = NULL;
	const struct ref *ref;
	struct strbuf key = STRBUF_INIT;
	struct strbuf branch_top = STRBUF_INIT, reflog_msg = STRBUF_INIT;
	struct transport *transport = NULL;
	const char *src_ref_prefix = "refs/heads/";
	struct remote *remote;
	int err = 0, complete_refs_before_fetch = 1;
	int submodule_progress;
	int filter_submodules = 0;
	int hash_algo;
	unsigned int ref_storage_format = REF_STORAGE_FORMAT_UNKNOWN;
	const int do_not_override_repo_unix_permissions = -1;

	struct transport_ls_refs_options transport_ls_refs_options =
		TRANSPORT_LS_REFS_OPTIONS_INIT;

	packet_trace_identity("clone");

	git_config(git_clone_config, NULL);

	argc = parse_options(argc, argv, prefix, builtin_clone_options,
			     builtin_clone_usage, 0);

	if (argc > 2)
		usage_msg_opt(_("Too many arguments."),
			builtin_clone_usage, builtin_clone_options);

	if (argc == 0)
		usage_msg_opt(_("You must specify a repository to clone."),
			builtin_clone_usage, builtin_clone_options);

	if (option_depth || option_since || option_not.nr)
		deepen = 1;
	if (option_single_branch == -1)
		option_single_branch = deepen ? 1 : 0;

	if (ref_format) {
		ref_storage_format = ref_storage_format_by_name(ref_format);
		if (ref_storage_format == REF_STORAGE_FORMAT_UNKNOWN)
			die(_("unknown ref storage format '%s'"), ref_format);
	}

	if (option_mirror)
		option_bare = 1;

	if (option_bare) {
		if (real_git_dir)
			die(_("options '%s' and '%s' cannot be used together"), "--bare", "--separate-git-dir");
		option_no_checkout = 1;
	}

	if (bundle_uri && deepen)
		die(_("options '%s' and '%s' cannot be used together"),
		    "--bundle-uri",
		    "--depth/--shallow-since/--shallow-exclude");

	repo_name = argv[0];

	path = get_repo_path(repo_name, &is_bundle);
	if (path) {
		FREE_AND_NULL(path);
		repo = repo_to_free = absolute_pathdup(repo_name);
	} else if (strchr(repo_name, ':')) {
		repo = repo_name;
		display_repo = transport_anonymize_url(repo);
	} else
		die(_("repository '%s' does not exist"), repo_name);

	/* no need to be strict, transport_set_option() will validate it again */
	if (option_depth && atoi(option_depth) < 1)
		die(_("depth %s is not a positive number"), option_depth);

	if (argc == 2)
		dir = xstrdup(argv[1]);
	else
		dir = git_url_basename(repo_name, is_bundle, option_bare);
	strip_dir_trailing_slashes(dir);

	dest_exists = path_exists(dir);
	if (dest_exists && !is_empty_dir(dir))
		die(_("destination path '%s' already exists and is not "
			"an empty directory."), dir);

	if (real_git_dir) {
		real_dest_exists = path_exists(real_git_dir);
		if (real_dest_exists && !is_empty_dir(real_git_dir))
			die(_("repository path '%s' already exists and is not "
				"an empty directory."), real_git_dir);
	}


	strbuf_addf(&reflog_msg, "clone: from %s",
		    display_repo ? display_repo : repo);
	free(display_repo);

	if (option_bare)
		work_tree = NULL;
	else {
		work_tree = getenv("GIT_WORK_TREE");
		if (work_tree && path_exists(work_tree))
			die(_("working tree '%s' already exists."), work_tree);
	}

	if (option_bare || work_tree)
		git_dir = xstrdup(dir);
	else {
		work_tree = dir;
		git_dir = mkpathdup("%s/.git", dir);
	}

	atexit(remove_junk);
	sigchain_push_common(remove_junk_on_signal);

	if (!option_bare) {
		if (safe_create_leading_directories_const(work_tree) < 0)
			die_errno(_("could not create leading directories of '%s'"),
				  work_tree);
		if (dest_exists)
			junk_work_tree_flags |= REMOVE_DIR_KEEP_TOPLEVEL;
		else if (mkdir(work_tree, 0777))
			die_errno(_("could not create work tree dir '%s'"),
				  work_tree);
		junk_work_tree = work_tree;
		set_git_work_tree(work_tree);
	}

	if (real_git_dir) {
		if (real_dest_exists)
			junk_git_dir_flags |= REMOVE_DIR_KEEP_TOPLEVEL;
		junk_git_dir = real_git_dir;
	} else {
		if (dest_exists)
			junk_git_dir_flags |= REMOVE_DIR_KEEP_TOPLEVEL;
		junk_git_dir = git_dir;
	}
	if (safe_create_leading_directories_const(git_dir) < 0)
		die(_("could not create leading directories of '%s'"), git_dir);

	if (0 <= option_verbosity) {
		if (option_bare)
			fprintf(stderr, _("Cloning into bare repository '%s'...\n"), dir);
		else
			fprintf(stderr, _("Cloning into '%s'...\n"), dir);
	}

	if (option_recurse_submodules.nr > 0) {
		struct string_list_item *item;
		struct strbuf sb = STRBUF_INIT;
		int val;

		/* remove duplicates */
		string_list_sort(&option_recurse_submodules);
		string_list_remove_duplicates(&option_recurse_submodules, 0);

		/*
		 * NEEDSWORK: In a multi-working-tree world, this needs to be
		 * set in the per-worktree config.
		 */
		for_each_string_list_item(item, &option_recurse_submodules) {
			strbuf_addf(&sb, "submodule.active=%s",
				    item->string);
			string_list_append(&option_config,
					   strbuf_detach(&sb, NULL));
		}

		if (!git_config_get_bool("submodule.stickyRecursiveClone", &val) &&
		    val)
			string_list_append(&option_config, "submodule.recurse=true");

		if (option_required_reference.nr &&
		    option_optional_reference.nr)
			die(_("clone --recursive is not compatible with "
			      "both --reference and --reference-if-able"));
		else if (option_required_reference.nr) {
			string_list_append(&option_config,
				"submodule.alternateLocation=superproject");
			string_list_append(&option_config,
				"submodule.alternateErrorStrategy=die");
		} else if (option_optional_reference.nr) {
			string_list_append(&option_config,
				"submodule.alternateLocation=superproject");
			string_list_append(&option_config,
				"submodule.alternateErrorStrategy=info");
		}
	}

	/*
	 * Initialize the repository, but skip initializing the reference
	 * database. We do not yet know about the object format of the
	 * repository, and reference backends may persist that information into
	 * their on-disk data structures.
	 */
<<<<<<< HEAD
	init_db(git_dir, real_git_dir, option_template, GIT_HASH_UNKNOWN, NULL,
=======
	init_db(git_dir, real_git_dir, option_template, GIT_HASH_UNKNOWN,
		ref_storage_format, NULL,
>>>>>>> 1b223407
		do_not_override_repo_unix_permissions, INIT_DB_QUIET | INIT_DB_SKIP_REFDB);

	if (real_git_dir) {
		free((char *)git_dir);
		git_dir = real_git_dir;
	}

	/*
	 * additional config can be injected with -c, make sure it's included
	 * after init_db, which clears the entire config environment.
	 */
	write_config(&option_config);

	/*
	 * re-read config after init_db and write_config to pick up any config
	 * injected by --template and --config, respectively.
	 */
	git_config(git_clone_config, NULL);

	/*
	 * If option_reject_shallow is specified from CLI option,
	 * ignore config_reject_shallow from git_clone_config.
	 */
	if (config_reject_shallow != -1)
		reject_shallow = config_reject_shallow;
	if (option_reject_shallow != -1)
		reject_shallow = option_reject_shallow;

	/*
	 * If option_filter_submodules is specified from CLI option,
	 * ignore config_filter_submodules from git_clone_config.
	 */
	if (config_filter_submodules != -1)
		filter_submodules = config_filter_submodules;
	if (option_filter_submodules != -1)
		filter_submodules = option_filter_submodules;

	/*
	 * Exit if the user seems to be doing something silly with submodule
	 * filter flags (but not with filter configs, as those should be
	 * set-and-forget).
	 */
	if (option_filter_submodules > 0 && !filter_options.choice)
		die(_("the option '%s' requires '%s'"),
		    "--also-filter-submodules", "--filter");
	if (option_filter_submodules > 0 && !option_recurse_submodules.nr)
		die(_("the option '%s' requires '%s'"),
		    "--also-filter-submodules", "--recurse-submodules");

	/*
	 * apply the remote name provided by --origin only after this second
	 * call to git_config, to ensure it overrides all config-based values.
	 */
	if (option_origin) {
		free(remote_name);
		remote_name = xstrdup(option_origin);
	}

	if (!remote_name)
		remote_name = xstrdup("origin");

	if (!valid_remote_name(remote_name))
		die(_("'%s' is not a valid remote name"), remote_name);

	if (option_bare) {
		if (option_mirror)
			src_ref_prefix = "refs/";
		strbuf_addstr(&branch_top, src_ref_prefix);

		git_config_set("core.bare", "true");
	} else {
		strbuf_addf(&branch_top, "refs/remotes/%s/", remote_name);
	}

	strbuf_addf(&key, "remote.%s.url", remote_name);
	git_config_set(key.buf, repo);
	strbuf_reset(&key);

	if (option_no_tags) {
		strbuf_addf(&key, "remote.%s.tagOpt", remote_name);
		git_config_set(key.buf, "--no-tags");
		strbuf_reset(&key);
	}

	if (option_required_reference.nr || option_optional_reference.nr)
		setup_reference();

	remote = remote_get_early(remote_name);

	refspec_appendf(&remote->fetch, "+%s*:%s*", src_ref_prefix,
			branch_top.buf);

	path = get_repo_path(remote->url[0], &is_bundle);
	is_local = option_local != 0 && path && !is_bundle;
	if (is_local) {
		if (option_depth)
			warning(_("--depth is ignored in local clones; use file:// instead."));
		if (option_since)
			warning(_("--shallow-since is ignored in local clones; use file:// instead."));
		if (option_not.nr)
			warning(_("--shallow-exclude is ignored in local clones; use file:// instead."));
		if (filter_options.choice)
			warning(_("--filter is ignored in local clones; use file:// instead."));
		if (!access(mkpath("%s/shallow", path), F_OK)) {
			if (reject_shallow)
				die(_("source repository is shallow, reject to clone."));
			if (option_local > 0)
				warning(_("source repository is shallow, ignoring --local"));
			is_local = 0;
		}
	}
	if (option_local > 0 && !is_local)
		warning(_("--local is ignored"));

	transport = transport_get(remote, path ? path : remote->url[0]);
	transport_set_verbosity(transport, option_verbosity, option_progress);
	transport->family = family;
	transport->cloning = 1;

	if (is_bundle) {
		struct bundle_header header = BUNDLE_HEADER_INIT;
		int fd = read_bundle_header(path, &header);
		int has_filter = header.filter.choice != LOFC_DISABLED;

		if (fd > 0)
			close(fd);
		bundle_header_release(&header);
		if (has_filter)
			die(_("cannot clone from filtered bundle"));
	}

	transport_set_option(transport, TRANS_OPT_KEEP, "yes");

	if (reject_shallow)
		transport_set_option(transport, TRANS_OPT_REJECT_SHALLOW, "1");
	if (option_depth)
		transport_set_option(transport, TRANS_OPT_DEPTH,
				     option_depth);
	if (option_since)
		transport_set_option(transport, TRANS_OPT_DEEPEN_SINCE,
				     option_since);
	if (option_not.nr)
		transport_set_option(transport, TRANS_OPT_DEEPEN_NOT,
				     (const char *)&option_not);
	if (option_single_branch)
		transport_set_option(transport, TRANS_OPT_FOLLOWTAGS, "1");

	if (option_upload_pack)
		transport_set_option(transport, TRANS_OPT_UPLOADPACK,
				     option_upload_pack);

	if (server_options.nr)
		transport->server_options = &server_options;

	if (filter_options.choice) {
		const char *spec =
			expand_list_objects_filter_spec(&filter_options);
		transport_set_option(transport, TRANS_OPT_LIST_OBJECTS_FILTER,
				     spec);
		transport_set_option(transport, TRANS_OPT_FROM_PROMISOR, "1");
	}

	if (transport->smart_options && !deepen && !filter_options.choice)
		transport->smart_options->check_self_contained_and_connected = 1;

	strvec_push(&transport_ls_refs_options.ref_prefixes, "HEAD");
	refspec_ref_prefixes(&remote->fetch,
			     &transport_ls_refs_options.ref_prefixes);
	if (option_branch)
		expand_ref_prefix(&transport_ls_refs_options.ref_prefixes,
				  option_branch);
	if (!option_no_tags)
		strvec_push(&transport_ls_refs_options.ref_prefixes,
			    "refs/tags/");

	refs = transport_get_remote_refs(transport, &transport_ls_refs_options);

	/*
	 * Now that we know what algorithm the remote side is using, let's set
	 * ours to the same thing.
	 */
	hash_algo = hash_algo_by_ptr(transport_get_hash_algo(transport));
<<<<<<< HEAD
	initialize_repository_version(hash_algo, 1);
	repo_set_hash_algo(the_repository, hash_algo);
	create_reference_database(NULL, 1);
=======
	initialize_repository_version(hash_algo, the_repository->ref_storage_format, 1);
	repo_set_hash_algo(the_repository, hash_algo);
	create_reference_database(the_repository->ref_storage_format, NULL, 1);
>>>>>>> 1b223407

	/*
	 * Before fetching from the remote, download and install bundle
	 * data from the --bundle-uri option.
	 */
	if (bundle_uri) {
		int has_heuristic = 0;

		/* At this point, we need the_repository to match the cloned repo. */
		if (repo_init(the_repository, git_dir, work_tree))
			warning(_("failed to initialize the repo, skipping bundle URI"));
		else if (fetch_bundle_uri(the_repository, bundle_uri, &has_heuristic))
			warning(_("failed to fetch objects from bundle URI '%s'"),
				bundle_uri);
		else if (has_heuristic)
			git_config_set_gently("fetch.bundleuri", bundle_uri);
	} else {
		/*
		* Populate transport->got_remote_bundle_uri and
		* transport->bundle_uri. We might get nothing.
		*/
		transport_get_remote_bundle_uri(transport);

		if (transport->bundles &&
		    hashmap_get_size(&transport->bundles->bundles)) {
			/* At this point, we need the_repository to match the cloned repo. */
			if (repo_init(the_repository, git_dir, work_tree))
				warning(_("failed to initialize the repo, skipping bundle URI"));
			else if (fetch_bundle_list(the_repository,
						   transport->bundles))
				warning(_("failed to fetch advertised bundles"));
		} else {
			clear_bundle_list(transport->bundles);
			FREE_AND_NULL(transport->bundles);
		}
	}

	if (refs)
		mapped_refs = wanted_peer_refs(refs, &remote->fetch);

	if (mapped_refs) {
		/*
		 * transport_get_remote_refs() may return refs with null sha-1
		 * in mapped_refs (see struct transport->get_refs_list
		 * comment). In that case we need fetch it early because
		 * remote_head code below relies on it.
		 *
		 * for normal clones, transport_get_remote_refs() should
		 * return reliable ref set, we can delay cloning until after
		 * remote HEAD check.
		 */
		for (ref = refs; ref; ref = ref->next)
			if (is_null_oid(&ref->old_oid)) {
				complete_refs_before_fetch = 0;
				break;
			}

		if (!is_local && !complete_refs_before_fetch) {
			if (transport_fetch_refs(transport, mapped_refs))
				die(_("remote transport reported error"));
		}
	}

	remote_head = find_ref_by_name(refs, "HEAD");
	remote_head_points_at = guess_remote_head(remote_head, mapped_refs, 0);

	if (option_branch) {
		our_head_points_at = find_remote_branch(mapped_refs, option_branch);
		if (!our_head_points_at)
			die(_("Remote branch %s not found in upstream %s"),
			    option_branch, remote_name);
	} else if (remote_head_points_at) {
		our_head_points_at = remote_head_points_at;
	} else if (remote_head) {
		our_head_points_at = NULL;
	} else {
		const char *branch;

		if (!mapped_refs) {
			warning(_("You appear to have cloned an empty repository."));
			option_no_checkout = 1;
		}

		if (transport_ls_refs_options.unborn_head_target &&
		    skip_prefix(transport_ls_refs_options.unborn_head_target,
				"refs/heads/", &branch)) {
			unborn_head  = xstrdup(transport_ls_refs_options.unborn_head_target);
		} else {
			branch = git_default_branch_name(0);
			unborn_head = xstrfmt("refs/heads/%s", branch);
		}

		/*
		 * We may have selected a local default branch name "foo",
		 * and even though the remote's HEAD does not point there,
		 * it may still have a "foo" branch. If so, set it up so
		 * that we can follow the usual checkout code later.
		 *
		 * Note that for an empty repo we'll already have set
		 * option_no_checkout above, which would work against us here.
		 * But for an empty repo, find_remote_branch() can never find
		 * a match.
		 */
		our_head_points_at = find_remote_branch(mapped_refs, branch);
	}

	write_refspec_config(src_ref_prefix, our_head_points_at,
			remote_head_points_at, &branch_top);

	if (filter_options.choice)
		partial_clone_register(remote_name, &filter_options);

	if (is_local)
		clone_local(path, git_dir);
	else if (mapped_refs && complete_refs_before_fetch) {
		if (transport_fetch_refs(transport, mapped_refs))
			die(_("remote transport reported error"));
	}

	update_remote_refs(refs, mapped_refs, remote_head_points_at,
			   branch_top.buf, reflog_msg.buf, transport,
			   !is_local);

	update_head(our_head_points_at, remote_head, unborn_head, reflog_msg.buf);

	/*
	 * We want to show progress for recursive submodule clones iff
	 * we did so for the main clone. But only the transport knows
	 * the final decision for this flag, so we need to rescue the value
	 * before we free the transport.
	 */
	submodule_progress = transport->progress;

	transport_unlock_pack(transport, 0);
	transport_disconnect(transport);

	if (option_dissociate) {
		close_object_store(the_repository->objects);
		dissociate_from_references();
	}

	if (option_sparse_checkout && git_sparse_checkout_init(dir))
		return 1;

	junk_mode = JUNK_LEAVE_REPO;
	err = checkout(submodule_progress, filter_submodules);

	free(remote_name);
	strbuf_release(&reflog_msg);
	strbuf_release(&branch_top);
	strbuf_release(&key);
	free_refs(mapped_refs);
	free_refs(remote_head_points_at);
	free(unborn_head);
	free(dir);
	free(path);
	free(repo_to_free);
	junk_mode = JUNK_LEAVE_ALL;

	transport_ls_refs_options_release(&transport_ls_refs_options);
	return err;
}<|MERGE_RESOLUTION|>--- conflicted
+++ resolved
@@ -1116,12 +1116,8 @@
 	 * repository, and reference backends may persist that information into
 	 * their on-disk data structures.
 	 */
-<<<<<<< HEAD
-	init_db(git_dir, real_git_dir, option_template, GIT_HASH_UNKNOWN, NULL,
-=======
 	init_db(git_dir, real_git_dir, option_template, GIT_HASH_UNKNOWN,
 		ref_storage_format, NULL,
->>>>>>> 1b223407
 		do_not_override_repo_unix_permissions, INIT_DB_QUIET | INIT_DB_SKIP_REFDB);
 
 	if (real_git_dir) {
@@ -1304,15 +1300,9 @@
 	 * ours to the same thing.
 	 */
 	hash_algo = hash_algo_by_ptr(transport_get_hash_algo(transport));
-<<<<<<< HEAD
-	initialize_repository_version(hash_algo, 1);
-	repo_set_hash_algo(the_repository, hash_algo);
-	create_reference_database(NULL, 1);
-=======
 	initialize_repository_version(hash_algo, the_repository->ref_storage_format, 1);
 	repo_set_hash_algo(the_repository, hash_algo);
 	create_reference_database(the_repository->ref_storage_format, NULL, 1);
->>>>>>> 1b223407
 
 	/*
 	 * Before fetching from the remote, download and install bundle

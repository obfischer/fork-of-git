--- conflicted
+++ resolved
@@ -1106,12 +1106,8 @@
 	 * apply the remote name provided by --origin only after this second
 	 * call to git_config, to ensure it overrides all config-based values.
 	 */
-<<<<<<< HEAD
-	if (option_origin != NULL) {
+	if (option_origin) {
 		free(remote_name);
-=======
-	if (option_origin)
->>>>>>> 72a4ea71
 		remote_name = xstrdup(option_origin);
 	}
 

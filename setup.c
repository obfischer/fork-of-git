#include "git-compat-util.h"
#include "abspath.h"
#include "copy.h"
#include "environment.h"
#include "exec-cmd.h"
#include "gettext.h"
#include "object-name.h"
#include "refs.h"
#include "repository.h"
#include "config.h"
#include "dir.h"
#include "setup.h"
#include "string-list.h"
#include "chdir-notify.h"
#include "path.h"
#include "quote.h"
#include "trace2.h"
#include "worktree.h"
#include "exec-cmd.h"

static int inside_git_dir = -1;
static int inside_work_tree = -1;
static int work_tree_config_is_bogus;
enum allowed_bare_repo {
	ALLOWED_BARE_REPO_EXPLICIT = 0,
	ALLOWED_BARE_REPO_ALL,
};

static struct startup_info the_startup_info;
struct startup_info *startup_info = &the_startup_info;
const char *tmp_original_cwd;

/*
 * The input parameter must contain an absolute path, and it must already be
 * normalized.
 *
 * Find the part of an absolute path that lies inside the work tree by
 * dereferencing symlinks outside the work tree, for example:
 * /dir1/repo/dir2/file   (work tree is /dir1/repo)      -> dir2/file
 * /dir/file              (work tree is /)               -> dir/file
 * /dir/symlink1/symlink2 (symlink1 points to work tree) -> symlink2
 * /dir/repolink/file     (repolink points to /dir/repo) -> file
 * /dir/repo              (exactly equal to work tree)   -> (empty string)
 */
static int abspath_part_inside_repo(char *path)
{
	size_t len;
	size_t wtlen;
	char *path0;
	int off;
	const char *work_tree = get_git_work_tree();
	struct strbuf realpath = STRBUF_INIT;

	if (!work_tree)
		return -1;
	wtlen = strlen(work_tree);
	len = strlen(path);
	off = offset_1st_component(path);

	/* check if work tree is already the prefix */
	if (wtlen <= len && !fspathncmp(path, work_tree, wtlen)) {
		if (path[wtlen] == '/') {
			memmove(path, path + wtlen + 1, len - wtlen);
			return 0;
		} else if (path[wtlen - 1] == '/' || path[wtlen] == '\0') {
			/* work tree is the root, or the whole path */
			memmove(path, path + wtlen, len - wtlen + 1);
			return 0;
		}
		/* work tree might match beginning of a symlink to work tree */
		off = wtlen;
	}
	path0 = path;
	path += off;

	/* check each '/'-terminated level */
	while (*path) {
		path++;
		if (*path == '/') {
			*path = '\0';
			strbuf_realpath(&realpath, path0, 1);
			if (fspathcmp(realpath.buf, work_tree) == 0) {
				memmove(path0, path + 1, len - (path - path0));
				strbuf_release(&realpath);
				return 0;
			}
			*path = '/';
		}
	}

	/* check whole path */
	strbuf_realpath(&realpath, path0, 1);
	if (fspathcmp(realpath.buf, work_tree) == 0) {
		*path0 = '\0';
		strbuf_release(&realpath);
		return 0;
	}

	strbuf_release(&realpath);
	return -1;
}

/*
 * Normalize "path", prepending the "prefix" for relative paths. If
 * remaining_prefix is not NULL, return the actual prefix still
 * remains in the path. For example, prefix = sub1/sub2/ and path is
 *
 *  foo          -> sub1/sub2/foo  (full prefix)
 *  ../foo       -> sub1/foo       (remaining prefix is sub1/)
 *  ../../bar    -> bar            (no remaining prefix)
 *  ../../sub1/sub2/foo -> sub1/sub2/foo (but no remaining prefix)
 *  `pwd`/../bar -> sub1/bar       (no remaining prefix)
 */
char *prefix_path_gently(const char *prefix, int len,
			 int *remaining_prefix, const char *path)
{
	const char *orig = path;
	char *sanitized;
	if (is_absolute_path(orig)) {
		sanitized = xmallocz(strlen(path));
		if (remaining_prefix)
			*remaining_prefix = 0;
		if (normalize_path_copy_len(sanitized, path, remaining_prefix)) {
			free(sanitized);
			return NULL;
		}
		if (abspath_part_inside_repo(sanitized)) {
			free(sanitized);
			return NULL;
		}
	} else {
		sanitized = xstrfmt("%.*s%s", len, len ? prefix : "", path);
		if (remaining_prefix)
			*remaining_prefix = len;
		if (normalize_path_copy_len(sanitized, sanitized, remaining_prefix)) {
			free(sanitized);
			return NULL;
		}
	}
	return sanitized;
}

char *prefix_path(const char *prefix, int len, const char *path)
{
	char *r = prefix_path_gently(prefix, len, NULL, path);
	if (!r) {
		const char *hint_path = get_git_work_tree();
		if (!hint_path)
			hint_path = get_git_dir();
		die(_("'%s' is outside repository at '%s'"), path,
		    absolute_path(hint_path));
	}
	return r;
}

int path_inside_repo(const char *prefix, const char *path)
{
	int len = prefix ? strlen(prefix) : 0;
	char *r = prefix_path_gently(prefix, len, NULL, path);
	if (r) {
		free(r);
		return 1;
	}
	return 0;
}

int check_filename(const char *prefix, const char *arg)
{
	char *to_free = NULL;
	struct stat st;

	if (skip_prefix(arg, ":/", &arg)) {
		if (!*arg) /* ":/" is root dir, always exists */
			return 1;
		prefix = NULL;
	} else if (skip_prefix(arg, ":!", &arg) ||
		   skip_prefix(arg, ":^", &arg)) {
		if (!*arg) /* excluding everything is silly, but allowed */
			return 1;
	}

	if (prefix)
		arg = to_free = prefix_filename(prefix, arg);

	if (!lstat(arg, &st)) {
		free(to_free);
		return 1; /* file exists */
	}
	if (is_missing_file_error(errno)) {
		free(to_free);
		return 0; /* file does not exist */
	}
	die_errno(_("failed to stat '%s'"), arg);
}

static void NORETURN die_verify_filename(struct repository *r,
					 const char *prefix,
					 const char *arg,
					 int diagnose_misspelt_rev)
{
	if (!diagnose_misspelt_rev)
		die(_("%s: no such path in the working tree.\n"
		      "Use 'git <command> -- <path>...' to specify paths that do not exist locally."),
		    arg);
	/*
	 * Saying "'(icase)foo' does not exist in the index" when the
	 * user gave us ":(icase)foo" is just stupid.  A magic pathspec
	 * begins with a colon and is followed by a non-alnum; do not
	 * let maybe_die_on_misspelt_object_name() even trigger.
	 */
	if (!(arg[0] == ':' && !isalnum(arg[1])))
		maybe_die_on_misspelt_object_name(r, arg, prefix);

	/* ... or fall back the most general message. */
	die(_("ambiguous argument '%s': unknown revision or path not in the working tree.\n"
	      "Use '--' to separate paths from revisions, like this:\n"
	      "'git <command> [<revision>...] -- [<file>...]'"), arg);

}

/*
 * Check for arguments that don't resolve as actual files,
 * but which look sufficiently like pathspecs that we'll consider
 * them such for the purposes of rev/pathspec DWIM parsing.
 */
static int looks_like_pathspec(const char *arg)
{
	const char *p;
	int escaped = 0;

	/*
	 * Wildcard characters imply the user is looking to match pathspecs
	 * that aren't in the filesystem. Note that this doesn't include
	 * backslash even though it's a glob special; by itself it doesn't
	 * cause any increase in the match. Likewise ignore backslash-escaped
	 * wildcard characters.
	 */
	for (p = arg; *p; p++) {
		if (escaped) {
			escaped = 0;
		} else if (is_glob_special(*p)) {
			if (*p == '\\')
				escaped = 1;
			else
				return 1;
		}
	}

	/* long-form pathspec magic */
	if (starts_with(arg, ":("))
		return 1;

	return 0;
}

/*
 * Verify a filename that we got as an argument for a pathspec
 * entry. Note that a filename that begins with "-" never verifies
 * as true, because even if such a filename were to exist, we want
 * it to be preceded by the "--" marker (or we want the user to
 * use a format like "./-filename")
 *
 * The "diagnose_misspelt_rev" is used to provide a user-friendly
 * diagnosis when dying upon finding that "name" is not a pathname.
 * If set to 1, the diagnosis will try to diagnose "name" as an
 * invalid object name (e.g. HEAD:foo). If set to 0, the diagnosis
 * will only complain about an inexisting file.
 *
 * This function is typically called to check that a "file or rev"
 * argument is unambiguous. In this case, the caller will want
 * diagnose_misspelt_rev == 1 when verifying the first non-rev
 * argument (which could have been a revision), and
 * diagnose_misspelt_rev == 0 for the next ones (because we already
 * saw a filename, there's not ambiguity anymore).
 */
void verify_filename(const char *prefix,
		     const char *arg,
		     int diagnose_misspelt_rev)
{
	if (*arg == '-')
		die(_("option '%s' must come before non-option arguments"), arg);
	if (looks_like_pathspec(arg) || check_filename(prefix, arg))
		return;
	die_verify_filename(the_repository, prefix, arg, diagnose_misspelt_rev);
}

/*
 * Opposite of the above: the command line did not have -- marker
 * and we parsed the arg as a refname.  It should not be interpretable
 * as a filename.
 */
void verify_non_filename(const char *prefix, const char *arg)
{
	if (!is_inside_work_tree() || is_inside_git_dir())
		return;
	if (*arg == '-')
		return; /* flag */
	if (!check_filename(prefix, arg))
		return;
	die(_("ambiguous argument '%s': both revision and filename\n"
	      "Use '--' to separate paths from revisions, like this:\n"
	      "'git <command> [<revision>...] -- [<file>...]'"), arg);
}

int get_common_dir(struct strbuf *sb, const char *gitdir)
{
	const char *git_env_common_dir = getenv(GIT_COMMON_DIR_ENVIRONMENT);
	if (git_env_common_dir) {
		strbuf_addstr(sb, git_env_common_dir);
		return 1;
	} else {
		return get_common_dir_noenv(sb, gitdir);
	}
}

int get_common_dir_noenv(struct strbuf *sb, const char *gitdir)
{
	struct strbuf data = STRBUF_INIT;
	struct strbuf path = STRBUF_INIT;
	int ret = 0;

	strbuf_addf(&path, "%s/commondir", gitdir);
	if (file_exists(path.buf)) {
		if (strbuf_read_file(&data, path.buf, 0) <= 0)
			die_errno(_("failed to read %s"), path.buf);
		while (data.len && (data.buf[data.len - 1] == '\n' ||
				    data.buf[data.len - 1] == '\r'))
			data.len--;
		data.buf[data.len] = '\0';
		strbuf_reset(&path);
		if (!is_absolute_path(data.buf))
			strbuf_addf(&path, "%s/", gitdir);
		strbuf_addbuf(&path, &data);
		strbuf_add_real_path(sb, path.buf);
		ret = 1;
	} else {
		strbuf_addstr(sb, gitdir);
	}

	strbuf_release(&data);
	strbuf_release(&path);
	return ret;
}

/*
 * Test if it looks like we're at a git directory.
 * We want to see:
 *
 *  - either an objects/ directory _or_ the proper
 *    GIT_OBJECT_DIRECTORY environment variable
 *  - a refs/ directory
 *  - either a HEAD symlink or a HEAD file that is formatted as
 *    a proper "ref:", or a regular file HEAD that has a properly
 *    formatted sha1 object name.
 */
int is_git_directory(const char *suspect)
{
	struct strbuf path = STRBUF_INIT;
	int ret = 0;
	size_t len;

	/* Check worktree-related signatures */
	strbuf_addstr(&path, suspect);
	strbuf_complete(&path, '/');
	strbuf_addstr(&path, "HEAD");
	if (validate_headref(path.buf))
		goto done;

	strbuf_reset(&path);
	get_common_dir(&path, suspect);
	len = path.len;

	/* Check non-worktree-related signatures */
	if (getenv(DB_ENVIRONMENT)) {
		if (access(getenv(DB_ENVIRONMENT), X_OK))
			goto done;
	}
	else {
		strbuf_setlen(&path, len);
		strbuf_addstr(&path, "/objects");
		if (access(path.buf, X_OK))
			goto done;
	}

	strbuf_setlen(&path, len);
	strbuf_addstr(&path, "/refs");
	if (access(path.buf, X_OK))
		goto done;

	ret = 1;
done:
	strbuf_release(&path);
	return ret;
}

int is_nonbare_repository_dir(struct strbuf *path)
{
	int ret = 0;
	int gitfile_error;
	size_t orig_path_len = path->len;
	assert(orig_path_len != 0);
	strbuf_complete(path, '/');
	strbuf_addstr(path, ".git");
	if (read_gitfile_gently(path->buf, &gitfile_error) || is_git_directory(path->buf))
		ret = 1;
	if (gitfile_error == READ_GITFILE_ERR_OPEN_FAILED ||
	    gitfile_error == READ_GITFILE_ERR_READ_FAILED)
		ret = 1;
	strbuf_setlen(path, orig_path_len);
	return ret;
}

int is_inside_git_dir(void)
{
	if (inside_git_dir < 0)
		inside_git_dir = is_inside_dir(get_git_dir());
	return inside_git_dir;
}

int is_inside_work_tree(void)
{
	if (inside_work_tree < 0)
		inside_work_tree = is_inside_dir(get_git_work_tree());
	return inside_work_tree;
}

void setup_work_tree(void)
{
	const char *work_tree;
	static int initialized = 0;

	if (initialized)
		return;

	if (work_tree_config_is_bogus)
		die(_("unable to set up work tree using invalid config"));

	work_tree = get_git_work_tree();
	if (!work_tree || chdir_notify(work_tree))
		die(_("this operation must be run in a work tree"));

	/*
	 * Make sure subsequent git processes find correct worktree
	 * if $GIT_WORK_TREE is set relative
	 */
	if (getenv(GIT_WORK_TREE_ENVIRONMENT))
		setenv(GIT_WORK_TREE_ENVIRONMENT, ".", 1);

	initialized = 1;
}

static void setup_original_cwd(void)
{
	struct strbuf tmp = STRBUF_INIT;
	const char *worktree = NULL;
	int offset = -1;

	if (!tmp_original_cwd)
		return;

	/*
	 * startup_info->original_cwd points to the current working
	 * directory we inherited from our parent process, which is a
	 * directory we want to avoid removing.
	 *
	 * For convience, we would like to have the path relative to the
	 * worktree instead of an absolute path.
	 *
	 * Yes, startup_info->original_cwd is usually the same as 'prefix',
	 * but differs in two ways:
	 *   - prefix has a trailing '/'
	 *   - if the user passes '-C' to git, that modifies the prefix but
	 *     not startup_info->original_cwd.
	 */

	/* Normalize the directory */
	if (!strbuf_realpath(&tmp, tmp_original_cwd, 0)) {
		trace2_data_string("setup", the_repository,
				   "realpath-path", tmp_original_cwd);
		trace2_data_string("setup", the_repository,
				   "realpath-failure", strerror(errno));
		free((char*)tmp_original_cwd);
		tmp_original_cwd = NULL;
		return;
	}

	free((char*)tmp_original_cwd);
	tmp_original_cwd = NULL;
	startup_info->original_cwd = strbuf_detach(&tmp, NULL);

	/*
	 * Get our worktree; we only protect the current working directory
	 * if it's in the worktree.
	 */
	worktree = get_git_work_tree();
	if (!worktree)
		goto no_prevention_needed;

	offset = dir_inside_of(startup_info->original_cwd, worktree);
	if (offset >= 0) {
		/*
		 * If startup_info->original_cwd == worktree, that is already
		 * protected and we don't need original_cwd as a secondary
		 * protection measure.
		 */
		if (!*(startup_info->original_cwd + offset))
			goto no_prevention_needed;

		/*
		 * original_cwd was inside worktree; precompose it just as
		 * we do prefix so that built up paths will match
		 */
		startup_info->original_cwd = \
			precompose_string_if_needed(startup_info->original_cwd
						    + offset);
		return;
	}

no_prevention_needed:
	free((char*)startup_info->original_cwd);
	startup_info->original_cwd = NULL;
}

static int read_worktree_config(const char *var, const char *value,
				const struct config_context *ctx UNUSED,
				void *vdata)
{
	struct repository_format *data = vdata;

	if (strcmp(var, "core.bare") == 0) {
		data->is_bare = git_config_bool(var, value);
	} else if (strcmp(var, "core.worktree") == 0) {
		if (!value)
			return config_error_nonbool(var);
		free(data->work_tree);
		data->work_tree = xstrdup(value);
	}
	return 0;
}

enum extension_result {
	EXTENSION_ERROR = -1, /* compatible with error(), etc */
	EXTENSION_UNKNOWN = 0,
	EXTENSION_OK = 1
};

/*
 * Do not add new extensions to this function. It handles extensions which are
 * respected even in v0-format repositories for historical compatibility.
 */
static enum extension_result handle_extension_v0(const char *var,
						 const char *value,
						 const char *ext,
						 struct repository_format *data)
{
		if (!strcmp(ext, "noop")) {
			return EXTENSION_OK;
		} else if (!strcmp(ext, "preciousobjects")) {
			data->precious_objects = git_config_bool(var, value);
			return EXTENSION_OK;
		} else if (!strcmp(ext, "partialclone")) {
			if (!value)
				return config_error_nonbool(var);
			data->partial_clone = xstrdup(value);
			return EXTENSION_OK;
		} else if (!strcmp(ext, "worktreeconfig")) {
			data->worktree_config = git_config_bool(var, value);
			return EXTENSION_OK;
		}

		return EXTENSION_UNKNOWN;
}

/*
 * Record any new extensions in this function.
 */
static enum extension_result handle_extension(const char *var,
					      const char *value,
					      const char *ext,
					      struct repository_format *data)
{
	if (!strcmp(ext, "noop-v1")) {
		return EXTENSION_OK;
	} else if (!strcmp(ext, "objectformat")) {
		int format;

		if (!value)
			return config_error_nonbool(var);
		format = hash_algo_by_name(value);
		if (format == GIT_HASH_UNKNOWN)
			return error(_("invalid value for '%s': '%s'"),
				     "extensions.objectformat", value);
		data->hash_algo = format;
		return EXTENSION_OK;
	} else if (!strcmp(ext, "refstorage")) {
		unsigned int format;

		if (!value)
			return config_error_nonbool(var);
		format = ref_storage_format_by_name(value);
		if (format == REF_STORAGE_FORMAT_UNKNOWN)
			return error(_("invalid value for '%s': '%s'"),
				     "extensions.refstorage", value);
		data->ref_storage_format = format;
		return EXTENSION_OK;
	}
	return EXTENSION_UNKNOWN;
}

static int check_repo_format(const char *var, const char *value,
			     const struct config_context *ctx, void *vdata)
{
	struct repository_format *data = vdata;
	const char *ext;

	if (strcmp(var, "core.repositoryformatversion") == 0)
		data->version = git_config_int(var, value, ctx->kvi);
	else if (skip_prefix(var, "extensions.", &ext)) {
		switch (handle_extension_v0(var, value, ext, data)) {
		case EXTENSION_ERROR:
			return -1;
		case EXTENSION_OK:
			return 0;
		case EXTENSION_UNKNOWN:
			break;
		}

		switch (handle_extension(var, value, ext, data)) {
		case EXTENSION_ERROR:
			return -1;
		case EXTENSION_OK:
			string_list_append(&data->v1_only_extensions, ext);
			return 0;
		case EXTENSION_UNKNOWN:
			string_list_append(&data->unknown_extensions, ext);
			return 0;
		}
	}

	return read_worktree_config(var, value, ctx, vdata);
}

static int check_repository_format_gently(const char *gitdir, struct repository_format *candidate, int *nongit_ok)
{
	struct strbuf sb = STRBUF_INIT;
	struct strbuf err = STRBUF_INIT;
	int has_common;

	has_common = get_common_dir(&sb, gitdir);
	strbuf_addstr(&sb, "/config");
	read_repository_format(candidate, sb.buf);
	strbuf_release(&sb);

	/*
	 * For historical use of check_repository_format() in git-init,
	 * we treat a missing config as a silent "ok", even when nongit_ok
	 * is unset.
	 */
	if (candidate->version < 0)
		return 0;

	if (verify_repository_format(candidate, &err) < 0) {
		if (nongit_ok) {
			warning("%s", err.buf);
			strbuf_release(&err);
			*nongit_ok = -1;
			return -1;
		}
		die("%s", err.buf);
	}

	repository_format_precious_objects = candidate->precious_objects;
	string_list_clear(&candidate->unknown_extensions, 0);
	string_list_clear(&candidate->v1_only_extensions, 0);

	if (candidate->worktree_config) {
		/*
		 * pick up core.bare and core.worktree from per-worktree
		 * config if present
		 */
		strbuf_addf(&sb, "%s/config.worktree", gitdir);
		git_config_from_file(read_worktree_config, sb.buf, candidate);
		strbuf_release(&sb);
		has_common = 0;
	}

	if (!has_common) {
		if (candidate->is_bare != -1) {
			is_bare_repository_cfg = candidate->is_bare;
			if (is_bare_repository_cfg == 1)
				inside_work_tree = -1;
		}
		if (candidate->work_tree) {
			free(git_work_tree_cfg);
			git_work_tree_cfg = xstrdup(candidate->work_tree);
			inside_work_tree = -1;
		}
	}

	return 0;
}

int upgrade_repository_format(int target_version)
{
	struct strbuf sb = STRBUF_INIT;
	struct strbuf err = STRBUF_INIT;
	struct strbuf repo_version = STRBUF_INIT;
	struct repository_format repo_fmt = REPOSITORY_FORMAT_INIT;
	int ret;

	strbuf_git_common_path(&sb, the_repository, "config");
	read_repository_format(&repo_fmt, sb.buf);
	strbuf_release(&sb);

	if (repo_fmt.version >= target_version) {
		ret = 0;
		goto out;
	}

	if (verify_repository_format(&repo_fmt, &err) < 0) {
		ret = error("cannot upgrade repository format from %d to %d: %s",
			    repo_fmt.version, target_version, err.buf);
		goto out;
	}
	if (!repo_fmt.version && repo_fmt.unknown_extensions.nr) {
		ret = error("cannot upgrade repository format: "
			    "unknown extension %s",
			    repo_fmt.unknown_extensions.items[0].string);
		goto out;
	}

	strbuf_addf(&repo_version, "%d", target_version);
	git_config_set("core.repositoryformatversion", repo_version.buf);

	ret = 1;

out:
	clear_repository_format(&repo_fmt);
	strbuf_release(&repo_version);
	strbuf_release(&err);
	return ret;
}

static void init_repository_format(struct repository_format *format)
{
	const struct repository_format fresh = REPOSITORY_FORMAT_INIT;

	memcpy(format, &fresh, sizeof(fresh));
}

int read_repository_format(struct repository_format *format, const char *path)
{
	clear_repository_format(format);
	git_config_from_file(check_repo_format, path, format);
	if (format->version == -1)
		clear_repository_format(format);
	return format->version;
}

void clear_repository_format(struct repository_format *format)
{
	string_list_clear(&format->unknown_extensions, 0);
	string_list_clear(&format->v1_only_extensions, 0);
	free(format->work_tree);
	free(format->partial_clone);
	init_repository_format(format);
}

int verify_repository_format(const struct repository_format *format,
			     struct strbuf *err)
{
	if (GIT_REPO_VERSION_READ < format->version) {
		strbuf_addf(err, _("Expected git repo version <= %d, found %d"),
			    GIT_REPO_VERSION_READ, format->version);
		return -1;
	}

	if (format->version >= 1 && format->unknown_extensions.nr) {
		int i;

		strbuf_addstr(err, Q_("unknown repository extension found:",
				      "unknown repository extensions found:",
				      format->unknown_extensions.nr));

		for (i = 0; i < format->unknown_extensions.nr; i++)
			strbuf_addf(err, "\n\t%s",
				    format->unknown_extensions.items[i].string);
		return -1;
	}

	if (format->version == 0 && format->v1_only_extensions.nr) {
		int i;

		strbuf_addstr(err,
			      Q_("repo version is 0, but v1-only extension found:",
				 "repo version is 0, but v1-only extensions found:",
				 format->v1_only_extensions.nr));

		for (i = 0; i < format->v1_only_extensions.nr; i++)
			strbuf_addf(err, "\n\t%s",
				    format->v1_only_extensions.items[i].string);
		return -1;
	}

	return 0;
}

void read_gitfile_error_die(int error_code, const char *path, const char *dir)
{
	switch (error_code) {
	case READ_GITFILE_ERR_STAT_FAILED:
	case READ_GITFILE_ERR_NOT_A_FILE:
		/* non-fatal; follow return path */
		break;
	case READ_GITFILE_ERR_OPEN_FAILED:
		die_errno(_("error opening '%s'"), path);
	case READ_GITFILE_ERR_TOO_LARGE:
		die(_("too large to be a .git file: '%s'"), path);
	case READ_GITFILE_ERR_READ_FAILED:
		die(_("error reading %s"), path);
	case READ_GITFILE_ERR_INVALID_FORMAT:
		die(_("invalid gitfile format: %s"), path);
	case READ_GITFILE_ERR_NO_PATH:
		die(_("no path in gitfile: %s"), path);
	case READ_GITFILE_ERR_NOT_A_REPO:
		die(_("not a git repository: %s"), dir);
	default:
		BUG("unknown error code");
	}
}

/*
 * Try to read the location of the git directory from the .git file,
 * return path to git directory if found. The return value comes from
 * a shared buffer.
 *
 * On failure, if return_error_code is not NULL, return_error_code
 * will be set to an error code and NULL will be returned. If
 * return_error_code is NULL the function will die instead (for most
 * cases).
 */
const char *read_gitfile_gently(const char *path, int *return_error_code)
{
	const int max_file_size = 1 << 20;  /* 1MB */
	int error_code = 0;
	char *buf = NULL;
	char *dir = NULL;
	const char *slash;
	struct stat st;
	int fd;
	ssize_t len;
	static struct strbuf realpath = STRBUF_INIT;

	if (stat(path, &st)) {
		/* NEEDSWORK: discern between ENOENT vs other errors */
		error_code = READ_GITFILE_ERR_STAT_FAILED;
		goto cleanup_return;
	}
	if (!S_ISREG(st.st_mode)) {
		error_code = READ_GITFILE_ERR_NOT_A_FILE;
		goto cleanup_return;
	}
	if (st.st_size > max_file_size) {
		error_code = READ_GITFILE_ERR_TOO_LARGE;
		goto cleanup_return;
	}
	fd = open(path, O_RDONLY);
	if (fd < 0) {
		error_code = READ_GITFILE_ERR_OPEN_FAILED;
		goto cleanup_return;
	}
	buf = xmallocz(st.st_size);
	len = read_in_full(fd, buf, st.st_size);
	close(fd);
	if (len != st.st_size) {
		error_code = READ_GITFILE_ERR_READ_FAILED;
		goto cleanup_return;
	}
	if (!starts_with(buf, "gitdir: ")) {
		error_code = READ_GITFILE_ERR_INVALID_FORMAT;
		goto cleanup_return;
	}
	while (buf[len - 1] == '\n' || buf[len - 1] == '\r')
		len--;
	if (len < 9) {
		error_code = READ_GITFILE_ERR_NO_PATH;
		goto cleanup_return;
	}
	buf[len] = '\0';
	dir = buf + 8;

	if (!is_absolute_path(dir) && (slash = strrchr(path, '/'))) {
		size_t pathlen = slash+1 - path;
		dir = xstrfmt("%.*s%.*s", (int)pathlen, path,
			      (int)(len - 8), buf + 8);
		free(buf);
		buf = dir;
	}
	if (!is_git_directory(dir)) {
		error_code = READ_GITFILE_ERR_NOT_A_REPO;
		goto cleanup_return;
	}

	strbuf_realpath(&realpath, dir, 1);
	path = realpath.buf;

cleanup_return:
	if (return_error_code)
		*return_error_code = error_code;
	else if (error_code)
		read_gitfile_error_die(error_code, path, dir);

	free(buf);
	return error_code ? NULL : path;
}

static const char *setup_explicit_git_dir(const char *gitdirenv,
					  struct strbuf *cwd,
					  struct repository_format *repo_fmt,
					  int *nongit_ok)
{
	const char *work_tree_env = getenv(GIT_WORK_TREE_ENVIRONMENT);
	const char *worktree;
	char *gitfile;
	int offset;

	if (PATH_MAX - 40 < strlen(gitdirenv))
		die(_("'$%s' too big"), GIT_DIR_ENVIRONMENT);

	gitfile = (char*)read_gitfile(gitdirenv);
	if (gitfile) {
		gitfile = xstrdup(gitfile);
		gitdirenv = gitfile;
	}

	if (!is_git_directory(gitdirenv)) {
		if (nongit_ok) {
			*nongit_ok = 1;
			free(gitfile);
			return NULL;
		}
		die(_("not a git repository: '%s'"), gitdirenv);
	}

	if (check_repository_format_gently(gitdirenv, repo_fmt, nongit_ok)) {
		free(gitfile);
		return NULL;
	}

	/* #3, #7, #11, #15, #19, #23, #27, #31 (see t1510) */
	if (work_tree_env)
		set_git_work_tree(work_tree_env);
	else if (is_bare_repository_cfg > 0) {
		if (git_work_tree_cfg) {
			/* #22.2, #30 */
			warning("core.bare and core.worktree do not make sense");
			work_tree_config_is_bogus = 1;
		}

		/* #18, #26 */
		set_git_dir(gitdirenv, 0);
		free(gitfile);
		return NULL;
	}
	else if (git_work_tree_cfg) { /* #6, #14 */
		if (is_absolute_path(git_work_tree_cfg))
			set_git_work_tree(git_work_tree_cfg);
		else {
			char *core_worktree;
			if (chdir(gitdirenv))
				die_errno(_("cannot chdir to '%s'"), gitdirenv);
			if (chdir(git_work_tree_cfg))
				die_errno(_("cannot chdir to '%s'"), git_work_tree_cfg);
			core_worktree = xgetcwd();
			if (chdir(cwd->buf))
				die_errno(_("cannot come back to cwd"));
			set_git_work_tree(core_worktree);
			free(core_worktree);
		}
	}
	else if (!git_env_bool(GIT_IMPLICIT_WORK_TREE_ENVIRONMENT, 1)) {
		/* #16d */
		set_git_dir(gitdirenv, 0);
		free(gitfile);
		return NULL;
	}
	else /* #2, #10 */
		set_git_work_tree(".");

	/* set_git_work_tree() must have been called by now */
	worktree = get_git_work_tree();

	/* both get_git_work_tree() and cwd are already normalized */
	if (!strcmp(cwd->buf, worktree)) { /* cwd == worktree */
		set_git_dir(gitdirenv, 0);
		free(gitfile);
		return NULL;
	}

	offset = dir_inside_of(cwd->buf, worktree);
	if (offset >= 0) {	/* cwd inside worktree? */
		set_git_dir(gitdirenv, 1);
		if (chdir(worktree))
			die_errno(_("cannot chdir to '%s'"), worktree);
		strbuf_addch(cwd, '/');
		free(gitfile);
		return cwd->buf + offset;
	}

	/* cwd outside worktree */
	set_git_dir(gitdirenv, 0);
	free(gitfile);
	return NULL;
}

static const char *setup_discovered_git_dir(const char *gitdir,
					    struct strbuf *cwd, int offset,
					    struct repository_format *repo_fmt,
					    int *nongit_ok)
{
	if (check_repository_format_gently(gitdir, repo_fmt, nongit_ok))
		return NULL;

	/* --work-tree is set without --git-dir; use discovered one */
	if (getenv(GIT_WORK_TREE_ENVIRONMENT) || git_work_tree_cfg) {
		char *to_free = NULL;
		const char *ret;

		if (offset != cwd->len && !is_absolute_path(gitdir))
			gitdir = to_free = real_pathdup(gitdir, 1);
		if (chdir(cwd->buf))
			die_errno(_("cannot come back to cwd"));
		ret = setup_explicit_git_dir(gitdir, cwd, repo_fmt, nongit_ok);
		free(to_free);
		return ret;
	}

	/* #16.2, #17.2, #20.2, #21.2, #24, #25, #28, #29 (see t1510) */
	if (is_bare_repository_cfg > 0) {
		set_git_dir(gitdir, (offset != cwd->len));
		if (chdir(cwd->buf))
			die_errno(_("cannot come back to cwd"));
		return NULL;
	}

	/* #0, #1, #5, #8, #9, #12, #13 */
	set_git_work_tree(".");
	if (strcmp(gitdir, DEFAULT_GIT_DIR_ENVIRONMENT))
		set_git_dir(gitdir, 0);
	inside_git_dir = 0;
	inside_work_tree = 1;
	if (offset >= cwd->len)
		return NULL;

	/* Make "offset" point past the '/' (already the case for root dirs) */
	if (offset != offset_1st_component(cwd->buf))
		offset++;
	/* Add a '/' at the end */
	strbuf_addch(cwd, '/');
	return cwd->buf + offset;
}

/* #16.1, #17.1, #20.1, #21.1, #22.1 (see t1510) */
static const char *setup_bare_git_dir(struct strbuf *cwd, int offset,
				      struct repository_format *repo_fmt,
				      int *nongit_ok)
{
	int root_len;

	if (check_repository_format_gently(".", repo_fmt, nongit_ok))
		return NULL;

	setenv(GIT_IMPLICIT_WORK_TREE_ENVIRONMENT, "0", 1);

	/* --work-tree is set without --git-dir; use discovered one */
	if (getenv(GIT_WORK_TREE_ENVIRONMENT) || git_work_tree_cfg) {
		static const char *gitdir;

		gitdir = offset == cwd->len ? "." : xmemdupz(cwd->buf, offset);
		if (chdir(cwd->buf))
			die_errno(_("cannot come back to cwd"));
		return setup_explicit_git_dir(gitdir, cwd, repo_fmt, nongit_ok);
	}

	inside_git_dir = 1;
	inside_work_tree = 0;
	if (offset != cwd->len) {
		if (chdir(cwd->buf))
			die_errno(_("cannot come back to cwd"));
		root_len = offset_1st_component(cwd->buf);
		strbuf_setlen(cwd, offset > root_len ? offset : root_len);
		set_git_dir(cwd->buf, 0);
	}
	else
		set_git_dir(".", 0);
	return NULL;
}

static dev_t get_device_or_die(const char *path, const char *prefix, int prefix_len)
{
	struct stat buf;
	if (stat(path, &buf)) {
		die_errno(_("failed to stat '%*s%s%s'"),
				prefix_len,
				prefix ? prefix : "",
				prefix ? "/" : "", path);
	}
	return buf.st_dev;
}

/*
 * A "string_list_each_func_t" function that canonicalizes an entry
 * from GIT_CEILING_DIRECTORIES using real_pathdup(), or
 * discards it if unusable.  The presence of an empty entry in
 * GIT_CEILING_DIRECTORIES turns off canonicalization for all
 * subsequent entries.
 */
static int canonicalize_ceiling_entry(struct string_list_item *item,
				      void *cb_data)
{
	int *empty_entry_found = cb_data;
	char *ceil = item->string;

	if (!*ceil) {
		*empty_entry_found = 1;
		return 0;
	} else if (!is_absolute_path(ceil)) {
		return 0;
	} else if (*empty_entry_found) {
		/* Keep entry but do not canonicalize it */
		return 1;
	} else {
		char *real_path = real_pathdup(ceil, 0);
		if (!real_path) {
			return 0;
		}
		free(item->string);
		item->string = real_path;
		return 1;
	}
}

struct safe_directory_data {
	const char *path;
	int is_safe;
};

static int safe_directory_cb(const char *key, const char *value,
			     const struct config_context *ctx UNUSED, void *d)
{
	struct safe_directory_data *data = d;

	if (strcmp(key, "safe.directory"))
		return 0;

	if (!value || !*value) {
		data->is_safe = 0;
	} else if (!strcmp(value, "*")) {
		data->is_safe = 1;
	} else {
		const char *interpolated = NULL;

		if (!git_config_pathname(&interpolated, key, value) &&
		    !fspathcmp(data->path, interpolated ? interpolated : value))
			data->is_safe = 1;

		free((char *)interpolated);
	}

	return 0;
}

/*
 * Check if a repository is safe, by verifying the ownership of the
 * worktree (if any), the git directory, and the gitfile (if any).
 *
 * Exemptions for known-safe repositories can be added via `safe.directory`
 * config settings; for non-bare repositories, their worktree needs to be
 * added, for bare ones their git directory.
 */
static int ensure_valid_ownership(const char *gitfile,
				  const char *worktree, const char *gitdir,
				  struct strbuf *report)
{
	struct safe_directory_data data = {
		.path = worktree ? worktree : gitdir
	};

	if (!git_env_bool("GIT_TEST_ASSUME_DIFFERENT_OWNER", 0) &&
	    (!gitfile || is_path_owned_by_current_user(gitfile, report)) &&
	    (!worktree || is_path_owned_by_current_user(worktree, report)) &&
	    (!gitdir || is_path_owned_by_current_user(gitdir, report)))
		return 1;

	/*
	 * data.path is the "path" that identifies the repository and it is
	 * constant regardless of what failed above. data.is_safe should be
	 * initialized to false, and might be changed by the callback.
	 */
	git_protected_config(safe_directory_cb, &data);

	return data.is_safe;
}

void die_upon_dubious_ownership(const char *gitfile, const char *worktree,
				const char *gitdir)
{
	struct strbuf report = STRBUF_INIT, quoted = STRBUF_INIT;
	const char *path;

	if (ensure_valid_ownership(gitfile, worktree, gitdir, &report))
		return;

	strbuf_complete(&report, '\n');
	path = gitfile ? gitfile : gitdir;
	sq_quote_buf_pretty(&quoted, path);

	die(_("detected dubious ownership in repository at '%s'\n"
	      "%s"
	      "To add an exception for this directory, call:\n"
	      "\n"
	      "\tgit config --global --add safe.directory %s"),
	    path, report.buf, quoted.buf);
}

static int allowed_bare_repo_cb(const char *key, const char *value,
				const struct config_context *ctx UNUSED,
				void *d)
{
	enum allowed_bare_repo *allowed_bare_repo = d;

	if (strcasecmp(key, "safe.bareRepository"))
		return 0;

	if (!strcmp(value, "explicit")) {
		*allowed_bare_repo = ALLOWED_BARE_REPO_EXPLICIT;
		return 0;
	}
	if (!strcmp(value, "all")) {
		*allowed_bare_repo = ALLOWED_BARE_REPO_ALL;
		return 0;
	}
	return -1;
}

static enum allowed_bare_repo get_allowed_bare_repo(void)
{
	enum allowed_bare_repo result = ALLOWED_BARE_REPO_ALL;
	git_protected_config(allowed_bare_repo_cb, &result);
	return result;
}

static const char *allowed_bare_repo_to_string(
	enum allowed_bare_repo allowed_bare_repo)
{
	switch (allowed_bare_repo) {
	case ALLOWED_BARE_REPO_EXPLICIT:
		return "explicit";
	case ALLOWED_BARE_REPO_ALL:
		return "all";
	default:
		BUG("invalid allowed_bare_repo %d",
		    allowed_bare_repo);
	}
	return NULL;
}

/*
 * We cannot decide in this function whether we are in the work tree or
 * not, since the config can only be read _after_ this function was called.
 *
 * Also, we avoid changing any global state (such as the current working
 * directory) to allow early callers.
 *
 * The directory where the search should start needs to be passed in via the
 * `dir` parameter; upon return, the `dir` buffer will contain the path of
 * the directory where the search ended, and `gitdir` will contain the path of
 * the discovered .git/ directory, if any. If `gitdir` is not absolute, it
 * is relative to `dir` (i.e. *not* necessarily the cwd).
 */
static enum discovery_result setup_git_directory_gently_1(struct strbuf *dir,
							  struct strbuf *gitdir,
							  struct strbuf *report,
							  int die_on_error)
{
	const char *env_ceiling_dirs = getenv(CEILING_DIRECTORIES_ENVIRONMENT);
	struct string_list ceiling_dirs = STRING_LIST_INIT_DUP;
	const char *gitdirenv;
	int ceil_offset = -1, min_offset = offset_1st_component(dir->buf);
	dev_t current_device = 0;
	int one_filesystem = 1;

	/*
	 * If GIT_DIR is set explicitly, we're not going
	 * to do any discovery, but we still do repository
	 * validation.
	 */
	gitdirenv = getenv(GIT_DIR_ENVIRONMENT);
	if (gitdirenv) {
		strbuf_addstr(gitdir, gitdirenv);
		return GIT_DIR_EXPLICIT;
	}

	if (env_ceiling_dirs) {
		int empty_entry_found = 0;

		string_list_split(&ceiling_dirs, env_ceiling_dirs, PATH_SEP, -1);
		filter_string_list(&ceiling_dirs, 0,
				   canonicalize_ceiling_entry, &empty_entry_found);
		ceil_offset = longest_ancestor_length(dir->buf, &ceiling_dirs);
		string_list_clear(&ceiling_dirs, 0);
	}

	if (ceil_offset < 0)
		ceil_offset = min_offset - 2;

	if (min_offset && min_offset == dir->len &&
	    !is_dir_sep(dir->buf[min_offset - 1])) {
		strbuf_addch(dir, '/');
		min_offset++;
	}

	/*
	 * Test in the following order (relative to the dir):
	 * - .git (file containing "gitdir: <path>")
	 * - .git/
	 * - ./ (bare)
	 * - ../.git
	 * - ../.git/
	 * - ../ (bare)
	 * - ../../.git
	 *   etc.
	 */
	one_filesystem = !git_env_bool("GIT_DISCOVERY_ACROSS_FILESYSTEM", 0);
	if (one_filesystem)
		current_device = get_device_or_die(dir->buf, NULL, 0);
	for (;;) {
		int offset = dir->len, error_code = 0;
		char *gitdir_path = NULL;
		char *gitfile = NULL;

		if (offset > min_offset)
			strbuf_addch(dir, '/');
		strbuf_addstr(dir, DEFAULT_GIT_DIR_ENVIRONMENT);
		gitdirenv = read_gitfile_gently(dir->buf, die_on_error ?
						NULL : &error_code);
		if (!gitdirenv) {
			if (die_on_error ||
			    error_code == READ_GITFILE_ERR_NOT_A_FILE) {
				/* NEEDSWORK: fail if .git is not file nor dir */
				if (is_git_directory(dir->buf)) {
					gitdirenv = DEFAULT_GIT_DIR_ENVIRONMENT;
					gitdir_path = xstrdup(dir->buf);
				}
			} else if (error_code != READ_GITFILE_ERR_STAT_FAILED)
				return GIT_DIR_INVALID_GITFILE;
		} else
			gitfile = xstrdup(dir->buf);
		/*
		 * Earlier, we tentatively added DEFAULT_GIT_DIR_ENVIRONMENT
		 * to check that directory for a repository.
		 * Now trim that tentative addition away, because we want to
		 * focus on the real directory we are in.
		 */
		strbuf_setlen(dir, offset);
		if (gitdirenv) {
			enum discovery_result ret;
			const char *gitdir_candidate =
				gitdir_path ? gitdir_path : gitdirenv;

			if (ensure_valid_ownership(gitfile, dir->buf,
						   gitdir_candidate, report)) {
				strbuf_addstr(gitdir, gitdirenv);
				ret = GIT_DIR_DISCOVERED;
			} else
				ret = GIT_DIR_INVALID_OWNERSHIP;

			/*
			 * Earlier, during discovery, we might have allocated
			 * string copies for gitdir_path or gitfile so make
			 * sure we don't leak by freeing them now, before
			 * leaving the loop and function.
			 *
			 * Note: gitdirenv will be non-NULL whenever these are
			 * allocated, therefore we need not take care of releasing
			 * them outside of this conditional block.
			 */
			free(gitdir_path);
			free(gitfile);

			return ret;
		}

		if (is_git_directory(dir->buf)) {
			trace2_data_string("setup", NULL, "implicit-bare-repository", dir->buf);
			if (get_allowed_bare_repo() == ALLOWED_BARE_REPO_EXPLICIT &&
			    !ends_with_path_components(dir->buf, ".git"))
				return GIT_DIR_DISALLOWED_BARE;
			if (!ensure_valid_ownership(NULL, NULL, dir->buf, report))
				return GIT_DIR_INVALID_OWNERSHIP;
			strbuf_addstr(gitdir, ".");
			return GIT_DIR_BARE;
		}

		if (offset <= min_offset)
			return GIT_DIR_HIT_CEILING;

		while (--offset > ceil_offset && !is_dir_sep(dir->buf[offset]))
			; /* continue */
		if (offset <= ceil_offset)
			return GIT_DIR_HIT_CEILING;

		strbuf_setlen(dir, offset > min_offset ?  offset : min_offset);
		if (one_filesystem &&
		    current_device != get_device_or_die(dir->buf, NULL, offset))
			return GIT_DIR_HIT_MOUNT_POINT;
	}
}

enum discovery_result discover_git_directory_reason(struct strbuf *commondir,
						    struct strbuf *gitdir)
{
	struct strbuf dir = STRBUF_INIT, err = STRBUF_INIT;
	size_t gitdir_offset = gitdir->len, cwd_len;
	size_t commondir_offset = commondir->len;
	struct repository_format candidate = REPOSITORY_FORMAT_INIT;
	enum discovery_result result;

	if (strbuf_getcwd(&dir))
		return GIT_DIR_CWD_FAILURE;

	cwd_len = dir.len;
	result = setup_git_directory_gently_1(&dir, gitdir, NULL, 0);
	if (result <= 0) {
		strbuf_release(&dir);
		return result;
	}

	/*
	 * The returned gitdir is relative to dir, and if dir does not reflect
	 * the current working directory, we simply make the gitdir absolute.
	 */
	if (dir.len < cwd_len && !is_absolute_path(gitdir->buf + gitdir_offset)) {
		/* Avoid a trailing "/." */
		if (!strcmp(".", gitdir->buf + gitdir_offset))
			strbuf_setlen(gitdir, gitdir_offset);
		else
			strbuf_addch(&dir, '/');
		strbuf_insert(gitdir, gitdir_offset, dir.buf, dir.len);
	}

	get_common_dir(commondir, gitdir->buf + gitdir_offset);

	strbuf_reset(&dir);
	strbuf_addf(&dir, "%s/config", commondir->buf + commondir_offset);
	read_repository_format(&candidate, dir.buf);
	strbuf_release(&dir);

	if (verify_repository_format(&candidate, &err) < 0) {
		warning("ignoring git dir '%s': %s",
			gitdir->buf + gitdir_offset, err.buf);
		strbuf_release(&err);
		strbuf_setlen(commondir, commondir_offset);
		strbuf_setlen(gitdir, gitdir_offset);
		clear_repository_format(&candidate);
		return GIT_DIR_INVALID_FORMAT;
	}

	clear_repository_format(&candidate);
	return result;
}

const char *setup_git_directory_gently(int *nongit_ok)
{
	static struct strbuf cwd = STRBUF_INIT;
	struct strbuf dir = STRBUF_INIT, gitdir = STRBUF_INIT, report = STRBUF_INIT;
	const char *prefix = NULL;
	struct repository_format repo_fmt = REPOSITORY_FORMAT_INIT;

	/*
	 * We may have read an incomplete configuration before
	 * setting-up the git directory. If so, clear the cache so
	 * that the next queries to the configuration reload complete
	 * configuration (including the per-repo config file that we
	 * ignored previously).
	 */
	git_config_clear();

	/*
	 * Let's assume that we are in a git repository.
	 * If it turns out later that we are somewhere else, the value will be
	 * updated accordingly.
	 */
	if (nongit_ok)
		*nongit_ok = 0;

	if (strbuf_getcwd(&cwd))
		die_errno(_("Unable to read current working directory"));
	strbuf_addbuf(&dir, &cwd);

	switch (setup_git_directory_gently_1(&dir, &gitdir, &report, 1)) {
	case GIT_DIR_EXPLICIT:
		prefix = setup_explicit_git_dir(gitdir.buf, &cwd, &repo_fmt, nongit_ok);
		break;
	case GIT_DIR_DISCOVERED:
		if (dir.len < cwd.len && chdir(dir.buf))
			die(_("cannot change to '%s'"), dir.buf);
		prefix = setup_discovered_git_dir(gitdir.buf, &cwd, dir.len,
						  &repo_fmt, nongit_ok);
		break;
	case GIT_DIR_BARE:
		if (dir.len < cwd.len && chdir(dir.buf))
			die(_("cannot change to '%s'"), dir.buf);
		prefix = setup_bare_git_dir(&cwd, dir.len, &repo_fmt, nongit_ok);
		break;
	case GIT_DIR_HIT_CEILING:
		if (!nongit_ok)
			die(_("not a git repository (or any of the parent directories): %s"),
			    DEFAULT_GIT_DIR_ENVIRONMENT);
		*nongit_ok = 1;
		break;
	case GIT_DIR_HIT_MOUNT_POINT:
		if (!nongit_ok)
			die(_("not a git repository (or any parent up to mount point %s)\n"
			      "Stopping at filesystem boundary (GIT_DISCOVERY_ACROSS_FILESYSTEM not set)."),
			    dir.buf);
		*nongit_ok = 1;
		break;
	case GIT_DIR_INVALID_OWNERSHIP:
		if (!nongit_ok) {
			struct strbuf quoted = STRBUF_INIT;

			strbuf_complete(&report, '\n');
			sq_quote_buf_pretty(&quoted, dir.buf);
			die(_("detected dubious ownership in repository at '%s'\n"
			      "%s"
			      "To add an exception for this directory, call:\n"
			      "\n"
			      "\tgit config --global --add safe.directory %s"),
			    dir.buf, report.buf, quoted.buf);
		}
		*nongit_ok = 1;
		break;
	case GIT_DIR_DISALLOWED_BARE:
		if (!nongit_ok) {
			die(_("cannot use bare repository '%s' (safe.bareRepository is '%s')"),
			    dir.buf,
			    allowed_bare_repo_to_string(get_allowed_bare_repo()));
		}
		*nongit_ok = 1;
		break;
	case GIT_DIR_CWD_FAILURE:
	case GIT_DIR_INVALID_FORMAT:
		/*
		 * As a safeguard against setup_git_directory_gently_1 returning
		 * these values, fallthrough to BUG. Otherwise it is possible to
		 * set startup_info->have_repository to 1 when we did nothing to
		 * find a repository.
		 */
	default:
		BUG("unhandled setup_git_directory_gently_1() result");
	}

	/*
	 * At this point, nongit_ok is stable. If it is non-NULL and points
	 * to a non-zero value, then this means that we haven't found a
	 * repository and that the caller expects startup_info to reflect
	 * this.
	 *
	 * Regardless of the state of nongit_ok, startup_info->prefix and
	 * the GIT_PREFIX environment variable must always match. For details
	 * see Documentation/config/alias.txt.
	 */
	if (nongit_ok && *nongit_ok)
		startup_info->have_repository = 0;
	else
		startup_info->have_repository = 1;

	/*
	 * Not all paths through the setup code will call 'set_git_dir()' (which
	 * directly sets up the environment) so in order to guarantee that the
	 * environment is in a consistent state after setup, explicitly setup
	 * the environment if we have a repository.
	 *
	 * NEEDSWORK: currently we allow bogus GIT_DIR values to be set in some
	 * code paths so we also need to explicitly setup the environment if
	 * the user has set GIT_DIR.  It may be beneficial to disallow bogus
	 * GIT_DIR values at some point in the future.
	 */
	if (/* GIT_DIR_EXPLICIT, GIT_DIR_DISCOVERED, GIT_DIR_BARE */
	    startup_info->have_repository ||
	    /* GIT_DIR_EXPLICIT */
	    getenv(GIT_DIR_ENVIRONMENT)) {
		if (!the_repository->gitdir) {
			const char *gitdir = getenv(GIT_DIR_ENVIRONMENT);
			if (!gitdir)
				gitdir = DEFAULT_GIT_DIR_ENVIRONMENT;
			setup_git_env(gitdir);
		}
		if (startup_info->have_repository) {
			repo_set_hash_algo(the_repository, repo_fmt.hash_algo);
			repo_set_ref_storage_format(the_repository,
						    repo_fmt.ref_storage_format);
			the_repository->repository_format_worktree_config =
				repo_fmt.worktree_config;
			/* take ownership of repo_fmt.partial_clone */
			the_repository->repository_format_partial_clone =
				repo_fmt.partial_clone;
			repo_fmt.partial_clone = NULL;
		}
	}
	/*
	 * Since precompose_string_if_needed() needs to look at
	 * the core.precomposeunicode configuration, this
	 * has to happen after the above block that finds
	 * out where the repository is, i.e. a preparation
	 * for calling git_config_get_bool().
	 */
	if (prefix) {
		prefix = precompose_string_if_needed(prefix);
		startup_info->prefix = prefix;
		setenv(GIT_PREFIX_ENVIRONMENT, prefix, 1);
	} else {
		startup_info->prefix = NULL;
		setenv(GIT_PREFIX_ENVIRONMENT, "", 1);
	}

	setup_original_cwd();

	strbuf_release(&dir);
	strbuf_release(&gitdir);
	strbuf_release(&report);
	clear_repository_format(&repo_fmt);

	return prefix;
}

int git_config_perm(const char *var, const char *value)
{
	int i;
	char *endptr;

	if (!value)
		return PERM_GROUP;

	if (!strcmp(value, "umask"))
		return PERM_UMASK;
	if (!strcmp(value, "group"))
		return PERM_GROUP;
	if (!strcmp(value, "all") ||
	    !strcmp(value, "world") ||
	    !strcmp(value, "everybody"))
		return PERM_EVERYBODY;

	/* Parse octal numbers */
	i = strtol(value, &endptr, 8);

	/* If not an octal number, maybe true/false? */
	if (*endptr != 0)
		return git_config_bool(var, value) ? PERM_GROUP : PERM_UMASK;

	/*
	 * Treat values 0, 1 and 2 as compatibility cases, otherwise it is
	 * a chmod value to restrict to.
	 */
	switch (i) {
	case PERM_UMASK:               /* 0 */
		return PERM_UMASK;
	case OLD_PERM_GROUP:           /* 1 */
		return PERM_GROUP;
	case OLD_PERM_EVERYBODY:       /* 2 */
		return PERM_EVERYBODY;
	}

	/* A filemode value was given: 0xxx */

	if ((i & 0600) != 0600)
		die(_("problem with core.sharedRepository filemode value "
		    "(0%.3o).\nThe owner of files must always have "
		    "read and write permissions."), i);

	/*
	 * Mask filemode value. Others can not get write permission.
	 * x flags for directories are handled separately.
	 */
	return -(i & 0666);
}

void check_repository_format(struct repository_format *fmt)
{
	struct repository_format repo_fmt = REPOSITORY_FORMAT_INIT;
	if (!fmt)
		fmt = &repo_fmt;
	check_repository_format_gently(get_git_dir(), fmt, NULL);
	startup_info->have_repository = 1;
	repo_set_hash_algo(the_repository, fmt->hash_algo);
	repo_set_ref_storage_format(the_repository,
				    fmt->ref_storage_format);
	the_repository->repository_format_worktree_config =
		fmt->worktree_config;
	the_repository->repository_format_partial_clone =
		xstrdup_or_null(fmt->partial_clone);
	clear_repository_format(&repo_fmt);
}

/*
 * Returns the "prefix", a path to the current working directory
 * relative to the work tree root, or NULL, if the current working
 * directory is not a strict subdirectory of the work tree root. The
 * prefix always ends with a '/' character.
 */
const char *setup_git_directory(void)
{
	return setup_git_directory_gently(NULL);
}

const char *resolve_gitdir_gently(const char *suspect, int *return_error_code)
{
	if (is_git_directory(suspect))
		return suspect;
	return read_gitfile_gently(suspect, return_error_code);
}

/* if any standard file descriptor is missing open it to /dev/null */
void sanitize_stdfds(void)
{
	int fd = xopen("/dev/null", O_RDWR);
	while (fd < 2)
		fd = xdup(fd);
	if (fd > 2)
		close(fd);
}

int daemonize(void)
{
#ifdef NO_POSIX_GOODIES
	errno = ENOSYS;
	return -1;
#else
	switch (fork()) {
		case 0:
			break;
		case -1:
			die_errno(_("fork failed"));
		default:
			exit(0);
	}
	if (setsid() == -1)
		die_errno(_("setsid failed"));
	close(0);
	close(1);
	close(2);
	sanitize_stdfds();
	return 0;
#endif
}

struct template_dir_cb_data {
	char *path;
	int initialized;
};

static int template_dir_cb(const char *key, const char *value,
			   const struct config_context *ctx, void *d)
{
	struct template_dir_cb_data *data = d;

	if (strcmp(key, "init.templatedir"))
		return 0;

	if (!value) {
		data->path = NULL;
	} else {
		char *path = NULL;

		FREE_AND_NULL(data->path);
		if (!git_config_pathname((const char **)&path, key, value))
			data->path = path ? path : xstrdup(value);
	}

	return 0;
}

const char *get_template_dir(const char *option_template)
{
	const char *template_dir = option_template;

	if (!template_dir)
		template_dir = getenv(TEMPLATE_DIR_ENVIRONMENT);
	if (!template_dir) {
		static struct template_dir_cb_data data;

		if (!data.initialized) {
			git_protected_config(template_dir_cb, &data);
			data.initialized = 1;
		}
		template_dir = data.path;
	}
	if (!template_dir) {
		static char *dir;

		if (!dir)
			dir = system_path(DEFAULT_GIT_TEMPLATE_DIR);
		template_dir = dir;
	}
	return template_dir;
}

#ifdef NO_TRUSTABLE_FILEMODE
#define TEST_FILEMODE 0
#else
#define TEST_FILEMODE 1
#endif

#define GIT_DEFAULT_HASH_ENVIRONMENT "GIT_DEFAULT_HASH"

static void copy_templates_1(struct strbuf *path, struct strbuf *template_path,
			     DIR *dir)
{
	size_t path_baselen = path->len;
	size_t template_baselen = template_path->len;
	struct dirent *de;

	/* Note: if ".git/hooks" file exists in the repository being
	 * re-initialized, /etc/core-git/templates/hooks/update would
	 * cause "git init" to fail here.  I think this is sane but
	 * it means that the set of templates we ship by default, along
	 * with the way the namespace under .git/ is organized, should
	 * be really carefully chosen.
	 */
	safe_create_dir(path->buf, 1);
	while ((de = readdir(dir)) != NULL) {
		struct stat st_git, st_template;
		int exists = 0;

		strbuf_setlen(path, path_baselen);
		strbuf_setlen(template_path, template_baselen);

		if (de->d_name[0] == '.')
			continue;
		strbuf_addstr(path, de->d_name);
		strbuf_addstr(template_path, de->d_name);
		if (lstat(path->buf, &st_git)) {
			if (errno != ENOENT)
				die_errno(_("cannot stat '%s'"), path->buf);
		}
		else
			exists = 1;

		if (lstat(template_path->buf, &st_template))
			die_errno(_("cannot stat template '%s'"), template_path->buf);

		if (S_ISDIR(st_template.st_mode)) {
			DIR *subdir = opendir(template_path->buf);
			if (!subdir)
				die_errno(_("cannot opendir '%s'"), template_path->buf);
			strbuf_addch(path, '/');
			strbuf_addch(template_path, '/');
			copy_templates_1(path, template_path, subdir);
			closedir(subdir);
		}
		else if (exists)
			continue;
		else if (S_ISLNK(st_template.st_mode)) {
			struct strbuf lnk = STRBUF_INIT;
			if (strbuf_readlink(&lnk, template_path->buf,
					    st_template.st_size) < 0)
				die_errno(_("cannot readlink '%s'"), template_path->buf);
			if (symlink(lnk.buf, path->buf))
				die_errno(_("cannot symlink '%s' '%s'"),
					  lnk.buf, path->buf);
			strbuf_release(&lnk);
		}
		else if (S_ISREG(st_template.st_mode)) {
			if (copy_file(path->buf, template_path->buf, st_template.st_mode))
				die_errno(_("cannot copy '%s' to '%s'"),
					  template_path->buf, path->buf);
		}
		else
			error(_("ignoring template %s"), template_path->buf);
	}
}

static void copy_templates(const char *option_template)
{
	const char *template_dir = get_template_dir(option_template);
	struct strbuf path = STRBUF_INIT;
	struct strbuf template_path = STRBUF_INIT;
	size_t template_len;
	struct repository_format template_format = REPOSITORY_FORMAT_INIT;
	struct strbuf err = STRBUF_INIT;
	DIR *dir;
	char *to_free = NULL;

	if (!template_dir || !*template_dir)
		return;

	strbuf_addstr(&template_path, template_dir);
	strbuf_complete(&template_path, '/');
	template_len = template_path.len;

	dir = opendir(template_path.buf);
	if (!dir) {
		warning(_("templates not found in %s"), template_dir);
		goto free_return;
	}

	/* Make sure that template is from the correct vintage */
	strbuf_addstr(&template_path, "config");
	read_repository_format(&template_format, template_path.buf);
	strbuf_setlen(&template_path, template_len);

	/*
	 * No mention of version at all is OK, but anything else should be
	 * verified.
	 */
	if (template_format.version >= 0 &&
	    verify_repository_format(&template_format, &err) < 0) {
		warning(_("not copying templates from '%s': %s"),
			  template_dir, err.buf);
		strbuf_release(&err);
		goto close_free_return;
	}

	strbuf_addstr(&path, get_git_common_dir());
	strbuf_complete(&path, '/');
	copy_templates_1(&path, &template_path, dir);
close_free_return:
	closedir(dir);
free_return:
	free(to_free);
	strbuf_release(&path);
	strbuf_release(&template_path);
	clear_repository_format(&template_format);
}

/*
 * If the git_dir is not directly inside the working tree, then git will not
 * find it by default, and we need to set the worktree explicitly.
 */
static int needs_work_tree_config(const char *git_dir, const char *work_tree)
{
	if (!strcmp(work_tree, "/") && !strcmp(git_dir, "/.git"))
		return 0;
	if (skip_prefix(git_dir, work_tree, &git_dir) &&
	    !strcmp(git_dir, "/.git"))
		return 0;
	return 1;
}

void initialize_repository_version(int hash_algo,
				   unsigned int ref_storage_format,
				   int reinit)
{
	char repo_version_string[10];
	int repo_version = GIT_REPO_VERSION;

	if (hash_algo != GIT_HASH_SHA1 ||
	    ref_storage_format != REF_STORAGE_FORMAT_FILES)
		repo_version = GIT_REPO_VERSION_READ;

	/* This forces creation of new config file */
	xsnprintf(repo_version_string, sizeof(repo_version_string),
		  "%d", repo_version);
	git_config_set("core.repositoryformatversion", repo_version_string);

	if (hash_algo != GIT_HASH_SHA1)
		git_config_set("extensions.objectformat",
			       hash_algos[hash_algo].name);
	else if (reinit)
		git_config_set_gently("extensions.objectformat", NULL);

	if (ref_storage_format != REF_STORAGE_FORMAT_FILES)
		git_config_set("extensions.refstorage",
			       ref_storage_format_to_name(ref_storage_format));
}

static int is_reinit(void)
{
	struct strbuf buf = STRBUF_INIT;
	char junk[2];
	int ret;

	git_path_buf(&buf, "HEAD");
	ret = !access(buf.buf, R_OK) || readlink(buf.buf, junk, sizeof(junk) - 1) != -1;
	strbuf_release(&buf);
	return ret;
}

void create_reference_database(unsigned int ref_storage_format,
			       const char *initial_branch, int quiet)
{
	struct strbuf err = STRBUF_INIT;
	int reinit = is_reinit();

	repo_set_ref_storage_format(the_repository, ref_storage_format);
	if (refs_init_db(get_main_ref_store(the_repository), 0, &err))
		die("failed to set up refs db: %s", err.buf);

	/*
	 * Point the HEAD symref to the initial branch with if HEAD does
	 * not yet exist.
	 */
	if (!reinit) {
		char *ref;

		if (!initial_branch)
			initial_branch = git_default_branch_name(quiet);

		ref = xstrfmt("refs/heads/%s", initial_branch);
		if (check_refname_format(ref, 0) < 0)
			die(_("invalid initial branch name: '%s'"),
			    initial_branch);

		if (create_symref("HEAD", ref, NULL) < 0)
			exit(1);
		free(ref);
	}

	if (reinit && initial_branch)
		warning(_("re-init: ignored --initial-branch=%s"),
			initial_branch);

	strbuf_release(&err);
}

static int create_default_files(const char *template_path,
				const char *original_git_dir,
				const struct repository_format *fmt,
				int prev_bare_repository,
				int init_shared_repository)
{
	struct stat st1;
	struct strbuf buf = STRBUF_INIT;
	char *path;
	int reinit;
	int filemode;
<<<<<<< HEAD
	const char *init_template_dir = NULL;
=======
	struct strbuf err = STRBUF_INIT;
>>>>>>> 1f2e64e2
	const char *work_tree = get_git_work_tree();

	/*
	 * First copy the templates -- we might have the default
	 * config file there, in which case we would want to read
	 * from it after installing.
	 *
	 * Before reading that config, we also need to clear out any cached
	 * values (since we've just potentially changed what's available on
	 * disk).
	 */
	copy_templates(template_path);
	git_config_clear();
	reset_shared_repository();
	git_config(git_default_config, NULL);

	reinit = is_reinit();

	/*
	 * We must make sure command-line options continue to override any
	 * values we might have just re-read from the config.
	 */
	if (init_shared_repository != -1)
		set_shared_repository(init_shared_repository);
	/*
	 * TODO: heed core.bare from config file in templates if no
	 *       command-line override given
	 */
	is_bare_repository_cfg = prev_bare_repository || !work_tree;
	/* TODO (continued):
	 *
	 * Unfortunately, the line above is equivalent to
	 *    is_bare_repository_cfg = !work_tree;
	 * which ignores the config entirely even if no `--[no-]bare`
	 * command line option was present.
	 *
	 * To see why, note that before this function, there was this call:
	 *    prev_bare_repository = is_bare_repository()
	 * expanding the right hand side:
	 *                 = is_bare_repository_cfg && !get_git_work_tree()
	 *                 = is_bare_repository_cfg && !work_tree
	 * note that the last simplification above is valid because nothing
	 * calls repo_init() or set_git_work_tree() between any of the
	 * relevant calls in the code, and thus the !get_git_work_tree()
	 * calls will return the same result each time.  So, what we are
	 * interested in computing is the right hand side of the line of
	 * code just above this comment:
	 *     prev_bare_repository || !work_tree
	 *        = is_bare_repository_cfg && !work_tree || !work_tree
	 *        = !work_tree
	 * because "A && !B || !B == !B" for all boolean values of A & B.
	 */

	/*
	 * We would have created the above under user's umask -- under
	 * shared-repository settings, we would need to fix them up.
	 */
	if (get_shared_repository()) {
		adjust_shared_perm(get_git_dir());
	}

	initialize_repository_version(fmt->hash_algo, fmt->ref_storage_format, 0);

	/* Check filemode trustability */
	path = git_path_buf(&buf, "config");
	filemode = TEST_FILEMODE;
	if (TEST_FILEMODE && !lstat(path, &st1)) {
		struct stat st2;
		filemode = (!chmod(path, st1.st_mode ^ S_IXUSR) &&
				!lstat(path, &st2) &&
				st1.st_mode != st2.st_mode &&
				!chmod(path, st1.st_mode));
		if (filemode && !reinit && (st1.st_mode & S_IXUSR))
			filemode = 0;
	}
	git_config_set("core.filemode", filemode ? "true" : "false");

	if (is_bare_repository())
		git_config_set("core.bare", "true");
	else {
		git_config_set("core.bare", "false");
		/* allow template config file to override the default */
		if (log_all_ref_updates == LOG_REFS_UNSET)
			git_config_set("core.logallrefupdates", "true");
		if (needs_work_tree_config(original_git_dir, work_tree))
			git_config_set("core.worktree", work_tree);
	}

	if (!reinit) {
		/* Check if symlink is supported in the work tree */
		path = git_path_buf(&buf, "tXXXXXX");
		if (!close(xmkstemp(path)) &&
		    !unlink(path) &&
		    !symlink("testing", path) &&
		    !lstat(path, &st1) &&
		    S_ISLNK(st1.st_mode))
			unlink(path); /* good */
		else
			git_config_set("core.symlinks", "false");

		/* Check if the filesystem is case-insensitive */
		path = git_path_buf(&buf, "CoNfIg");
		if (!access(path, F_OK))
			git_config_set("core.ignorecase", "true");
		probe_utf8_pathname_composition();
	}

	strbuf_release(&buf);
	return reinit;
}

static void create_object_directory(void)
{
	struct strbuf path = STRBUF_INIT;
	size_t baselen;

	strbuf_addstr(&path, get_object_directory());
	baselen = path.len;

	safe_create_dir(path.buf, 1);

	strbuf_setlen(&path, baselen);
	strbuf_addstr(&path, "/pack");
	safe_create_dir(path.buf, 1);

	strbuf_setlen(&path, baselen);
	strbuf_addstr(&path, "/info");
	safe_create_dir(path.buf, 1);

	strbuf_release(&path);
}

static void separate_git_dir(const char *git_dir, const char *git_link)
{
	struct stat st;

	if (!stat(git_link, &st)) {
		const char *src;

		if (S_ISREG(st.st_mode))
			src = read_gitfile(git_link);
		else if (S_ISDIR(st.st_mode))
			src = git_link;
		else
			die(_("unable to handle file type %d"), (int)st.st_mode);

		if (rename(src, git_dir))
			die_errno(_("unable to move %s to %s"), src, git_dir);
		repair_worktrees(NULL, NULL);
	}

	write_file(git_link, "gitdir: %s", git_dir);
}

static void validate_hash_algorithm(struct repository_format *repo_fmt, int hash)
{
	const char *env = getenv(GIT_DEFAULT_HASH_ENVIRONMENT);
	/*
	 * If we already have an initialized repo, don't allow the user to
	 * specify a different algorithm, as that could cause corruption.
	 * Otherwise, if the user has specified one on the command line, use it.
	 */
	if (repo_fmt->version >= 0 && hash != GIT_HASH_UNKNOWN && hash != repo_fmt->hash_algo)
		die(_("attempt to reinitialize repository with different hash"));
	else if (hash != GIT_HASH_UNKNOWN)
		repo_fmt->hash_algo = hash;
	else if (env) {
		int env_algo = hash_algo_by_name(env);
		if (env_algo == GIT_HASH_UNKNOWN)
			die(_("unknown hash algorithm '%s'"), env);
		repo_fmt->hash_algo = env_algo;
	}
}

static void validate_ref_storage_format(struct repository_format *repo_fmt,
					unsigned int format)
{
	const char *name = getenv("GIT_DEFAULT_REF_FORMAT");

	if (repo_fmt->version >= 0 &&
	    format != REF_STORAGE_FORMAT_UNKNOWN &&
	    format != repo_fmt->ref_storage_format) {
		die(_("attempt to reinitialize repository with different reference storage format"));
	} else if (format != REF_STORAGE_FORMAT_UNKNOWN) {
		repo_fmt->ref_storage_format = format;
	} else if (name) {
		format = ref_storage_format_by_name(name);
		if (format == REF_STORAGE_FORMAT_UNKNOWN)
			die(_("unknown ref storage format '%s'"), name);
		repo_fmt->ref_storage_format = format;
	}
}

int init_db(const char *git_dir, const char *real_git_dir,
	    const char *template_dir, int hash,
	    unsigned int ref_storage_format,
	    const char *initial_branch,
	    int init_shared_repository, unsigned int flags)
{
	int reinit;
	int exist_ok = flags & INIT_DB_EXIST_OK;
	char *original_git_dir = real_pathdup(git_dir, 1);
	struct repository_format repo_fmt = REPOSITORY_FORMAT_INIT;
	int prev_bare_repository;

	if (real_git_dir) {
		struct stat st;

		if (!exist_ok && !stat(git_dir, &st))
			die(_("%s already exists"), git_dir);

		if (!exist_ok && !stat(real_git_dir, &st))
			die(_("%s already exists"), real_git_dir);

		set_git_dir(real_git_dir, 1);
		git_dir = get_git_dir();
		separate_git_dir(git_dir, original_git_dir);
	}
	else {
		set_git_dir(git_dir, 1);
		git_dir = get_git_dir();
	}
	startup_info->have_repository = 1;

	/* Ensure `core.hidedotfiles` is processed */
	git_config(platform_core_config, NULL);

	safe_create_dir(git_dir, 0);

	prev_bare_repository = is_bare_repository();

	/* Check to see if the repository version is right.
	 * Note that a newly created repository does not have
	 * config file, so this will not fail.  What we are catching
	 * is an attempt to reinitialize new repository with an old tool.
	 */
	check_repository_format(&repo_fmt);

	validate_hash_algorithm(&repo_fmt, hash);
	validate_ref_storage_format(&repo_fmt, ref_storage_format);

	reinit = create_default_files(template_dir, original_git_dir,
				      &repo_fmt, prev_bare_repository,
				      init_shared_repository);

	/*
	 * Now that we have set up both the hash algorithm and the ref storage
	 * format we can update the repository's settings accordingly.
	 */
	repo_set_hash_algo(the_repository, repo_fmt.hash_algo);
	repo_set_ref_storage_format(the_repository, repo_fmt.ref_storage_format);

	if (!(flags & INIT_DB_SKIP_REFDB))
		create_reference_database(repo_fmt.ref_storage_format,
					  initial_branch, flags & INIT_DB_QUIET);
	create_object_directory();

	if (get_shared_repository()) {
		char buf[10];
		/* We do not spell "group" and such, so that
		 * the configuration can be read by older version
		 * of git. Note, we use octal numbers for new share modes,
		 * and compatibility values for PERM_GROUP and
		 * PERM_EVERYBODY.
		 */
		if (get_shared_repository() < 0)
			/* force to the mode value */
			xsnprintf(buf, sizeof(buf), "0%o", -get_shared_repository());
		else if (get_shared_repository() == PERM_GROUP)
			xsnprintf(buf, sizeof(buf), "%d", OLD_PERM_GROUP);
		else if (get_shared_repository() == PERM_EVERYBODY)
			xsnprintf(buf, sizeof(buf), "%d", OLD_PERM_EVERYBODY);
		else
			BUG("invalid value for shared_repository");
		git_config_set("core.sharedrepository", buf);
		git_config_set("receive.denyNonFastforwards", "true");
	}

	if (!(flags & INIT_DB_QUIET)) {
		int len = strlen(git_dir);

		if (reinit)
			printf(get_shared_repository()
			       ? _("Reinitialized existing shared Git repository in %s%s\n")
			       : _("Reinitialized existing Git repository in %s%s\n"),
			       git_dir, len && git_dir[len-1] != '/' ? "/" : "");
		else
			printf(get_shared_repository()
			       ? _("Initialized empty shared Git repository in %s%s\n")
			       : _("Initialized empty Git repository in %s%s\n"),
			       git_dir, len && git_dir[len-1] != '/' ? "/" : "");
	}

	clear_repository_format(&repo_fmt);
	free(original_git_dir);
	return 0;
}<|MERGE_RESOLUTION|>--- conflicted
+++ resolved
@@ -2035,11 +2035,6 @@
 	char *path;
 	int reinit;
 	int filemode;
-<<<<<<< HEAD
-	const char *init_template_dir = NULL;
-=======
-	struct strbuf err = STRBUF_INIT;
->>>>>>> 1f2e64e2
 	const char *work_tree = get_git_work_tree();
 
 	/*

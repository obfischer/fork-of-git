#include "git-compat-util.h"
#include "abspath.h"
#include "copy.h"
#include "environment.h"
#include "exec-cmd.h"
#include "gettext.h"
#include "hex.h"
#include "object-name.h"
#include "refs.h"
#include "repository.h"
#include "config.h"
#include "dir.h"
#include "setup.h"
#include "string-list.h"
#include "chdir-notify.h"
#include "path.h"
#include "quote.h"
#include "trace2.h"
#include "worktree.h"
#include "exec-cmd.h"

static int inside_git_dir = -1;
static int inside_work_tree = -1;
static int work_tree_config_is_bogus;
enum allowed_bare_repo {
	ALLOWED_BARE_REPO_EXPLICIT = 0,
	ALLOWED_BARE_REPO_ALL,
};

static struct startup_info the_startup_info;
struct startup_info *startup_info = &the_startup_info;
const char *tmp_original_cwd;

/*
 * The input parameter must contain an absolute path, and it must already be
 * normalized.
 *
 * Find the part of an absolute path that lies inside the work tree by
 * dereferencing symlinks outside the work tree, for example:
 * /dir1/repo/dir2/file   (work tree is /dir1/repo)      -> dir2/file
 * /dir/file              (work tree is /)               -> dir/file
 * /dir/symlink1/symlink2 (symlink1 points to work tree) -> symlink2
 * /dir/repolink/file     (repolink points to /dir/repo) -> file
 * /dir/repo              (exactly equal to work tree)   -> (empty string)
 */
static int abspath_part_inside_repo(char *path)
{
	size_t len;
	size_t wtlen;
	char *path0;
	int off;
	const char *work_tree = get_git_work_tree();
	struct strbuf realpath = STRBUF_INIT;

	if (!work_tree)
		return -1;
	wtlen = strlen(work_tree);
	len = strlen(path);
	off = offset_1st_component(path);

	/* check if work tree is already the prefix */
	if (wtlen <= len && !fspathncmp(path, work_tree, wtlen)) {
		if (path[wtlen] == '/') {
			memmove(path, path + wtlen + 1, len - wtlen);
			return 0;
		} else if (path[wtlen - 1] == '/' || path[wtlen] == '\0') {
			/* work tree is the root, or the whole path */
			memmove(path, path + wtlen, len - wtlen + 1);
			return 0;
		}
		/* work tree might match beginning of a symlink to work tree */
		off = wtlen;
	}
	path0 = path;
	path += off;

	/* check each '/'-terminated level */
	while (*path) {
		path++;
		if (*path == '/') {
			*path = '\0';
			strbuf_realpath(&realpath, path0, 1);
			if (fspathcmp(realpath.buf, work_tree) == 0) {
				memmove(path0, path + 1, len - (path - path0));
				strbuf_release(&realpath);
				return 0;
			}
			*path = '/';
		}
	}

	/* check whole path */
	strbuf_realpath(&realpath, path0, 1);
	if (fspathcmp(realpath.buf, work_tree) == 0) {
		*path0 = '\0';
		strbuf_release(&realpath);
		return 0;
	}

	strbuf_release(&realpath);
	return -1;
}

/*
 * Normalize "path", prepending the "prefix" for relative paths. If
 * remaining_prefix is not NULL, return the actual prefix still
 * remains in the path. For example, prefix = sub1/sub2/ and path is
 *
 *  foo          -> sub1/sub2/foo  (full prefix)
 *  ../foo       -> sub1/foo       (remaining prefix is sub1/)
 *  ../../bar    -> bar            (no remaining prefix)
 *  ../../sub1/sub2/foo -> sub1/sub2/foo (but no remaining prefix)
 *  `pwd`/../bar -> sub1/bar       (no remaining prefix)
 */
char *prefix_path_gently(const char *prefix, int len,
			 int *remaining_prefix, const char *path)
{
	const char *orig = path;
	char *sanitized;
	if (is_absolute_path(orig)) {
		sanitized = xmallocz(strlen(path));
		if (remaining_prefix)
			*remaining_prefix = 0;
		if (normalize_path_copy_len(sanitized, path, remaining_prefix)) {
			free(sanitized);
			return NULL;
		}
		if (abspath_part_inside_repo(sanitized)) {
			free(sanitized);
			return NULL;
		}
	} else {
		sanitized = xstrfmt("%.*s%s", len, len ? prefix : "", path);
		if (remaining_prefix)
			*remaining_prefix = len;
		if (normalize_path_copy_len(sanitized, sanitized, remaining_prefix)) {
			free(sanitized);
			return NULL;
		}
	}
	return sanitized;
}

char *prefix_path(const char *prefix, int len, const char *path)
{
	char *r = prefix_path_gently(prefix, len, NULL, path);
	if (!r) {
		const char *hint_path = get_git_work_tree();
		if (!hint_path)
			hint_path = get_git_dir();
		die(_("'%s' is outside repository at '%s'"), path,
		    absolute_path(hint_path));
	}
	return r;
}

int path_inside_repo(const char *prefix, const char *path)
{
	int len = prefix ? strlen(prefix) : 0;
	char *r = prefix_path_gently(prefix, len, NULL, path);
	if (r) {
		free(r);
		return 1;
	}
	return 0;
}

int check_filename(const char *prefix, const char *arg)
{
	char *to_free = NULL;
	struct stat st;

	if (skip_prefix(arg, ":/", &arg)) {
		if (!*arg) /* ":/" is root dir, always exists */
			return 1;
		prefix = NULL;
	} else if (skip_prefix(arg, ":!", &arg) ||
		   skip_prefix(arg, ":^", &arg)) {
		if (!*arg) /* excluding everything is silly, but allowed */
			return 1;
	}

	if (prefix)
		arg = to_free = prefix_filename(prefix, arg);

	if (!lstat(arg, &st)) {
		free(to_free);
		return 1; /* file exists */
	}
	if (is_missing_file_error(errno)) {
		free(to_free);
		return 0; /* file does not exist */
	}
	die_errno(_("failed to stat '%s'"), arg);
}

static void NORETURN die_verify_filename(struct repository *r,
					 const char *prefix,
					 const char *arg,
					 int diagnose_misspelt_rev)
{
	if (!diagnose_misspelt_rev)
		die(_("%s: no such path in the working tree.\n"
		      "Use 'git <command> -- <path>...' to specify paths that do not exist locally."),
		    arg);
	/*
	 * Saying "'(icase)foo' does not exist in the index" when the
	 * user gave us ":(icase)foo" is just stupid.  A magic pathspec
	 * begins with a colon and is followed by a non-alnum; do not
	 * let maybe_die_on_misspelt_object_name() even trigger.
	 */
	if (!(arg[0] == ':' && !isalnum(arg[1])))
		maybe_die_on_misspelt_object_name(r, arg, prefix);

	/* ... or fall back the most general message. */
	die(_("ambiguous argument '%s': unknown revision or path not in the working tree.\n"
	      "Use '--' to separate paths from revisions, like this:\n"
	      "'git <command> [<revision>...] -- [<file>...]'"), arg);

}

/*
 * Check for arguments that don't resolve as actual files,
 * but which look sufficiently like pathspecs that we'll consider
 * them such for the purposes of rev/pathspec DWIM parsing.
 */
static int looks_like_pathspec(const char *arg)
{
	const char *p;
	int escaped = 0;

	/*
	 * Wildcard characters imply the user is looking to match pathspecs
	 * that aren't in the filesystem. Note that this doesn't include
	 * backslash even though it's a glob special; by itself it doesn't
	 * cause any increase in the match. Likewise ignore backslash-escaped
	 * wildcard characters.
	 */
	for (p = arg; *p; p++) {
		if (escaped) {
			escaped = 0;
		} else if (is_glob_special(*p)) {
			if (*p == '\\')
				escaped = 1;
			else
				return 1;
		}
	}

	/* long-form pathspec magic */
	if (starts_with(arg, ":("))
		return 1;

	return 0;
}

/*
 * Verify a filename that we got as an argument for a pathspec
 * entry. Note that a filename that begins with "-" never verifies
 * as true, because even if such a filename were to exist, we want
 * it to be preceded by the "--" marker (or we want the user to
 * use a format like "./-filename")
 *
 * The "diagnose_misspelt_rev" is used to provide a user-friendly
 * diagnosis when dying upon finding that "name" is not a pathname.
 * If set to 1, the diagnosis will try to diagnose "name" as an
 * invalid object name (e.g. HEAD:foo). If set to 0, the diagnosis
 * will only complain about an inexisting file.
 *
 * This function is typically called to check that a "file or rev"
 * argument is unambiguous. In this case, the caller will want
 * diagnose_misspelt_rev == 1 when verifying the first non-rev
 * argument (which could have been a revision), and
 * diagnose_misspelt_rev == 0 for the next ones (because we already
 * saw a filename, there's not ambiguity anymore).
 */
void verify_filename(const char *prefix,
		     const char *arg,
		     int diagnose_misspelt_rev)
{
	if (*arg == '-')
		die(_("option '%s' must come before non-option arguments"), arg);
	if (looks_like_pathspec(arg) || check_filename(prefix, arg))
		return;
	die_verify_filename(the_repository, prefix, arg, diagnose_misspelt_rev);
}

/*
 * Opposite of the above: the command line did not have -- marker
 * and we parsed the arg as a refname.  It should not be interpretable
 * as a filename.
 */
void verify_non_filename(const char *prefix, const char *arg)
{
	if (!is_inside_work_tree() || is_inside_git_dir())
		return;
	if (*arg == '-')
		return; /* flag */
	if (!check_filename(prefix, arg))
		return;
	die(_("ambiguous argument '%s': both revision and filename\n"
	      "Use '--' to separate paths from revisions, like this:\n"
	      "'git <command> [<revision>...] -- [<file>...]'"), arg);
}

int get_common_dir(struct strbuf *sb, const char *gitdir)
{
	const char *git_env_common_dir = getenv(GIT_COMMON_DIR_ENVIRONMENT);
	if (git_env_common_dir) {
		strbuf_addstr(sb, git_env_common_dir);
		return 1;
	} else {
		return get_common_dir_noenv(sb, gitdir);
	}
}

int get_common_dir_noenv(struct strbuf *sb, const char *gitdir)
{
	struct strbuf data = STRBUF_INIT;
	struct strbuf path = STRBUF_INIT;
	int ret = 0;

	strbuf_addf(&path, "%s/commondir", gitdir);
	if (file_exists(path.buf)) {
		if (strbuf_read_file(&data, path.buf, 0) <= 0)
			die_errno(_("failed to read %s"), path.buf);
		while (data.len && (data.buf[data.len - 1] == '\n' ||
				    data.buf[data.len - 1] == '\r'))
			data.len--;
		data.buf[data.len] = '\0';
		strbuf_reset(&path);
		if (!is_absolute_path(data.buf))
			strbuf_addf(&path, "%s/", gitdir);
		strbuf_addbuf(&path, &data);
		strbuf_add_real_path(sb, path.buf);
		ret = 1;
	} else {
		strbuf_addstr(sb, gitdir);
	}

	strbuf_release(&data);
	strbuf_release(&path);
	return ret;
}

static int validate_headref(const char *path)
{
	struct stat st;
	char buffer[256];
	const char *refname;
	struct object_id oid;
	int fd;
	ssize_t len;

	if (lstat(path, &st) < 0)
		return -1;

	/* Make sure it is a "refs/.." symlink */
	if (S_ISLNK(st.st_mode)) {
		len = readlink(path, buffer, sizeof(buffer)-1);
		if (len >= 5 && !memcmp("refs/", buffer, 5))
			return 0;
		return -1;
	}

	/*
	 * Anything else, just open it and try to see if it is a symbolic ref.
	 */
	fd = open(path, O_RDONLY);
	if (fd < 0)
		return -1;
	len = read_in_full(fd, buffer, sizeof(buffer)-1);
	close(fd);

	if (len < 0)
		return -1;
	buffer[len] = '\0';

	/*
	 * Is it a symbolic ref?
	 */
	if (skip_prefix(buffer, "ref:", &refname)) {
		while (isspace(*refname))
			refname++;
		if (starts_with(refname, "refs/"))
			return 0;
	}

	/*
	 * Is this a detached HEAD?
	 */
	if (get_oid_hex_any(buffer, &oid) != GIT_HASH_UNKNOWN)
		return 0;

	return -1;
}

/*
 * Test if it looks like we're at a git directory.
 * We want to see:
 *
 *  - either an objects/ directory _or_ the proper
 *    GIT_OBJECT_DIRECTORY environment variable
 *  - a refs/ directory
 *  - either a HEAD symlink or a HEAD file that is formatted as
 *    a proper "ref:", or a regular file HEAD that has a properly
 *    formatted sha1 object name.
 */
int is_git_directory(const char *suspect)
{
	struct strbuf path = STRBUF_INIT;
	int ret = 0;
	size_t len;

	/* Check worktree-related signatures */
	strbuf_addstr(&path, suspect);
	strbuf_complete(&path, '/');
	strbuf_addstr(&path, "HEAD");
	if (validate_headref(path.buf))
		goto done;

	strbuf_reset(&path);
	get_common_dir(&path, suspect);
	len = path.len;

	/* Check non-worktree-related signatures */
	if (getenv(DB_ENVIRONMENT)) {
		if (access(getenv(DB_ENVIRONMENT), X_OK))
			goto done;
	}
	else {
		strbuf_setlen(&path, len);
		strbuf_addstr(&path, "/objects");
		if (access(path.buf, X_OK))
			goto done;
	}

	strbuf_setlen(&path, len);
	strbuf_addstr(&path, "/refs");
	if (access(path.buf, X_OK))
		goto done;

	ret = 1;
done:
	strbuf_release(&path);
	return ret;
}

int is_nonbare_repository_dir(struct strbuf *path)
{
	int ret = 0;
	int gitfile_error;
	size_t orig_path_len = path->len;
	assert(orig_path_len != 0);
	strbuf_complete(path, '/');
	strbuf_addstr(path, ".git");
	if (read_gitfile_gently(path->buf, &gitfile_error) || is_git_directory(path->buf))
		ret = 1;
	if (gitfile_error == READ_GITFILE_ERR_OPEN_FAILED ||
	    gitfile_error == READ_GITFILE_ERR_READ_FAILED)
		ret = 1;
	strbuf_setlen(path, orig_path_len);
	return ret;
}

int is_inside_git_dir(void)
{
	if (inside_git_dir < 0)
		inside_git_dir = is_inside_dir(get_git_dir());
	return inside_git_dir;
}

int is_inside_work_tree(void)
{
	if (inside_work_tree < 0)
		inside_work_tree = is_inside_dir(get_git_work_tree());
	return inside_work_tree;
}

void setup_work_tree(void)
{
	const char *work_tree;
	static int initialized = 0;

	if (initialized)
		return;

	if (work_tree_config_is_bogus)
		die(_("unable to set up work tree using invalid config"));

	work_tree = get_git_work_tree();
	if (!work_tree || chdir_notify(work_tree))
		die(_("this operation must be run in a work tree"));

	/*
	 * Make sure subsequent git processes find correct worktree
	 * if $GIT_WORK_TREE is set relative
	 */
	if (getenv(GIT_WORK_TREE_ENVIRONMENT))
		setenv(GIT_WORK_TREE_ENVIRONMENT, ".", 1);

	initialized = 1;
}

static void setup_original_cwd(void)
{
	struct strbuf tmp = STRBUF_INIT;
	const char *worktree = NULL;
	int offset = -1;

	if (!tmp_original_cwd)
		return;

	/*
	 * startup_info->original_cwd points to the current working
	 * directory we inherited from our parent process, which is a
	 * directory we want to avoid removing.
	 *
	 * For convience, we would like to have the path relative to the
	 * worktree instead of an absolute path.
	 *
	 * Yes, startup_info->original_cwd is usually the same as 'prefix',
	 * but differs in two ways:
	 *   - prefix has a trailing '/'
	 *   - if the user passes '-C' to git, that modifies the prefix but
	 *     not startup_info->original_cwd.
	 */

	/* Normalize the directory */
	if (!strbuf_realpath(&tmp, tmp_original_cwd, 0)) {
		trace2_data_string("setup", the_repository,
				   "realpath-path", tmp_original_cwd);
		trace2_data_string("setup", the_repository,
				   "realpath-failure", strerror(errno));
		free((char*)tmp_original_cwd);
		tmp_original_cwd = NULL;
		return;
	}

	free((char*)tmp_original_cwd);
	tmp_original_cwd = NULL;
	startup_info->original_cwd = strbuf_detach(&tmp, NULL);

	/*
	 * Get our worktree; we only protect the current working directory
	 * if it's in the worktree.
	 */
	worktree = get_git_work_tree();
	if (!worktree)
		goto no_prevention_needed;

	offset = dir_inside_of(startup_info->original_cwd, worktree);
	if (offset >= 0) {
		/*
		 * If startup_info->original_cwd == worktree, that is already
		 * protected and we don't need original_cwd as a secondary
		 * protection measure.
		 */
		if (!*(startup_info->original_cwd + offset))
			goto no_prevention_needed;

		/*
		 * original_cwd was inside worktree; precompose it just as
		 * we do prefix so that built up paths will match
		 */
		startup_info->original_cwd = \
			precompose_string_if_needed(startup_info->original_cwd
						    + offset);
		return;
	}

no_prevention_needed:
	free((char*)startup_info->original_cwd);
	startup_info->original_cwd = NULL;
}

static int read_worktree_config(const char *var, const char *value,
				const struct config_context *ctx UNUSED,
				void *vdata)
{
	struct repository_format *data = vdata;

	if (strcmp(var, "core.bare") == 0) {
		data->is_bare = git_config_bool(var, value);
	} else if (strcmp(var, "core.worktree") == 0) {
		if (!value)
			return config_error_nonbool(var);
		free(data->work_tree);
		data->work_tree = xstrdup(value);
	}
	return 0;
}

enum extension_result {
	EXTENSION_ERROR = -1, /* compatible with error(), etc */
	EXTENSION_UNKNOWN = 0,
	EXTENSION_OK = 1
};

/*
 * Do not add new extensions to this function. It handles extensions which are
 * respected even in v0-format repositories for historical compatibility.
 */
static enum extension_result handle_extension_v0(const char *var,
						 const char *value,
						 const char *ext,
						 struct repository_format *data)
{
		if (!strcmp(ext, "noop")) {
			return EXTENSION_OK;
		} else if (!strcmp(ext, "preciousobjects")) {
			data->precious_objects = git_config_bool(var, value);
			return EXTENSION_OK;
		} else if (!strcmp(ext, "partialclone")) {
			if (!value)
				return config_error_nonbool(var);
			data->partial_clone = xstrdup(value);
			return EXTENSION_OK;
		} else if (!strcmp(ext, "worktreeconfig")) {
			data->worktree_config = git_config_bool(var, value);
			return EXTENSION_OK;
		}

		return EXTENSION_UNKNOWN;
}

/*
 * Record any new extensions in this function.
 */
static enum extension_result handle_extension(const char *var,
					      const char *value,
					      const char *ext,
					      struct repository_format *data)
{
	if (!strcmp(ext, "noop-v1")) {
		return EXTENSION_OK;
	} else if (!strcmp(ext, "objectformat")) {
		int format;

		if (!value)
			return config_error_nonbool(var);
		format = hash_algo_by_name(value);
		if (format == GIT_HASH_UNKNOWN)
			return error(_("invalid value for '%s': '%s'"),
				     "extensions.objectformat", value);
		data->hash_algo = format;
		return EXTENSION_OK;
	} else if (!strcmp(ext, "compatobjectformat")) {
		struct string_list_item *item;
		int format;

		if (!value)
			return config_error_nonbool(var);
		format = hash_algo_by_name(value);
		if (format == GIT_HASH_UNKNOWN)
			return error(_("invalid value for '%s': '%s'"),
				     "extensions.compatobjectformat", value);
		/* For now only support compatObjectFormat being specified once. */
		for_each_string_list_item(item, &data->v1_only_extensions) {
			if (!strcmp(item->string, "compatobjectformat"))
				return error(_("'%s' already specified as '%s'"),
					"extensions.compatobjectformat",
					hash_algos[data->compat_hash_algo].name);
		}
		data->compat_hash_algo = format;
		return EXTENSION_OK;
	} else if (!strcmp(ext, "refstorage")) {
		unsigned int format;

		if (!value)
			return config_error_nonbool(var);
		format = ref_storage_format_by_name(value);
		if (format == REF_STORAGE_FORMAT_UNKNOWN)
			return error(_("invalid value for '%s': '%s'"),
				     "extensions.refstorage", value);
		data->ref_storage_format = format;
		return EXTENSION_OK;
	}
	return EXTENSION_UNKNOWN;
}

static int check_repo_format(const char *var, const char *value,
			     const struct config_context *ctx, void *vdata)
{
	struct repository_format *data = vdata;
	const char *ext;

	if (strcmp(var, "core.repositoryformatversion") == 0)
		data->version = git_config_int(var, value, ctx->kvi);
	else if (skip_prefix(var, "extensions.", &ext)) {
		switch (handle_extension_v0(var, value, ext, data)) {
		case EXTENSION_ERROR:
			return -1;
		case EXTENSION_OK:
			return 0;
		case EXTENSION_UNKNOWN:
			break;
		}

		switch (handle_extension(var, value, ext, data)) {
		case EXTENSION_ERROR:
			return -1;
		case EXTENSION_OK:
			string_list_append(&data->v1_only_extensions, ext);
			return 0;
		case EXTENSION_UNKNOWN:
			string_list_append(&data->unknown_extensions, ext);
			return 0;
		}
	}

	return read_worktree_config(var, value, ctx, vdata);
}

static int check_repository_format_gently(const char *gitdir, struct repository_format *candidate, int *nongit_ok)
{
	struct strbuf sb = STRBUF_INIT;
	struct strbuf err = STRBUF_INIT;
	int has_common;

	has_common = get_common_dir(&sb, gitdir);
	strbuf_addstr(&sb, "/config");
	read_repository_format(candidate, sb.buf);
	strbuf_release(&sb);

	/*
	 * For historical use of check_repository_format() in git-init,
	 * we treat a missing config as a silent "ok", even when nongit_ok
	 * is unset.
	 */
	if (candidate->version < 0)
		return 0;

	if (verify_repository_format(candidate, &err) < 0) {
		if (nongit_ok) {
			warning("%s", err.buf);
			strbuf_release(&err);
			*nongit_ok = -1;
			return -1;
		}
		die("%s", err.buf);
	}

	repository_format_precious_objects = candidate->precious_objects;
	string_list_clear(&candidate->unknown_extensions, 0);
	string_list_clear(&candidate->v1_only_extensions, 0);

	if (candidate->worktree_config) {
		/*
		 * pick up core.bare and core.worktree from per-worktree
		 * config if present
		 */
		strbuf_addf(&sb, "%s/config.worktree", gitdir);
		git_config_from_file(read_worktree_config, sb.buf, candidate);
		strbuf_release(&sb);
		has_common = 0;
	}

	if (!has_common) {
		if (candidate->is_bare != -1) {
			is_bare_repository_cfg = candidate->is_bare;
			if (is_bare_repository_cfg == 1)
				inside_work_tree = -1;
		}
		if (candidate->work_tree) {
			free(git_work_tree_cfg);
			git_work_tree_cfg = xstrdup(candidate->work_tree);
			inside_work_tree = -1;
		}
	}

	return 0;
}

int upgrade_repository_format(int target_version)
{
	struct strbuf sb = STRBUF_INIT;
	struct strbuf err = STRBUF_INIT;
	struct strbuf repo_version = STRBUF_INIT;
	struct repository_format repo_fmt = REPOSITORY_FORMAT_INIT;
	int ret;

	strbuf_git_common_path(&sb, the_repository, "config");
	read_repository_format(&repo_fmt, sb.buf);
	strbuf_release(&sb);

	if (repo_fmt.version >= target_version) {
		ret = 0;
		goto out;
	}

	if (verify_repository_format(&repo_fmt, &err) < 0) {
		ret = error("cannot upgrade repository format from %d to %d: %s",
			    repo_fmt.version, target_version, err.buf);
		goto out;
	}
	if (!repo_fmt.version && repo_fmt.unknown_extensions.nr) {
		ret = error("cannot upgrade repository format: "
			    "unknown extension %s",
			    repo_fmt.unknown_extensions.items[0].string);
		goto out;
	}

	strbuf_addf(&repo_version, "%d", target_version);
	git_config_set("core.repositoryformatversion", repo_version.buf);

	ret = 1;

out:
	clear_repository_format(&repo_fmt);
	strbuf_release(&repo_version);
	strbuf_release(&err);
	return ret;
}

static void init_repository_format(struct repository_format *format)
{
	const struct repository_format fresh = REPOSITORY_FORMAT_INIT;

	memcpy(format, &fresh, sizeof(fresh));
}

int read_repository_format(struct repository_format *format, const char *path)
{
	clear_repository_format(format);
	git_config_from_file(check_repo_format, path, format);
	if (format->version == -1)
		clear_repository_format(format);
	return format->version;
}

void clear_repository_format(struct repository_format *format)
{
	string_list_clear(&format->unknown_extensions, 0);
	string_list_clear(&format->v1_only_extensions, 0);
	free(format->work_tree);
	free(format->partial_clone);
	init_repository_format(format);
}

int verify_repository_format(const struct repository_format *format,
			     struct strbuf *err)
{
	if (GIT_REPO_VERSION_READ < format->version) {
		strbuf_addf(err, _("Expected git repo version <= %d, found %d"),
			    GIT_REPO_VERSION_READ, format->version);
		return -1;
	}

	if (format->version >= 1 && format->unknown_extensions.nr) {
		int i;

		strbuf_addstr(err, Q_("unknown repository extension found:",
				      "unknown repository extensions found:",
				      format->unknown_extensions.nr));

		for (i = 0; i < format->unknown_extensions.nr; i++)
			strbuf_addf(err, "\n\t%s",
				    format->unknown_extensions.items[i].string);
		return -1;
	}

	if (format->version == 0 && format->v1_only_extensions.nr) {
		int i;

		strbuf_addstr(err,
			      Q_("repo version is 0, but v1-only extension found:",
				 "repo version is 0, but v1-only extensions found:",
				 format->v1_only_extensions.nr));

		for (i = 0; i < format->v1_only_extensions.nr; i++)
			strbuf_addf(err, "\n\t%s",
				    format->v1_only_extensions.items[i].string);
		return -1;
	}

	return 0;
}

void read_gitfile_error_die(int error_code, const char *path, const char *dir)
{
	switch (error_code) {
	case READ_GITFILE_ERR_STAT_FAILED:
	case READ_GITFILE_ERR_NOT_A_FILE:
		/* non-fatal; follow return path */
		break;
	case READ_GITFILE_ERR_OPEN_FAILED:
		die_errno(_("error opening '%s'"), path);
	case READ_GITFILE_ERR_TOO_LARGE:
		die(_("too large to be a .git file: '%s'"), path);
	case READ_GITFILE_ERR_READ_FAILED:
		die(_("error reading %s"), path);
	case READ_GITFILE_ERR_INVALID_FORMAT:
		die(_("invalid gitfile format: %s"), path);
	case READ_GITFILE_ERR_NO_PATH:
		die(_("no path in gitfile: %s"), path);
	case READ_GITFILE_ERR_NOT_A_REPO:
		die(_("not a git repository: %s"), dir);
	default:
		BUG("unknown error code");
	}
}

/*
 * Try to read the location of the git directory from the .git file,
 * return path to git directory if found. The return value comes from
 * a shared buffer.
 *
 * On failure, if return_error_code is not NULL, return_error_code
 * will be set to an error code and NULL will be returned. If
 * return_error_code is NULL the function will die instead (for most
 * cases).
 */
const char *read_gitfile_gently(const char *path, int *return_error_code)
{
	const int max_file_size = 1 << 20;  /* 1MB */
	int error_code = 0;
	char *buf = NULL;
	char *dir = NULL;
	const char *slash;
	struct stat st;
	int fd;
	ssize_t len;
	static struct strbuf realpath = STRBUF_INIT;

	if (stat(path, &st)) {
		/* NEEDSWORK: discern between ENOENT vs other errors */
		error_code = READ_GITFILE_ERR_STAT_FAILED;
		goto cleanup_return;
	}
	if (!S_ISREG(st.st_mode)) {
		error_code = READ_GITFILE_ERR_NOT_A_FILE;
		goto cleanup_return;
	}
	if (st.st_size > max_file_size) {
		error_code = READ_GITFILE_ERR_TOO_LARGE;
		goto cleanup_return;
	}
	fd = open(path, O_RDONLY);
	if (fd < 0) {
		error_code = READ_GITFILE_ERR_OPEN_FAILED;
		goto cleanup_return;
	}
	buf = xmallocz(st.st_size);
	len = read_in_full(fd, buf, st.st_size);
	close(fd);
	if (len != st.st_size) {
		error_code = READ_GITFILE_ERR_READ_FAILED;
		goto cleanup_return;
	}
	if (!starts_with(buf, "gitdir: ")) {
		error_code = READ_GITFILE_ERR_INVALID_FORMAT;
		goto cleanup_return;
	}
	while (buf[len - 1] == '\n' || buf[len - 1] == '\r')
		len--;
	if (len < 9) {
		error_code = READ_GITFILE_ERR_NO_PATH;
		goto cleanup_return;
	}
	buf[len] = '\0';
	dir = buf + 8;

	if (!is_absolute_path(dir) && (slash = strrchr(path, '/'))) {
		size_t pathlen = slash+1 - path;
		dir = xstrfmt("%.*s%.*s", (int)pathlen, path,
			      (int)(len - 8), buf + 8);
		free(buf);
		buf = dir;
	}
	if (!is_git_directory(dir)) {
		error_code = READ_GITFILE_ERR_NOT_A_REPO;
		goto cleanup_return;
	}

	strbuf_realpath(&realpath, dir, 1);
	path = realpath.buf;

cleanup_return:
	if (return_error_code)
		*return_error_code = error_code;
	else if (error_code)
		read_gitfile_error_die(error_code, path, dir);

	free(buf);
	return error_code ? NULL : path;
}

static const char *setup_explicit_git_dir(const char *gitdirenv,
					  struct strbuf *cwd,
					  struct repository_format *repo_fmt,
					  int *nongit_ok)
{
	const char *work_tree_env = getenv(GIT_WORK_TREE_ENVIRONMENT);
	const char *worktree;
	char *gitfile;
	int offset;

	if (PATH_MAX - 40 < strlen(gitdirenv))
		die(_("'$%s' too big"), GIT_DIR_ENVIRONMENT);

	gitfile = (char*)read_gitfile(gitdirenv);
	if (gitfile) {
		gitfile = xstrdup(gitfile);
		gitdirenv = gitfile;
	}

	if (!is_git_directory(gitdirenv)) {
		if (nongit_ok) {
			*nongit_ok = 1;
			free(gitfile);
			return NULL;
		}
		die(_("not a git repository: '%s'"), gitdirenv);
	}

	if (check_repository_format_gently(gitdirenv, repo_fmt, nongit_ok)) {
		free(gitfile);
		return NULL;
	}

	/* #3, #7, #11, #15, #19, #23, #27, #31 (see t1510) */
	if (work_tree_env)
		set_git_work_tree(work_tree_env);
	else if (is_bare_repository_cfg > 0) {
		if (git_work_tree_cfg) {
			/* #22.2, #30 */
			warning("core.bare and core.worktree do not make sense");
			work_tree_config_is_bogus = 1;
		}

		/* #18, #26 */
		set_git_dir(gitdirenv, 0);
		free(gitfile);
		return NULL;
	}
	else if (git_work_tree_cfg) { /* #6, #14 */
		if (is_absolute_path(git_work_tree_cfg))
			set_git_work_tree(git_work_tree_cfg);
		else {
			char *core_worktree;
			if (chdir(gitdirenv))
				die_errno(_("cannot chdir to '%s'"), gitdirenv);
			if (chdir(git_work_tree_cfg))
				die_errno(_("cannot chdir to '%s'"), git_work_tree_cfg);
			core_worktree = xgetcwd();
			if (chdir(cwd->buf))
				die_errno(_("cannot come back to cwd"));
			set_git_work_tree(core_worktree);
			free(core_worktree);
		}
	}
	else if (!git_env_bool(GIT_IMPLICIT_WORK_TREE_ENVIRONMENT, 1)) {
		/* #16d */
		set_git_dir(gitdirenv, 0);
		free(gitfile);
		return NULL;
	}
	else /* #2, #10 */
		set_git_work_tree(".");

	/* set_git_work_tree() must have been called by now */
	worktree = get_git_work_tree();

	/* both get_git_work_tree() and cwd are already normalized */
	if (!strcmp(cwd->buf, worktree)) { /* cwd == worktree */
		set_git_dir(gitdirenv, 0);
		free(gitfile);
		return NULL;
	}

	offset = dir_inside_of(cwd->buf, worktree);
	if (offset >= 0) {	/* cwd inside worktree? */
		set_git_dir(gitdirenv, 1);
		if (chdir(worktree))
			die_errno(_("cannot chdir to '%s'"), worktree);
		strbuf_addch(cwd, '/');
		free(gitfile);
		return cwd->buf + offset;
	}

	/* cwd outside worktree */
	set_git_dir(gitdirenv, 0);
	free(gitfile);
	return NULL;
}

static const char *setup_discovered_git_dir(const char *gitdir,
					    struct strbuf *cwd, int offset,
					    struct repository_format *repo_fmt,
					    int *nongit_ok)
{
	if (check_repository_format_gently(gitdir, repo_fmt, nongit_ok))
		return NULL;

	/* --work-tree is set without --git-dir; use discovered one */
	if (getenv(GIT_WORK_TREE_ENVIRONMENT) || git_work_tree_cfg) {
		char *to_free = NULL;
		const char *ret;

		if (offset != cwd->len && !is_absolute_path(gitdir))
			gitdir = to_free = real_pathdup(gitdir, 1);
		if (chdir(cwd->buf))
			die_errno(_("cannot come back to cwd"));
		ret = setup_explicit_git_dir(gitdir, cwd, repo_fmt, nongit_ok);
		free(to_free);
		return ret;
	}

	/* #16.2, #17.2, #20.2, #21.2, #24, #25, #28, #29 (see t1510) */
	if (is_bare_repository_cfg > 0) {
		set_git_dir(gitdir, (offset != cwd->len));
		if (chdir(cwd->buf))
			die_errno(_("cannot come back to cwd"));
		return NULL;
	}

	/* #0, #1, #5, #8, #9, #12, #13 */
	set_git_work_tree(".");
	if (strcmp(gitdir, DEFAULT_GIT_DIR_ENVIRONMENT))
		set_git_dir(gitdir, 0);
	inside_git_dir = 0;
	inside_work_tree = 1;
	if (offset >= cwd->len)
		return NULL;

	/* Make "offset" point past the '/' (already the case for root dirs) */
	if (offset != offset_1st_component(cwd->buf))
		offset++;
	/* Add a '/' at the end */
	strbuf_addch(cwd, '/');
	return cwd->buf + offset;
}

/* #16.1, #17.1, #20.1, #21.1, #22.1 (see t1510) */
static const char *setup_bare_git_dir(struct strbuf *cwd, int offset,
				      struct repository_format *repo_fmt,
				      int *nongit_ok)
{
	int root_len;

	if (check_repository_format_gently(".", repo_fmt, nongit_ok))
		return NULL;

	setenv(GIT_IMPLICIT_WORK_TREE_ENVIRONMENT, "0", 1);

	/* --work-tree is set without --git-dir; use discovered one */
	if (getenv(GIT_WORK_TREE_ENVIRONMENT) || git_work_tree_cfg) {
		static const char *gitdir;

		gitdir = offset == cwd->len ? "." : xmemdupz(cwd->buf, offset);
		if (chdir(cwd->buf))
			die_errno(_("cannot come back to cwd"));
		return setup_explicit_git_dir(gitdir, cwd, repo_fmt, nongit_ok);
	}

	inside_git_dir = 1;
	inside_work_tree = 0;
	if (offset != cwd->len) {
		if (chdir(cwd->buf))
			die_errno(_("cannot come back to cwd"));
		root_len = offset_1st_component(cwd->buf);
		strbuf_setlen(cwd, offset > root_len ? offset : root_len);
		set_git_dir(cwd->buf, 0);
	}
	else
		set_git_dir(".", 0);
	return NULL;
}

static dev_t get_device_or_die(const char *path, const char *prefix, int prefix_len)
{
	struct stat buf;
	if (stat(path, &buf)) {
		die_errno(_("failed to stat '%*s%s%s'"),
				prefix_len,
				prefix ? prefix : "",
				prefix ? "/" : "", path);
	}
	return buf.st_dev;
}

/*
 * A "string_list_each_func_t" function that canonicalizes an entry
 * from GIT_CEILING_DIRECTORIES using real_pathdup(), or
 * discards it if unusable.  The presence of an empty entry in
 * GIT_CEILING_DIRECTORIES turns off canonicalization for all
 * subsequent entries.
 */
static int canonicalize_ceiling_entry(struct string_list_item *item,
				      void *cb_data)
{
	int *empty_entry_found = cb_data;
	char *ceil = item->string;

	if (!*ceil) {
		*empty_entry_found = 1;
		return 0;
	} else if (!is_absolute_path(ceil)) {
		return 0;
	} else if (*empty_entry_found) {
		/* Keep entry but do not canonicalize it */
		return 1;
	} else {
		char *real_path = real_pathdup(ceil, 0);
		if (!real_path) {
			return 0;
		}
		free(item->string);
		item->string = real_path;
		return 1;
	}
}

struct safe_directory_data {
	const char *path;
	int is_safe;
};

static int safe_directory_cb(const char *key, const char *value,
			     const struct config_context *ctx UNUSED, void *d)
{
	struct safe_directory_data *data = d;

	if (strcmp(key, "safe.directory"))
		return 0;

	if (!value || !*value) {
		data->is_safe = 0;
	} else if (!strcmp(value, "*")) {
		data->is_safe = 1;
	} else {
		const char *interpolated = NULL;

		if (!git_config_pathname(&interpolated, key, value) &&
		    !fspathcmp(data->path, interpolated ? interpolated : value))
			data->is_safe = 1;

		free((char *)interpolated);
	}

	return 0;
}

/*
 * Check if a repository is safe, by verifying the ownership of the
 * worktree (if any), the git directory, and the gitfile (if any).
 *
 * Exemptions for known-safe repositories can be added via `safe.directory`
 * config settings; for non-bare repositories, their worktree needs to be
 * added, for bare ones their git directory.
 */
static int ensure_valid_ownership(const char *gitfile,
				  const char *worktree, const char *gitdir,
				  struct strbuf *report)
{
	struct safe_directory_data data = {
		.path = worktree ? worktree : gitdir
	};

	if (!git_env_bool("GIT_TEST_ASSUME_DIFFERENT_OWNER", 0) &&
	    (!gitfile || is_path_owned_by_current_user(gitfile, report)) &&
	    (!worktree || is_path_owned_by_current_user(worktree, report)) &&
	    (!gitdir || is_path_owned_by_current_user(gitdir, report)))
		return 1;

	/*
	 * data.path is the "path" that identifies the repository and it is
	 * constant regardless of what failed above. data.is_safe should be
	 * initialized to false, and might be changed by the callback.
	 */
	git_protected_config(safe_directory_cb, &data);

	return data.is_safe;
}

void die_upon_dubious_ownership(const char *gitfile, const char *worktree,
				const char *gitdir)
{
	struct strbuf report = STRBUF_INIT, quoted = STRBUF_INIT;
	const char *path;

	if (ensure_valid_ownership(gitfile, worktree, gitdir, &report))
		return;

	strbuf_complete(&report, '\n');
	path = gitfile ? gitfile : gitdir;
	sq_quote_buf_pretty(&quoted, path);

	die(_("detected dubious ownership in repository at '%s'\n"
	      "%s"
	      "To add an exception for this directory, call:\n"
	      "\n"
	      "\tgit config --global --add safe.directory %s"),
	    path, report.buf, quoted.buf);
}

static int allowed_bare_repo_cb(const char *key, const char *value,
				const struct config_context *ctx UNUSED,
				void *d)
{
	enum allowed_bare_repo *allowed_bare_repo = d;

	if (strcasecmp(key, "safe.bareRepository"))
		return 0;

	if (!strcmp(value, "explicit")) {
		*allowed_bare_repo = ALLOWED_BARE_REPO_EXPLICIT;
		return 0;
	}
	if (!strcmp(value, "all")) {
		*allowed_bare_repo = ALLOWED_BARE_REPO_ALL;
		return 0;
	}
	return -1;
}

static enum allowed_bare_repo get_allowed_bare_repo(void)
{
	enum allowed_bare_repo result = ALLOWED_BARE_REPO_ALL;
	git_protected_config(allowed_bare_repo_cb, &result);
	return result;
}

static const char *allowed_bare_repo_to_string(
	enum allowed_bare_repo allowed_bare_repo)
{
	switch (allowed_bare_repo) {
	case ALLOWED_BARE_REPO_EXPLICIT:
		return "explicit";
	case ALLOWED_BARE_REPO_ALL:
		return "all";
	default:
		BUG("invalid allowed_bare_repo %d",
		    allowed_bare_repo);
	}
	return NULL;
}

static int is_implicit_bare_repo(const char *path)
{
	/*
	 * what we found is a ".git" directory at the root of
	 * the working tree.
	 */
	if (ends_with_path_components(path, ".git"))
		return 1;

	/*
	 * we are inside $GIT_DIR of a secondary worktree of a
	 * non-bare repository.
	 */
	if (strstr(path, "/.git/worktrees/"))
		return 1;

	/*
	 * we are inside $GIT_DIR of a worktree of a non-embedded
	 * submodule, whose superproject is not a bare repository.
	 */
	if (strstr(path, "/.git/modules/"))
		return 1;

	return 0;
}

/*
 * We cannot decide in this function whether we are in the work tree or
 * not, since the config can only be read _after_ this function was called.
 *
 * Also, we avoid changing any global state (such as the current working
 * directory) to allow early callers.
 *
 * The directory where the search should start needs to be passed in via the
 * `dir` parameter; upon return, the `dir` buffer will contain the path of
 * the directory where the search ended, and `gitdir` will contain the path of
 * the discovered .git/ directory, if any. If `gitdir` is not absolute, it
 * is relative to `dir` (i.e. *not* necessarily the cwd).
 */
static enum discovery_result setup_git_directory_gently_1(struct strbuf *dir,
							  struct strbuf *gitdir,
							  struct strbuf *report,
							  int die_on_error)
{
	const char *env_ceiling_dirs = getenv(CEILING_DIRECTORIES_ENVIRONMENT);
	struct string_list ceiling_dirs = STRING_LIST_INIT_DUP;
	const char *gitdirenv;
	int ceil_offset = -1, min_offset = offset_1st_component(dir->buf);
	dev_t current_device = 0;
	int one_filesystem = 1;

	/*
	 * If GIT_DIR is set explicitly, we're not going
	 * to do any discovery, but we still do repository
	 * validation.
	 */
	gitdirenv = getenv(GIT_DIR_ENVIRONMENT);
	if (gitdirenv) {
		strbuf_addstr(gitdir, gitdirenv);
		return GIT_DIR_EXPLICIT;
	}

	if (env_ceiling_dirs) {
		int empty_entry_found = 0;

		string_list_split(&ceiling_dirs, env_ceiling_dirs, PATH_SEP, -1);
		filter_string_list(&ceiling_dirs, 0,
				   canonicalize_ceiling_entry, &empty_entry_found);
		ceil_offset = longest_ancestor_length(dir->buf, &ceiling_dirs);
		string_list_clear(&ceiling_dirs, 0);
	}

	if (ceil_offset < 0)
		ceil_offset = min_offset - 2;

	if (min_offset && min_offset == dir->len &&
	    !is_dir_sep(dir->buf[min_offset - 1])) {
		strbuf_addch(dir, '/');
		min_offset++;
	}

	/*
	 * Test in the following order (relative to the dir):
	 * - .git (file containing "gitdir: <path>")
	 * - .git/
	 * - ./ (bare)
	 * - ../.git
	 * - ../.git/
	 * - ../ (bare)
	 * - ../../.git
	 *   etc.
	 */
	one_filesystem = !git_env_bool("GIT_DISCOVERY_ACROSS_FILESYSTEM", 0);
	if (one_filesystem)
		current_device = get_device_or_die(dir->buf, NULL, 0);
	for (;;) {
		int offset = dir->len, error_code = 0;
		char *gitdir_path = NULL;
		char *gitfile = NULL;

		if (offset > min_offset)
			strbuf_addch(dir, '/');
		strbuf_addstr(dir, DEFAULT_GIT_DIR_ENVIRONMENT);
		gitdirenv = read_gitfile_gently(dir->buf, die_on_error ?
						NULL : &error_code);
		if (!gitdirenv) {
			if (die_on_error ||
			    error_code == READ_GITFILE_ERR_NOT_A_FILE) {
				/* NEEDSWORK: fail if .git is not file nor dir */
				if (is_git_directory(dir->buf)) {
					gitdirenv = DEFAULT_GIT_DIR_ENVIRONMENT;
					gitdir_path = xstrdup(dir->buf);
				}
			} else if (error_code != READ_GITFILE_ERR_STAT_FAILED)
				return GIT_DIR_INVALID_GITFILE;
		} else
			gitfile = xstrdup(dir->buf);
		/*
		 * Earlier, we tentatively added DEFAULT_GIT_DIR_ENVIRONMENT
		 * to check that directory for a repository.
		 * Now trim that tentative addition away, because we want to
		 * focus on the real directory we are in.
		 */
		strbuf_setlen(dir, offset);
		if (gitdirenv) {
			enum discovery_result ret;
			const char *gitdir_candidate =
				gitdir_path ? gitdir_path : gitdirenv;

			if (ensure_valid_ownership(gitfile, dir->buf,
						   gitdir_candidate, report)) {
				strbuf_addstr(gitdir, gitdirenv);
				ret = GIT_DIR_DISCOVERED;
			} else
				ret = GIT_DIR_INVALID_OWNERSHIP;

			/*
			 * Earlier, during discovery, we might have allocated
			 * string copies for gitdir_path or gitfile so make
			 * sure we don't leak by freeing them now, before
			 * leaving the loop and function.
			 *
			 * Note: gitdirenv will be non-NULL whenever these are
			 * allocated, therefore we need not take care of releasing
			 * them outside of this conditional block.
			 */
			free(gitdir_path);
			free(gitfile);

			return ret;
		}

		if (is_git_directory(dir->buf)) {
			trace2_data_string("setup", NULL, "implicit-bare-repository", dir->buf);
			if (get_allowed_bare_repo() == ALLOWED_BARE_REPO_EXPLICIT &&
			    !is_implicit_bare_repo(dir->buf))
				return GIT_DIR_DISALLOWED_BARE;
			if (!ensure_valid_ownership(NULL, NULL, dir->buf, report))
				return GIT_DIR_INVALID_OWNERSHIP;
			strbuf_addstr(gitdir, ".");
			return GIT_DIR_BARE;
		}

		if (offset <= min_offset)
			return GIT_DIR_HIT_CEILING;

		while (--offset > ceil_offset && !is_dir_sep(dir->buf[offset]))
			; /* continue */
		if (offset <= ceil_offset)
			return GIT_DIR_HIT_CEILING;

		strbuf_setlen(dir, offset > min_offset ?  offset : min_offset);
		if (one_filesystem &&
		    current_device != get_device_or_die(dir->buf, NULL, offset))
			return GIT_DIR_HIT_MOUNT_POINT;
	}
}

enum discovery_result discover_git_directory_reason(struct strbuf *commondir,
						    struct strbuf *gitdir)
{
	struct strbuf dir = STRBUF_INIT, err = STRBUF_INIT;
	size_t gitdir_offset = gitdir->len, cwd_len;
	size_t commondir_offset = commondir->len;
	struct repository_format candidate = REPOSITORY_FORMAT_INIT;
	enum discovery_result result;

	if (strbuf_getcwd(&dir))
		return GIT_DIR_CWD_FAILURE;

	cwd_len = dir.len;
	result = setup_git_directory_gently_1(&dir, gitdir, NULL, 0);
	if (result <= 0) {
		strbuf_release(&dir);
		return result;
	}

	/*
	 * The returned gitdir is relative to dir, and if dir does not reflect
	 * the current working directory, we simply make the gitdir absolute.
	 */
	if (dir.len < cwd_len && !is_absolute_path(gitdir->buf + gitdir_offset)) {
		/* Avoid a trailing "/." */
		if (!strcmp(".", gitdir->buf + gitdir_offset))
			strbuf_setlen(gitdir, gitdir_offset);
		else
			strbuf_addch(&dir, '/');
		strbuf_insert(gitdir, gitdir_offset, dir.buf, dir.len);
	}

	get_common_dir(commondir, gitdir->buf + gitdir_offset);

	strbuf_reset(&dir);
	strbuf_addf(&dir, "%s/config", commondir->buf + commondir_offset);
	read_repository_format(&candidate, dir.buf);
	strbuf_release(&dir);

	if (verify_repository_format(&candidate, &err) < 0) {
		warning("ignoring git dir '%s': %s",
			gitdir->buf + gitdir_offset, err.buf);
		strbuf_release(&err);
		strbuf_setlen(commondir, commondir_offset);
		strbuf_setlen(gitdir, gitdir_offset);
		clear_repository_format(&candidate);
		return GIT_DIR_INVALID_FORMAT;
	}

	clear_repository_format(&candidate);
	return result;
}

const char *setup_git_directory_gently(int *nongit_ok)
{
	static struct strbuf cwd = STRBUF_INIT;
	struct strbuf dir = STRBUF_INIT, gitdir = STRBUF_INIT, report = STRBUF_INIT;
	const char *prefix = NULL;
	struct repository_format repo_fmt = REPOSITORY_FORMAT_INIT;

	/*
	 * We may have read an incomplete configuration before
	 * setting-up the git directory. If so, clear the cache so
	 * that the next queries to the configuration reload complete
	 * configuration (including the per-repo config file that we
	 * ignored previously).
	 */
	git_config_clear();

	/*
	 * Let's assume that we are in a git repository.
	 * If it turns out later that we are somewhere else, the value will be
	 * updated accordingly.
	 */
	if (nongit_ok)
		*nongit_ok = 0;

	if (strbuf_getcwd(&cwd))
		die_errno(_("Unable to read current working directory"));
	strbuf_addbuf(&dir, &cwd);

	switch (setup_git_directory_gently_1(&dir, &gitdir, &report, 1)) {
	case GIT_DIR_EXPLICIT:
		prefix = setup_explicit_git_dir(gitdir.buf, &cwd, &repo_fmt, nongit_ok);
		break;
	case GIT_DIR_DISCOVERED:
		if (dir.len < cwd.len && chdir(dir.buf))
			die(_("cannot change to '%s'"), dir.buf);
		prefix = setup_discovered_git_dir(gitdir.buf, &cwd, dir.len,
						  &repo_fmt, nongit_ok);
		break;
	case GIT_DIR_BARE:
		if (dir.len < cwd.len && chdir(dir.buf))
			die(_("cannot change to '%s'"), dir.buf);
		prefix = setup_bare_git_dir(&cwd, dir.len, &repo_fmt, nongit_ok);
		break;
	case GIT_DIR_HIT_CEILING:
		if (!nongit_ok)
			die(_("not a git repository (or any of the parent directories): %s"),
			    DEFAULT_GIT_DIR_ENVIRONMENT);
		*nongit_ok = 1;
		break;
	case GIT_DIR_HIT_MOUNT_POINT:
		if (!nongit_ok)
			die(_("not a git repository (or any parent up to mount point %s)\n"
			      "Stopping at filesystem boundary (GIT_DISCOVERY_ACROSS_FILESYSTEM not set)."),
			    dir.buf);
		*nongit_ok = 1;
		break;
	case GIT_DIR_INVALID_OWNERSHIP:
		if (!nongit_ok) {
			struct strbuf quoted = STRBUF_INIT;

			strbuf_complete(&report, '\n');
			sq_quote_buf_pretty(&quoted, dir.buf);
			die(_("detected dubious ownership in repository at '%s'\n"
			      "%s"
			      "To add an exception for this directory, call:\n"
			      "\n"
			      "\tgit config --global --add safe.directory %s"),
			    dir.buf, report.buf, quoted.buf);
		}
		*nongit_ok = 1;
		break;
	case GIT_DIR_DISALLOWED_BARE:
		if (!nongit_ok) {
			die(_("cannot use bare repository '%s' (safe.bareRepository is '%s')"),
			    dir.buf,
			    allowed_bare_repo_to_string(get_allowed_bare_repo()));
		}
		*nongit_ok = 1;
		break;
	case GIT_DIR_CWD_FAILURE:
	case GIT_DIR_INVALID_FORMAT:
		/*
		 * As a safeguard against setup_git_directory_gently_1 returning
		 * these values, fallthrough to BUG. Otherwise it is possible to
		 * set startup_info->have_repository to 1 when we did nothing to
		 * find a repository.
		 */
	default:
		BUG("unhandled setup_git_directory_gently_1() result");
	}

	/*
	 * At this point, nongit_ok is stable. If it is non-NULL and points
	 * to a non-zero value, then this means that we haven't found a
	 * repository and that the caller expects startup_info to reflect
	 * this.
	 *
	 * Regardless of the state of nongit_ok, startup_info->prefix and
	 * the GIT_PREFIX environment variable must always match. For details
	 * see Documentation/config/alias.txt.
	 */
	if (nongit_ok && *nongit_ok)
		startup_info->have_repository = 0;
	else
		startup_info->have_repository = 1;

	/*
	 * Not all paths through the setup code will call 'set_git_dir()' (which
	 * directly sets up the environment) so in order to guarantee that the
	 * environment is in a consistent state after setup, explicitly setup
	 * the environment if we have a repository.
	 *
	 * NEEDSWORK: currently we allow bogus GIT_DIR values to be set in some
	 * code paths so we also need to explicitly setup the environment if
	 * the user has set GIT_DIR.  It may be beneficial to disallow bogus
	 * GIT_DIR values at some point in the future.
	 */
	if (/* GIT_DIR_EXPLICIT, GIT_DIR_DISCOVERED, GIT_DIR_BARE */
	    startup_info->have_repository ||
	    /* GIT_DIR_EXPLICIT */
	    getenv(GIT_DIR_ENVIRONMENT)) {
		if (!the_repository->gitdir) {
			const char *gitdir = getenv(GIT_DIR_ENVIRONMENT);
			if (!gitdir)
				gitdir = DEFAULT_GIT_DIR_ENVIRONMENT;
			setup_git_env(gitdir);
		}
		if (startup_info->have_repository) {
			repo_set_hash_algo(the_repository, repo_fmt.hash_algo);
			repo_set_compat_hash_algo(the_repository,
						  repo_fmt.compat_hash_algo);
			repo_set_ref_storage_format(the_repository,
						    repo_fmt.ref_storage_format);
			the_repository->repository_format_worktree_config =
				repo_fmt.worktree_config;
			/* take ownership of repo_fmt.partial_clone */
			the_repository->repository_format_partial_clone =
				repo_fmt.partial_clone;
			repo_fmt.partial_clone = NULL;
		}
	}
	/*
	 * Since precompose_string_if_needed() needs to look at
	 * the core.precomposeunicode configuration, this
	 * has to happen after the above block that finds
	 * out where the repository is, i.e. a preparation
	 * for calling git_config_get_bool().
	 */
	if (prefix) {
		prefix = precompose_string_if_needed(prefix);
		startup_info->prefix = prefix;
		setenv(GIT_PREFIX_ENVIRONMENT, prefix, 1);
	} else {
		startup_info->prefix = NULL;
		setenv(GIT_PREFIX_ENVIRONMENT, "", 1);
	}

	setup_original_cwd();

	strbuf_release(&dir);
	strbuf_release(&gitdir);
	strbuf_release(&report);
	clear_repository_format(&repo_fmt);

	return prefix;
}

int git_config_perm(const char *var, const char *value)
{
	int i;
	char *endptr;

	if (!value)
		return PERM_GROUP;

	if (!strcmp(value, "umask"))
		return PERM_UMASK;
	if (!strcmp(value, "group"))
		return PERM_GROUP;
	if (!strcmp(value, "all") ||
	    !strcmp(value, "world") ||
	    !strcmp(value, "everybody"))
		return PERM_EVERYBODY;

	/* Parse octal numbers */
	i = strtol(value, &endptr, 8);

	/* If not an octal number, maybe true/false? */
	if (*endptr != 0)
		return git_config_bool(var, value) ? PERM_GROUP : PERM_UMASK;

	/*
	 * Treat values 0, 1 and 2 as compatibility cases, otherwise it is
	 * a chmod value to restrict to.
	 */
	switch (i) {
	case PERM_UMASK:               /* 0 */
		return PERM_UMASK;
	case OLD_PERM_GROUP:           /* 1 */
		return PERM_GROUP;
	case OLD_PERM_EVERYBODY:       /* 2 */
		return PERM_EVERYBODY;
	}

	/* A filemode value was given: 0xxx */

	if ((i & 0600) != 0600)
		die(_("problem with core.sharedRepository filemode value "
		    "(0%.3o).\nThe owner of files must always have "
		    "read and write permissions."), i);

	/*
	 * Mask filemode value. Others can not get write permission.
	 * x flags for directories are handled separately.
	 */
	return -(i & 0666);
}

void check_repository_format(struct repository_format *fmt)
{
	struct repository_format repo_fmt = REPOSITORY_FORMAT_INIT;
	if (!fmt)
		fmt = &repo_fmt;
	check_repository_format_gently(get_git_dir(), fmt, NULL);
	startup_info->have_repository = 1;
	repo_set_hash_algo(the_repository, fmt->hash_algo);
	repo_set_compat_hash_algo(the_repository, fmt->compat_hash_algo);
	repo_set_ref_storage_format(the_repository,
				    fmt->ref_storage_format);
	the_repository->repository_format_worktree_config =
		fmt->worktree_config;
	the_repository->repository_format_partial_clone =
		xstrdup_or_null(fmt->partial_clone);
	clear_repository_format(&repo_fmt);
}

/*
 * Returns the "prefix", a path to the current working directory
 * relative to the work tree root, or NULL, if the current working
 * directory is not a strict subdirectory of the work tree root. The
 * prefix always ends with a '/' character.
 */
const char *setup_git_directory(void)
{
	return setup_git_directory_gently(NULL);
}

const char *resolve_gitdir_gently(const char *suspect, int *return_error_code)
{
	if (is_git_directory(suspect))
		return suspect;
	return read_gitfile_gently(suspect, return_error_code);
}

/* if any standard file descriptor is missing open it to /dev/null */
void sanitize_stdfds(void)
{
	int fd = xopen("/dev/null", O_RDWR);
	while (fd < 2)
		fd = xdup(fd);
	if (fd > 2)
		close(fd);
}

int daemonize(void)
{
#ifdef NO_POSIX_GOODIES
	errno = ENOSYS;
	return -1;
#else
	switch (fork()) {
		case 0:
			break;
		case -1:
			die_errno(_("fork failed"));
		default:
			exit(0);
	}
	if (setsid() == -1)
		die_errno(_("setsid failed"));
	close(0);
	close(1);
	close(2);
	sanitize_stdfds();
	return 0;
#endif
}

struct template_dir_cb_data {
	char *path;
	int initialized;
};

static int template_dir_cb(const char *key, const char *value,
			   const struct config_context *ctx, void *d)
{
	struct template_dir_cb_data *data = d;

	if (strcmp(key, "init.templatedir"))
		return 0;

	if (!value) {
		data->path = NULL;
	} else {
		char *path = NULL;

		FREE_AND_NULL(data->path);
		if (!git_config_pathname((const char **)&path, key, value))
			data->path = path ? path : xstrdup(value);
	}

	return 0;
}

const char *get_template_dir(const char *option_template)
{
	const char *template_dir = option_template;

	if (!template_dir)
		template_dir = getenv(TEMPLATE_DIR_ENVIRONMENT);
	if (!template_dir) {
		static struct template_dir_cb_data data;

		if (!data.initialized) {
			git_protected_config(template_dir_cb, &data);
			data.initialized = 1;
		}
		template_dir = data.path;
	}
	if (!template_dir) {
		static char *dir;

		if (!dir)
			dir = system_path(DEFAULT_GIT_TEMPLATE_DIR);
		template_dir = dir;
	}
	return template_dir;
}

#ifdef NO_TRUSTABLE_FILEMODE
#define TEST_FILEMODE 0
#else
#define TEST_FILEMODE 1
#endif

#define GIT_DEFAULT_HASH_ENVIRONMENT "GIT_DEFAULT_HASH"

static void copy_templates_1(struct strbuf *path, struct strbuf *template_path,
			     DIR *dir)
{
	size_t path_baselen = path->len;
	size_t template_baselen = template_path->len;
	struct dirent *de;

	/* Note: if ".git/hooks" file exists in the repository being
	 * re-initialized, /etc/core-git/templates/hooks/update would
	 * cause "git init" to fail here.  I think this is sane but
	 * it means that the set of templates we ship by default, along
	 * with the way the namespace under .git/ is organized, should
	 * be really carefully chosen.
	 */
	safe_create_dir(path->buf, 1);
	while ((de = readdir(dir)) != NULL) {
		struct stat st_git, st_template;
		int exists = 0;

		strbuf_setlen(path, path_baselen);
		strbuf_setlen(template_path, template_baselen);

		if (de->d_name[0] == '.')
			continue;
		strbuf_addstr(path, de->d_name);
		strbuf_addstr(template_path, de->d_name);
		if (lstat(path->buf, &st_git)) {
			if (errno != ENOENT)
				die_errno(_("cannot stat '%s'"), path->buf);
		}
		else
			exists = 1;

		if (lstat(template_path->buf, &st_template))
			die_errno(_("cannot stat template '%s'"), template_path->buf);

		if (S_ISDIR(st_template.st_mode)) {
			DIR *subdir = opendir(template_path->buf);
			if (!subdir)
				die_errno(_("cannot opendir '%s'"), template_path->buf);
			strbuf_addch(path, '/');
			strbuf_addch(template_path, '/');
			copy_templates_1(path, template_path, subdir);
			closedir(subdir);
		}
		else if (exists)
			continue;
		else if (S_ISLNK(st_template.st_mode)) {
			struct strbuf lnk = STRBUF_INIT;
			if (strbuf_readlink(&lnk, template_path->buf,
					    st_template.st_size) < 0)
				die_errno(_("cannot readlink '%s'"), template_path->buf);
			if (symlink(lnk.buf, path->buf))
				die_errno(_("cannot symlink '%s' '%s'"),
					  lnk.buf, path->buf);
			strbuf_release(&lnk);
		}
		else if (S_ISREG(st_template.st_mode)) {
			if (copy_file(path->buf, template_path->buf, st_template.st_mode))
				die_errno(_("cannot copy '%s' to '%s'"),
					  template_path->buf, path->buf);
		}
		else
			error(_("ignoring template %s"), template_path->buf);
	}
}

static void copy_templates(const char *option_template)
{
	const char *template_dir = get_template_dir(option_template);
	struct strbuf path = STRBUF_INIT;
	struct strbuf template_path = STRBUF_INIT;
	size_t template_len;
	struct repository_format template_format = REPOSITORY_FORMAT_INIT;
	struct strbuf err = STRBUF_INIT;
	DIR *dir;
	char *to_free = NULL;

	if (!template_dir || !*template_dir)
		return;

	strbuf_addstr(&template_path, template_dir);
	strbuf_complete(&template_path, '/');
	template_len = template_path.len;

	dir = opendir(template_path.buf);
	if (!dir) {
		warning(_("templates not found in %s"), template_dir);
		goto free_return;
	}

	/* Make sure that template is from the correct vintage */
	strbuf_addstr(&template_path, "config");
	read_repository_format(&template_format, template_path.buf);
	strbuf_setlen(&template_path, template_len);

	/*
	 * No mention of version at all is OK, but anything else should be
	 * verified.
	 */
	if (template_format.version >= 0 &&
	    verify_repository_format(&template_format, &err) < 0) {
		warning(_("not copying templates from '%s': %s"),
			  template_dir, err.buf);
		strbuf_release(&err);
		goto close_free_return;
	}

	strbuf_addstr(&path, get_git_common_dir());
	strbuf_complete(&path, '/');
	copy_templates_1(&path, &template_path, dir);
close_free_return:
	closedir(dir);
free_return:
	free(to_free);
	strbuf_release(&path);
	strbuf_release(&template_path);
	clear_repository_format(&template_format);
}

/*
 * If the git_dir is not directly inside the working tree, then git will not
 * find it by default, and we need to set the worktree explicitly.
 */
static int needs_work_tree_config(const char *git_dir, const char *work_tree)
{
	if (!strcmp(work_tree, "/") && !strcmp(git_dir, "/.git"))
		return 0;
	if (skip_prefix(git_dir, work_tree, &git_dir) &&
	    !strcmp(git_dir, "/.git"))
		return 0;
	return 1;
}

void initialize_repository_version(int hash_algo,
				   unsigned int ref_storage_format,
				   int reinit)
{
	char repo_version_string[10];
	int repo_version = GIT_REPO_VERSION;

	/*
	 * Note that we initialize the repository version to 1 when the ref
	 * storage format is unknown. This is on purpose so that we can add the
	 * correct object format to the config during git-clone(1). The format
	 * version will get adjusted by git-clone(1) once it has learned about
	 * the remote repository's format.
	 */
	if (hash_algo != GIT_HASH_SHA1 ||
	    ref_storage_format != REF_STORAGE_FORMAT_FILES)
		repo_version = GIT_REPO_VERSION_READ;

	/* This forces creation of new config file */
	xsnprintf(repo_version_string, sizeof(repo_version_string),
		  "%d", repo_version);
	git_config_set("core.repositoryformatversion", repo_version_string);

	if (hash_algo != GIT_HASH_SHA1 && hash_algo != GIT_HASH_UNKNOWN)
		git_config_set("extensions.objectformat",
			       hash_algos[hash_algo].name);
	else if (reinit)
		git_config_set_gently("extensions.objectformat", NULL);

	if (ref_storage_format != REF_STORAGE_FORMAT_FILES)
		git_config_set("extensions.refstorage",
			       ref_storage_format_to_name(ref_storage_format));
}

static int is_reinit(void)
{
	struct strbuf buf = STRBUF_INIT;
	char junk[2];
	int ret;

	git_path_buf(&buf, "HEAD");
	ret = !access(buf.buf, R_OK) || readlink(buf.buf, junk, sizeof(junk) - 1) != -1;
	strbuf_release(&buf);
	return ret;
}

void create_reference_database(unsigned int ref_storage_format,
			       const char *initial_branch, int quiet)
{
	struct strbuf err = STRBUF_INIT;
	int reinit = is_reinit();

	repo_set_ref_storage_format(the_repository, ref_storage_format);
	if (refs_init_db(get_main_ref_store(the_repository), 0, &err))
		die("failed to set up refs db: %s", err.buf);

	/*
	 * Point the HEAD symref to the initial branch with if HEAD does
	 * not yet exist.
	 */
	if (!reinit) {
		char *ref;

		if (!initial_branch)
			initial_branch = git_default_branch_name(quiet);

		ref = xstrfmt("refs/heads/%s", initial_branch);
		if (check_refname_format(ref, 0) < 0)
			die(_("invalid initial branch name: '%s'"),
			    initial_branch);

<<<<<<< HEAD
		if (refs_update_symref(get_main_ref_store(the_repository), "HEAD", ref, NULL) < 0)
=======
		if (create_symref("HEAD", ref, NULL) < 0)
>>>>>>> c8aed5e8
			exit(1);
		free(ref);
	}

	if (reinit && initial_branch)
		warning(_("re-init: ignored --initial-branch=%s"),
			initial_branch);

	strbuf_release(&err);
}

static int create_default_files(const char *template_path,
				const char *original_git_dir,
				const struct repository_format *fmt,
				int init_shared_repository)
{
	struct stat st1;
	struct strbuf buf = STRBUF_INIT;
	char *path;
	int reinit;
	int filemode;
<<<<<<< HEAD
=======
	const char *init_template_dir = NULL;
>>>>>>> c8aed5e8
	const char *work_tree = get_git_work_tree();

	/*
	 * First copy the templates -- we might have the default
	 * config file there, in which case we would want to read
	 * from it after installing.
	 *
	 * Before reading that config, we also need to clear out any cached
	 * values (since we've just potentially changed what's available on
	 * disk).
	 */
	copy_templates(template_path);
	git_config_clear();
	reset_shared_repository();
	git_config(git_default_config, NULL);

	reinit = is_reinit();

	/*
	 * We must make sure command-line options continue to override any
	 * values we might have just re-read from the config.
	 */
	if (init_shared_repository != -1)
		set_shared_repository(init_shared_repository);

	is_bare_repository_cfg = !work_tree;

	/*
	 * We would have created the above under user's umask -- under
	 * shared-repository settings, we would need to fix them up.
	 */
	if (get_shared_repository()) {
		adjust_shared_perm(get_git_dir());
	}

	initialize_repository_version(fmt->hash_algo, fmt->ref_storage_format, 0);

	/* Check filemode trustability */
	path = git_path_buf(&buf, "config");
	filemode = TEST_FILEMODE;
	if (TEST_FILEMODE && !lstat(path, &st1)) {
		struct stat st2;
		filemode = (!chmod(path, st1.st_mode ^ S_IXUSR) &&
				!lstat(path, &st2) &&
				st1.st_mode != st2.st_mode &&
				!chmod(path, st1.st_mode));
		if (filemode && !reinit && (st1.st_mode & S_IXUSR))
			filemode = 0;
	}
	git_config_set("core.filemode", filemode ? "true" : "false");

	if (is_bare_repository())
		git_config_set("core.bare", "true");
	else {
		git_config_set("core.bare", "false");
		/* allow template config file to override the default */
		if (log_all_ref_updates == LOG_REFS_UNSET)
			git_config_set("core.logallrefupdates", "true");
		if (needs_work_tree_config(original_git_dir, work_tree))
			git_config_set("core.worktree", work_tree);
	}

	if (!reinit) {
		/* Check if symlink is supported in the work tree */
		path = git_path_buf(&buf, "tXXXXXX");
		if (!close(xmkstemp(path)) &&
		    !unlink(path) &&
		    !symlink("testing", path) &&
		    !lstat(path, &st1) &&
		    S_ISLNK(st1.st_mode))
			unlink(path); /* good */
		else
			git_config_set("core.symlinks", "false");

		/* Check if the filesystem is case-insensitive */
		path = git_path_buf(&buf, "CoNfIg");
		if (!access(path, F_OK))
			git_config_set("core.ignorecase", "true");
		probe_utf8_pathname_composition();
	}

	strbuf_release(&buf);
	return reinit;
}

static void create_object_directory(void)
{
	struct strbuf path = STRBUF_INIT;
	size_t baselen;

	strbuf_addstr(&path, get_object_directory());
	baselen = path.len;

	safe_create_dir(path.buf, 1);

	strbuf_setlen(&path, baselen);
	strbuf_addstr(&path, "/pack");
	safe_create_dir(path.buf, 1);

	strbuf_setlen(&path, baselen);
	strbuf_addstr(&path, "/info");
	safe_create_dir(path.buf, 1);

	strbuf_release(&path);
}

static void separate_git_dir(const char *git_dir, const char *git_link)
{
	struct stat st;

	if (!stat(git_link, &st)) {
		const char *src;

		if (S_ISREG(st.st_mode))
			src = read_gitfile(git_link);
		else if (S_ISDIR(st.st_mode))
			src = git_link;
		else
			die(_("unable to handle file type %d"), (int)st.st_mode);

		if (rename(src, git_dir))
			die_errno(_("unable to move %s to %s"), src, git_dir);
		repair_worktrees(NULL, NULL);
	}

	write_file(git_link, "gitdir: %s", git_dir);
}

static void validate_hash_algorithm(struct repository_format *repo_fmt, int hash)
{
	const char *env = getenv(GIT_DEFAULT_HASH_ENVIRONMENT);
	/*
	 * If we already have an initialized repo, don't allow the user to
	 * specify a different algorithm, as that could cause corruption.
	 * Otherwise, if the user has specified one on the command line, use it.
	 */
	if (repo_fmt->version >= 0 && hash != GIT_HASH_UNKNOWN && hash != repo_fmt->hash_algo)
		die(_("attempt to reinitialize repository with different hash"));
	else if (hash != GIT_HASH_UNKNOWN)
		repo_fmt->hash_algo = hash;
	else if (env) {
		int env_algo = hash_algo_by_name(env);
		if (env_algo == GIT_HASH_UNKNOWN)
			die(_("unknown hash algorithm '%s'"), env);
		repo_fmt->hash_algo = env_algo;
	}
}

static void validate_ref_storage_format(struct repository_format *repo_fmt,
					unsigned int format)
{
	const char *name = getenv("GIT_DEFAULT_REF_FORMAT");

	if (repo_fmt->version >= 0 &&
	    format != REF_STORAGE_FORMAT_UNKNOWN &&
	    format != repo_fmt->ref_storage_format) {
		die(_("attempt to reinitialize repository with different reference storage format"));
	} else if (format != REF_STORAGE_FORMAT_UNKNOWN) {
		repo_fmt->ref_storage_format = format;
	} else if (name) {
		format = ref_storage_format_by_name(name);
		if (format == REF_STORAGE_FORMAT_UNKNOWN)
			die(_("unknown ref storage format '%s'"), name);
		repo_fmt->ref_storage_format = format;
	}
}

int init_db(const char *git_dir, const char *real_git_dir,
	    const char *template_dir, int hash,
	    unsigned int ref_storage_format,
	    const char *initial_branch,
	    int init_shared_repository, unsigned int flags)
{
	int reinit;
	int exist_ok = flags & INIT_DB_EXIST_OK;
	char *original_git_dir = real_pathdup(git_dir, 1);
	struct repository_format repo_fmt = REPOSITORY_FORMAT_INIT;

	if (real_git_dir) {
		struct stat st;

		if (!exist_ok && !stat(git_dir, &st))
			die(_("%s already exists"), git_dir);

		if (!exist_ok && !stat(real_git_dir, &st))
			die(_("%s already exists"), real_git_dir);

		set_git_dir(real_git_dir, 1);
		git_dir = get_git_dir();
		separate_git_dir(git_dir, original_git_dir);
	}
	else {
		set_git_dir(git_dir, 1);
		git_dir = get_git_dir();
	}
	startup_info->have_repository = 1;

	/* Ensure `core.hidedotfiles` is processed */
	git_config(platform_core_config, NULL);

	safe_create_dir(git_dir, 0);


	/* Check to see if the repository version is right.
	 * Note that a newly created repository does not have
	 * config file, so this will not fail.  What we are catching
	 * is an attempt to reinitialize new repository with an old tool.
	 */
	check_repository_format(&repo_fmt);

	validate_hash_algorithm(&repo_fmt, hash);
	validate_ref_storage_format(&repo_fmt, ref_storage_format);

	reinit = create_default_files(template_dir, original_git_dir,
				      &repo_fmt, init_shared_repository);

	/*
	 * Now that we have set up both the hash algorithm and the ref storage
	 * format we can update the repository's settings accordingly.
	 */
	repo_set_hash_algo(the_repository, repo_fmt.hash_algo);
	repo_set_ref_storage_format(the_repository, repo_fmt.ref_storage_format);

	if (!(flags & INIT_DB_SKIP_REFDB))
		create_reference_database(repo_fmt.ref_storage_format,
					  initial_branch, flags & INIT_DB_QUIET);
	create_object_directory();

	if (get_shared_repository()) {
		char buf[10];
		/* We do not spell "group" and such, so that
		 * the configuration can be read by older version
		 * of git. Note, we use octal numbers for new share modes,
		 * and compatibility values for PERM_GROUP and
		 * PERM_EVERYBODY.
		 */
		if (get_shared_repository() < 0)
			/* force to the mode value */
			xsnprintf(buf, sizeof(buf), "0%o", -get_shared_repository());
		else if (get_shared_repository() == PERM_GROUP)
			xsnprintf(buf, sizeof(buf), "%d", OLD_PERM_GROUP);
		else if (get_shared_repository() == PERM_EVERYBODY)
			xsnprintf(buf, sizeof(buf), "%d", OLD_PERM_EVERYBODY);
		else
			BUG("invalid value for shared_repository");
		git_config_set("core.sharedrepository", buf);
		git_config_set("receive.denyNonFastforwards", "true");
	}

	if (!(flags & INIT_DB_QUIET)) {
		int len = strlen(git_dir);

		if (reinit)
			printf(get_shared_repository()
			       ? _("Reinitialized existing shared Git repository in %s%s\n")
			       : _("Reinitialized existing Git repository in %s%s\n"),
			       git_dir, len && git_dir[len-1] != '/' ? "/" : "");
		else
			printf(get_shared_repository()
			       ? _("Initialized empty shared Git repository in %s%s\n")
			       : _("Initialized empty Git repository in %s%s\n"),
			       git_dir, len && git_dir[len-1] != '/' ? "/" : "");
	}

	clear_repository_format(&repo_fmt);
	free(original_git_dir);
	return 0;
}<|MERGE_RESOLUTION|>--- conflicted
+++ resolved
@@ -2120,11 +2120,7 @@
 			die(_("invalid initial branch name: '%s'"),
 			    initial_branch);
 
-<<<<<<< HEAD
 		if (refs_update_symref(get_main_ref_store(the_repository), "HEAD", ref, NULL) < 0)
-=======
-		if (create_symref("HEAD", ref, NULL) < 0)
->>>>>>> c8aed5e8
 			exit(1);
 		free(ref);
 	}
@@ -2146,10 +2142,6 @@
 	char *path;
 	int reinit;
 	int filemode;
-<<<<<<< HEAD
-=======
-	const char *init_template_dir = NULL;
->>>>>>> c8aed5e8
 	const char *work_tree = get_git_work_tree();
 
 	/*

--- conflicted
+++ resolved
@@ -1,11 +1,7 @@
 #!/bin/sh
 
 GVF=GIT-VERSION-FILE
-<<<<<<< HEAD
-DEF_VER=v2.21.1
-=======
-DEF_VER=v2.20.3
->>>>>>> d1259ce1
+DEF_VER=v2.21.2
 
 LF='
 '

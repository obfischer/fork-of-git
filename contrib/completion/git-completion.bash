# bash/zsh completion support for core Git.
#
# Copyright (C) 2006,2007 Shawn O. Pearce <spearce@spearce.org>
# Conceptually based on gitcompletion (http://gitweb.hawaga.org.uk/).
# Distributed under the GNU General Public License, version 2.0.
#
# The contained completion routines provide support for completing:
#
#    *) local and remote branch names
#    *) local and remote tag names
#    *) .git/remotes file names
#    *) git 'subcommands'
#    *) git email aliases for git-send-email
#    *) tree paths within 'ref:path/to/file' expressions
#    *) file paths within current working directory and index
#    *) common --long-options
#
# To use these routines:
#
#    1) Copy this file to somewhere (e.g. ~/.git-completion.bash).
#    2) Add the following line to your .bashrc/.zshrc:
#        source ~/.git-completion.bash
#    3) Consider changing your PS1 to also show the current branch,
#       see git-prompt.sh for details.
#
# If you use complex aliases of form '!f() { ... }; f', you can use the null
# command ':' as the first command in the function body to declare the desired
# completion style.  For example '!f() { : git commit ; ... }; f' will
# tell the completion to use commit completion.  This also works with aliases
# of form "!sh -c '...'".  For example, "!sh -c ': git commit ; ... '".
# Note that "git" is optional --- '!f() { : commit; ...}; f' would complete
# just like the 'git commit' command.
#
# If you have a command that is not part of git, but you would still
# like completion, you can use __git_complete:
#
#   __git_complete gl git_log
#
# Or if it's a main command (i.e. git or gitk):
#
#   __git_complete gk gitk
#
# Compatible with bash 3.2.57.
#
# You can set the following environment variables to influence the behavior of
# the completion routines:
#
#   GIT_COMPLETION_CHECKOUT_NO_GUESS
#
#     When set to "1", do not include "DWIM" suggestions in git-checkout
#     and git-switch completion (e.g., completing "foo" when "origin/foo"
#     exists).
#
#   GIT_COMPLETION_SHOW_ALL_COMMANDS
#
#     When set to "1" suggest all commands, including plumbing commands
#     which are hidden by default (e.g. "cat-file" on "git ca<TAB>").
#
#   GIT_COMPLETION_SHOW_ALL
#
#     When set to "1" suggest all options, including options which are
#     typically hidden (e.g. '--allow-empty' for 'git commit').
#
#   GIT_COMPLETION_IGNORE_CASE
#
#     When set, uses for-each-ref '--ignore-case' to find refs that match
#     case insensitively, even on systems with case sensitive file systems
#     (e.g., completing tag name "FOO" on "git checkout f<TAB>").

case "$COMP_WORDBREAKS" in
*:*) : great ;;
*)   COMP_WORDBREAKS="$COMP_WORDBREAKS:"
esac

# Discovers the path to the git repository taking any '--git-dir=<path>' and
# '-C <path>' options into account and stores it in the $__git_repo_path
# variable.
__git_find_repo_path ()
{
	if [ -n "${__git_repo_path-}" ]; then
		# we already know where it is
		return
	fi

	if [ -n "${__git_C_args-}" ]; then
		__git_repo_path="$(git "${__git_C_args[@]}" \
			${__git_dir:+--git-dir="$__git_dir"} \
			rev-parse --absolute-git-dir 2>/dev/null)"
	elif [ -n "${__git_dir-}" ]; then
		test -d "$__git_dir" &&
		__git_repo_path="$__git_dir"
	elif [ -n "${GIT_DIR-}" ]; then
		test -d "$GIT_DIR" &&
		__git_repo_path="$GIT_DIR"
	elif [ -d .git ]; then
		__git_repo_path=.git
	else
		__git_repo_path="$(git rev-parse --git-dir 2>/dev/null)"
	fi
}

# Deprecated: use __git_find_repo_path() and $__git_repo_path instead
# __gitdir accepts 0 or 1 arguments (i.e., location)
# returns location of .git repo
__gitdir ()
{
	if [ -z "${1-}" ]; then
		__git_find_repo_path || return 1
		echo "$__git_repo_path"
	elif [ -d "$1/.git" ]; then
		echo "$1/.git"
	else
		echo "$1"
	fi
}

# Runs git with all the options given as argument, respecting any
# '--git-dir=<path>' and '-C <path>' options present on the command line
__git ()
{
	git ${__git_C_args:+"${__git_C_args[@]}"} \
		${__git_dir:+--git-dir="$__git_dir"} "$@" 2>/dev/null
}

# Helper function to read the first line of a file into a variable.
# __git_eread requires 2 arguments, the file path and the name of the
# variable, in that order.
#
# This is taken from git-prompt.sh.
__git_eread ()
{
	test -r "$1" && IFS=$'\r\n' read -r "$2" <"$1"
}

# Runs git in $__git_repo_path to determine whether a pseudoref exists.
# 1: The pseudo-ref to search
__git_pseudoref_exists ()
{
	local ref=$1
	local head

	__git_find_repo_path

	# If the reftable is in use, we have to shell out to 'git rev-parse'
	# to determine whether the ref exists instead of looking directly in
	# the filesystem to determine whether the ref exists. Otherwise, use
	# Bash builtins since executing Git commands are expensive on some
	# platforms.
	if __git_eread "$__git_repo_path/HEAD" head; then
		if [ "$head" == "ref: refs/heads/.invalid" ]; then
			__git show-ref --exists "$ref"
			return $?
		fi
	fi

	[ -f "$__git_repo_path/$ref" ]
}

# Removes backslash escaping, single quotes and double quotes from a word,
# stores the result in the variable $dequoted_word.
# 1: The word to dequote.
__git_dequote ()
{
	local rest="$1" len ch

	dequoted_word=""

	while test -n "$rest"; do
		len=${#dequoted_word}
		dequoted_word="$dequoted_word${rest%%[\\\'\"]*}"
		rest="${rest:$((${#dequoted_word}-$len))}"

		case "${rest:0:1}" in
		\\)
			ch="${rest:1:1}"
			case "$ch" in
			$'\n')
				;;
			*)
				dequoted_word="$dequoted_word$ch"
				;;
			esac
			rest="${rest:2}"
			;;
		\')
			rest="${rest:1}"
			len=${#dequoted_word}
			dequoted_word="$dequoted_word${rest%%\'*}"
			rest="${rest:$((${#dequoted_word}-$len+1))}"
			;;
		\")
			rest="${rest:1}"
			while test -n "$rest" ; do
				len=${#dequoted_word}
				dequoted_word="$dequoted_word${rest%%[\\\"]*}"
				rest="${rest:$((${#dequoted_word}-$len))}"
				case "${rest:0:1}" in
				\\)
					ch="${rest:1:1}"
					case "$ch" in
					\"|\\|\$|\`)
						dequoted_word="$dequoted_word$ch"
						;;
					$'\n')
						;;
					*)
						dequoted_word="$dequoted_word\\$ch"
						;;
					esac
					rest="${rest:2}"
					;;
				\")
					rest="${rest:1}"
					break
					;;
				esac
			done
			;;
		esac
	done
}

# The following function is based on code from:
#
#   bash_completion - programmable completion functions for bash 3.2+
#
#   Copyright © 2006-2008, Ian Macdonald <ian@caliban.org>
#             © 2009-2010, Bash Completion Maintainers
#                     <bash-completion-devel@lists.alioth.debian.org>
#
#   This program is free software; you can redistribute it and/or modify
#   it under the terms of the GNU General Public License as published by
#   the Free Software Foundation; either version 2, or (at your option)
#   any later version.
#
#   This program is distributed in the hope that it will be useful,
#   but WITHOUT ANY WARRANTY; without even the implied warranty of
#   MERCHANTABILITY or FITNESS FOR A PARTICULAR PURPOSE.  See the
#   GNU General Public License for more details.
#
#   You should have received a copy of the GNU General Public License
#   along with this program; if not, see <http://www.gnu.org/licenses/>.
#
#   The latest version of this software can be obtained here:
#
#   http://bash-completion.alioth.debian.org/
#
#   RELEASE: 2.x

# This function can be used to access a tokenized list of words
# on the command line:
#
#	__git_reassemble_comp_words_by_ref '=:'
#	if test "${words_[cword_-1]}" = -w
#	then
#		...
#	fi
#
# The argument should be a collection of characters from the list of
# word completion separators (COMP_WORDBREAKS) to treat as ordinary
# characters.
#
# This is roughly equivalent to going back in time and setting
# COMP_WORDBREAKS to exclude those characters.  The intent is to
# make option types like --date=<type> and <rev>:<path> easy to
# recognize by treating each shell word as a single token.
#
# It is best not to set COMP_WORDBREAKS directly because the value is
# shared with other completion scripts.  By the time the completion
# function gets called, COMP_WORDS has already been populated so local
# changes to COMP_WORDBREAKS have no effect.
#
# Output: words_, cword_, cur_.

__git_reassemble_comp_words_by_ref()
{
	local exclude i j first
	# Which word separators to exclude?
	exclude="${1//[^$COMP_WORDBREAKS]}"
	cword_=$COMP_CWORD
	if [ -z "$exclude" ]; then
		words_=("${COMP_WORDS[@]}")
		return
	fi
	# List of word completion separators has shrunk;
	# re-assemble words to complete.
	for ((i=0, j=0; i < ${#COMP_WORDS[@]}; i++, j++)); do
		# Append each nonempty word consisting of just
		# word separator characters to the current word.
		first=t
		while
			[ $i -gt 0 ] &&
			[ -n "${COMP_WORDS[$i]}" ] &&
			# word consists of excluded word separators
			[ "${COMP_WORDS[$i]//[^$exclude]}" = "${COMP_WORDS[$i]}" ]
		do
			# Attach to the previous token,
			# unless the previous token is the command name.
			if [ $j -ge 2 ] && [ -n "$first" ]; then
				((j--))
			fi
			first=
			words_[$j]=${words_[j]}${COMP_WORDS[i]}
			if [ $i = $COMP_CWORD ]; then
				cword_=$j
			fi
			if (($i < ${#COMP_WORDS[@]} - 1)); then
				((i++))
			else
				# Done.
				return
			fi
		done
		words_[$j]=${words_[j]}${COMP_WORDS[i]}
		if [ $i = $COMP_CWORD ]; then
			cword_=$j
		fi
	done
}

if ! type _get_comp_words_by_ref >/dev/null 2>&1; then
_get_comp_words_by_ref ()
{
	local exclude cur_ words_ cword_
	if [ "$1" = "-n" ]; then
		exclude=$2
		shift 2
	fi
	__git_reassemble_comp_words_by_ref "$exclude"
	cur_=${words_[cword_]}
	while [ $# -gt 0 ]; do
		case "$1" in
		cur)
			cur=$cur_
			;;
		prev)
			prev=${words_[$cword_-1]}
			;;
		words)
			words=("${words_[@]}")
			;;
		cword)
			cword=$cword_
			;;
		esac
		shift
	done
}
fi

# Fills the COMPREPLY array with prefiltered words without any additional
# processing.
# Callers must take care of providing only words that match the current word
# to be completed and adding any prefix and/or suffix (trailing space!), if
# necessary.
# 1: List of newline-separated matching completion words, complete with
#    prefix and suffix.
__gitcomp_direct ()
{
	local IFS=$'\n'

	COMPREPLY=($1)
}

# Similar to __gitcomp_direct, but appends to COMPREPLY instead.
# Callers must take care of providing only words that match the current word
# to be completed and adding any prefix and/or suffix (trailing space!), if
# necessary.
# 1: List of newline-separated matching completion words, complete with
#    prefix and suffix.
__gitcomp_direct_append ()
{
	local IFS=$'\n'

	COMPREPLY+=($1)
}

__gitcompappend ()
{
	local x i=${#COMPREPLY[@]}
	for x in $1; do
		if [[ "$x" == "$3"* ]]; then
			COMPREPLY[i++]="$2$x$4"
		fi
	done
}

__gitcompadd ()
{
	COMPREPLY=()
	__gitcompappend "$@"
}

# Generates completion reply, appending a space to possible completion words,
# if necessary.
# It accepts 1 to 4 arguments:
# 1: List of possible completion words.
# 2: A prefix to be added to each possible completion word (optional).
# 3: Generate possible completion matches for this word (optional).
# 4: A suffix to be appended to each possible completion word (optional).
__gitcomp ()
{
	local cur_="${3-$cur}"

	case "$cur_" in
	*=)
		;;
	--no-*)
		local c i=0 IFS=$' \t\n'
		for c in $1; do
			if [[ $c == "--" ]]; then
				continue
			fi
			c="$c${4-}"
			if [[ $c == "$cur_"* ]]; then
				case $c in
				--*=|*.) ;;
				*) c="$c " ;;
				esac
				COMPREPLY[i++]="${2-}$c"
			fi
		done
		;;
	*)
		local c i=0 IFS=$' \t\n'
		for c in $1; do
			if [[ $c == "--" ]]; then
				c="--no-...${4-}"
				if [[ $c == "$cur_"* ]]; then
					COMPREPLY[i++]="${2-}$c "
				fi
				break
			fi
			c="$c${4-}"
			if [[ $c == "$cur_"* ]]; then
				case $c in
				*=|*.) ;;
				*) c="$c " ;;
				esac
				COMPREPLY[i++]="${2-}$c"
			fi
		done
		;;
	esac
}

# Clear the variables caching builtins' options when (re-)sourcing
# the completion script.
if [[ -n ${ZSH_VERSION-} ]]; then
	unset ${(M)${(k)parameters[@]}:#__gitcomp_builtin_*} 2>/dev/null
else
	unset $(compgen -v __gitcomp_builtin_)
fi

# This function is equivalent to
#
#    __gitcomp "$(git xxx --git-completion-helper) ..."
#
# except that the output is cached. Accept 1-3 arguments:
# 1: the git command to execute, this is also the cache key
# 2: extra options to be added on top (e.g. negative forms)
# 3: options to be excluded
__gitcomp_builtin ()
{
	# spaces must be replaced with underscore for multi-word
	# commands, e.g. "git remote add" becomes remote_add.
	local cmd="$1"
	local incl="${2-}"
	local excl="${3-}"

	local var=__gitcomp_builtin_"${cmd//-/_}"
	local options
	eval "options=\${$var-}"

	if [ -z "$options" ]; then
		local completion_helper
		if [ "${GIT_COMPLETION_SHOW_ALL-}" = "1" ]; then
			completion_helper="--git-completion-helper-all"
		else
			completion_helper="--git-completion-helper"
		fi
		# leading and trailing spaces are significant to make
		# option removal work correctly.
		options=" $incl $(__git ${cmd/_/ } $completion_helper) " || return

		for i in $excl; do
			options="${options/ $i / }"
		done
		eval "$var=\"$options\""
	fi

	__gitcomp "$options"
}

# Variation of __gitcomp_nl () that appends to the existing list of
# completion candidates, COMPREPLY.
__gitcomp_nl_append ()
{
	local IFS=$'\n'
	__gitcompappend "$1" "${2-}" "${3-$cur}" "${4- }"
}

# Generates completion reply from newline-separated possible completion words
# by appending a space to all of them.
# It accepts 1 to 4 arguments:
# 1: List of possible completion words, separated by a single newline.
# 2: A prefix to be added to each possible completion word (optional).
# 3: Generate possible completion matches for this word (optional).
# 4: A suffix to be appended to each possible completion word instead of
#    the default space (optional).  If specified but empty, nothing is
#    appended.
__gitcomp_nl ()
{
	COMPREPLY=()
	__gitcomp_nl_append "$@"
}

# Fills the COMPREPLY array with prefiltered paths without any additional
# processing.
# Callers must take care of providing only paths that match the current path
# to be completed and adding any prefix path components, if necessary.
# 1: List of newline-separated matching paths, complete with all prefix
#    path components.
__gitcomp_file_direct ()
{
	local IFS=$'\n'

	COMPREPLY=($1)

	# use a hack to enable file mode in bash < 4
	compopt -o filenames +o nospace 2>/dev/null ||
	compgen -f /non-existing-dir/ >/dev/null ||
	true
}

# Generates completion reply with compgen from newline-separated possible
# completion filenames.
# It accepts 1 to 3 arguments:
# 1: List of possible completion filenames, separated by a single newline.
# 2: A directory prefix to be added to each possible completion filename
#    (optional).
# 3: Generate possible completion matches for this word (optional).
__gitcomp_file ()
{
	local IFS=$'\n'

	# XXX does not work when the directory prefix contains a tilde,
	# since tilde expansion is not applied.
	# This means that COMPREPLY will be empty and Bash default
	# completion will be used.
	__gitcompadd "$1" "${2-}" "${3-$cur}" ""

	# use a hack to enable file mode in bash < 4
	compopt -o filenames +o nospace 2>/dev/null ||
	compgen -f /non-existing-dir/ >/dev/null ||
	true
}

# Execute 'git ls-files', unless the --committable option is specified, in
# which case it runs 'git diff-index' to find out the files that can be
# committed.  It return paths relative to the directory specified in the first
# argument, and using the options specified in the second argument.
__git_ls_files_helper ()
{
	if [ "$2" = "--committable" ]; then
		__git -C "$1" -c core.quotePath=false diff-index \
			--name-only --relative HEAD -- "${3//\\/\\\\}*"
	else
		# NOTE: $2 is not quoted in order to support multiple options
		__git -C "$1" -c core.quotePath=false ls-files \
			--exclude-standard $2 -- "${3//\\/\\\\}*"
	fi
}


# __git_index_files accepts 1 or 2 arguments:
# 1: Options to pass to ls-files (required).
# 2: A directory path (optional).
#    If provided, only files within the specified directory are listed.
#    Sub directories are never recursed.  Path must have a trailing
#    slash.
# 3: List only paths matching this path component (optional).
__git_index_files ()
{
	local root="$2" match="$3"

	__git_ls_files_helper "$root" "$1" "${match:-?}" |
	awk -F / -v pfx="${2//\\/\\\\}" '{
		paths[$1] = 1
	}
	END {
		for (p in paths) {
			if (substr(p, 1, 1) != "\"") {
				# No special characters, easy!
				print pfx p
				continue
			}

			# The path is quoted.
			p = dequote(p)
			if (p == "")
				continue

			# Even when a directory name itself does not contain
			# any special characters, it will still be quoted if
			# any of its (stripped) trailing path components do.
			# Because of this we may have seen the same directory
			# both quoted and unquoted.
			if (p in paths)
				# We have seen the same directory unquoted,
				# skip it.
				continue
			else
				print pfx p
		}
	}
	function dequote(p,    bs_idx, out, esc, esc_idx, dec) {
		# Skip opening double quote.
		p = substr(p, 2)

		# Interpret backslash escape sequences.
		while ((bs_idx = index(p, "\\")) != 0) {
			out = out substr(p, 1, bs_idx - 1)
			esc = substr(p, bs_idx + 1, 1)
			p = substr(p, bs_idx + 2)

			if ((esc_idx = index("abtvfr\"\\", esc)) != 0) {
				# C-style one-character escape sequence.
				out = out substr("\a\b\t\v\f\r\"\\",
						 esc_idx, 1)
			} else if (esc == "n") {
				# Uh-oh, a newline character.
				# We cannot reliably put a pathname
				# containing a newline into COMPREPLY,
				# and the newline would create a mess.
				# Skip this path.
				return ""
			} else {
				# Must be a \nnn octal value, then.
				dec = esc             * 64 + \
				      substr(p, 1, 1) * 8  + \
				      substr(p, 2, 1)
				out = out sprintf("%c", dec)
				p = substr(p, 3)
			}
		}
		# Drop closing double quote, if there is one.
		# (There is not any if this is a directory, as it was
		# already stripped with the trailing path components.)
		if (substr(p, length(p), 1) == "\"")
			out = out substr(p, 1, length(p) - 1)
		else
			out = out p

		return out
	}'
}

# __git_complete_index_file requires 1 argument:
# 1: the options to pass to ls-file
#
# The exception is --committable, which finds the files appropriate commit.
__git_complete_index_file ()
{
	local dequoted_word pfx="" cur_

	__git_dequote "$cur"

	case "$dequoted_word" in
	?*/*)
		pfx="${dequoted_word%/*}/"
		cur_="${dequoted_word##*/}"
		;;
	*)
		cur_="$dequoted_word"
	esac

	__gitcomp_file_direct "$(__git_index_files "$1" "$pfx" "$cur_")"
}

# Lists branches from the local repository.
# 1: A prefix to be added to each listed branch (optional).
# 2: List only branches matching this word (optional; list all branches if
#    unset or empty).
# 3: A suffix to be appended to each listed branch (optional).
__git_heads ()
{
	local pfx="${1-}" cur_="${2-}" sfx="${3-}"

	__git for-each-ref --format="${pfx//\%/%%}%(refname:strip=2)$sfx" \
			${GIT_COMPLETION_IGNORE_CASE+--ignore-case} \
			"refs/heads/$cur_*" "refs/heads/$cur_*/**"
}

# Lists branches from remote repositories.
# 1: A prefix to be added to each listed branch (optional).
# 2: List only branches matching this word (optional; list all branches if
#    unset or empty).
# 3: A suffix to be appended to each listed branch (optional).
__git_remote_heads ()
{
	local pfx="${1-}" cur_="${2-}" sfx="${3-}"

	__git for-each-ref --format="${pfx//\%/%%}%(refname:strip=2)$sfx" \
			${GIT_COMPLETION_IGNORE_CASE+--ignore-case} \
			"refs/remotes/$cur_*" "refs/remotes/$cur_*/**"
}

# Lists tags from the local repository.
# Accepts the same positional parameters as __git_heads() above.
__git_tags ()
{
	local pfx="${1-}" cur_="${2-}" sfx="${3-}"

	__git for-each-ref --format="${pfx//\%/%%}%(refname:strip=2)$sfx" \
			${GIT_COMPLETION_IGNORE_CASE+--ignore-case} \
			"refs/tags/$cur_*" "refs/tags/$cur_*/**"
}

# List unique branches from refs/remotes used for 'git checkout' and 'git
# switch' tracking DWIMery.
# 1: A prefix to be added to each listed branch (optional)
# 2: List only branches matching this word (optional; list all branches if
#    unset or empty).
# 3: A suffix to be appended to each listed branch (optional).
__git_dwim_remote_heads ()
{
	local pfx="${1-}" cur_="${2-}" sfx="${3-}"
	local fer_pfx="${pfx//\%/%%}" # "escape" for-each-ref format specifiers

	# employ the heuristic used by git checkout and git switch
	# Try to find a remote branch that cur_es the completion word
	# but only output if the branch name is unique
	__git for-each-ref --format="$fer_pfx%(refname:strip=3)$sfx" \
		--sort="refname:strip=3" \
		${GIT_COMPLETION_IGNORE_CASE+--ignore-case} \
		"refs/remotes/*/$cur_*" "refs/remotes/*/$cur_*/**" | \
	uniq -u
}

# Lists refs from the local (by default) or from a remote repository.
# It accepts 0, 1 or 2 arguments:
# 1: The remote to list refs from (optional; ignored, if set but empty).
#    Can be the name of a configured remote, a path, or a URL.
# 2: In addition to local refs, list unique branches from refs/remotes/ for
#    'git checkout's tracking DWIMery (optional; ignored, if set but empty).
# 3: A prefix to be added to each listed ref (optional).
# 4: List only refs matching this word (optional; list all refs if unset or
#    empty).
# 5: A suffix to be appended to each listed ref (optional; ignored, if set
#    but empty).
#
# Use __git_complete_refs() instead.
__git_refs ()
{
	local i hash dir track="${2-}"
	local list_refs_from=path remote="${1-}"
	local format refs
	local pfx="${3-}" cur_="${4-$cur}" sfx="${5-}"
	local match="${4-}"
	local umatch="${4-}"
	local fer_pfx="${pfx//\%/%%}" # "escape" for-each-ref format specifiers

	__git_find_repo_path
	dir="$__git_repo_path"

	if [ -z "$remote" ]; then
		if [ -z "$dir" ]; then
			return
		fi
	else
		if __git_is_configured_remote "$remote"; then
			# configured remote takes precedence over a
			# local directory with the same name
			list_refs_from=remote
		elif [ -d "$remote/.git" ]; then
			dir="$remote/.git"
		elif [ -d "$remote" ]; then
			dir="$remote"
		else
			list_refs_from=url
		fi
	fi

	if test "${GIT_COMPLETION_IGNORE_CASE:+1}" = "1"
	then
		# uppercase with tr instead of ${match,^^} for bash 3.2 compatibility
		umatch=$(echo "$match" | tr a-z A-Z 2>/dev/null || echo "$match")
	fi

	if [ "$list_refs_from" = path ]; then
		if [[ "$cur_" == ^* ]]; then
			pfx="$pfx^"
			fer_pfx="$fer_pfx^"
			cur_=${cur_#^}
			match=${match#^}
			umatch=${umatch#^}
		fi
		case "$cur_" in
		refs|refs/*)
			format="refname"
			refs=("$match*" "$match*/**")
			track=""
			;;
		*)
			for i in HEAD FETCH_HEAD ORIG_HEAD MERGE_HEAD REBASE_HEAD CHERRY_PICK_HEAD REVERT_HEAD BISECT_HEAD AUTO_MERGE; do
				case "$i" in
				$match*|$umatch*)
					if [ -e "$dir/$i" ]; then
						echo "$pfx$i$sfx"
					fi
					;;
				esac
			done
			format="refname:strip=2"
			refs=("refs/tags/$match*" "refs/tags/$match*/**"
				"refs/heads/$match*" "refs/heads/$match*/**"
				"refs/remotes/$match*" "refs/remotes/$match*/**")
			;;
		esac
		__git_dir="$dir" __git for-each-ref --format="$fer_pfx%($format)$sfx" \
			${GIT_COMPLETION_IGNORE_CASE+--ignore-case} \
			"${refs[@]}"
		if [ -n "$track" ]; then
			__git_dwim_remote_heads "$pfx" "$match" "$sfx"
		fi
		return
	fi
	case "$cur_" in
	refs|refs/*)
		__git ls-remote "$remote" "$match*" | \
		while read -r hash i; do
			case "$i" in
			*^{}) ;;
			*) echo "$pfx$i$sfx" ;;
			esac
		done
		;;
	*)
		if [ "$list_refs_from" = remote ]; then
			case "HEAD" in
			$match*|$umatch*)	echo "${pfx}HEAD$sfx" ;;
			esac
			__git for-each-ref --format="$fer_pfx%(refname:strip=3)$sfx" \
				${GIT_COMPLETION_IGNORE_CASE+--ignore-case} \
				"refs/remotes/$remote/$match*" \
				"refs/remotes/$remote/$match*/**"
		else
			local query_symref
			case "HEAD" in
			$match*|$umatch*)	query_symref="HEAD" ;;
			esac
			__git ls-remote "$remote" $query_symref \
				"refs/tags/$match*" "refs/heads/$match*" \
				"refs/remotes/$match*" |
			while read -r hash i; do
				case "$i" in
				*^{})	;;
				refs/*)	echo "$pfx${i#refs/*/}$sfx" ;;
				*)	echo "$pfx$i$sfx" ;;  # symbolic refs
				esac
			done
		fi
		;;
	esac
}

# Completes refs, short and long, local and remote, symbolic and pseudo.
#
# Usage: __git_complete_refs [<option>]...
# --remote=<remote>: The remote to list refs from, can be the name of a
#                    configured remote, a path, or a URL.
# --dwim: List unique remote branches for 'git switch's tracking DWIMery.
# --pfx=<prefix>: A prefix to be added to each ref.
# --cur=<word>: The current ref to be completed.  Defaults to the current
#               word to be completed.
# --sfx=<suffix>: A suffix to be appended to each ref instead of the default
#                 space.
# --mode=<mode>: What set of refs to complete, one of 'refs' (the default) to
#                complete all refs, 'heads' to complete only branches, or
#                'remote-heads' to complete only remote branches. Note that
#                --remote is only compatible with --mode=refs.
__git_complete_refs ()
{
	local remote= dwim= pfx= cur_="$cur" sfx=" " mode="refs"

	while test $# != 0; do
		case "$1" in
		--remote=*)	remote="${1##--remote=}" ;;
		--dwim)		dwim="yes" ;;
		# --track is an old spelling of --dwim
		--track)	dwim="yes" ;;
		--pfx=*)	pfx="${1##--pfx=}" ;;
		--cur=*)	cur_="${1##--cur=}" ;;
		--sfx=*)	sfx="${1##--sfx=}" ;;
		--mode=*)	mode="${1##--mode=}" ;;
		*)		return 1 ;;
		esac
		shift
	done

	# complete references based on the specified mode
	case "$mode" in
		refs)
			__gitcomp_direct "$(__git_refs "$remote" "" "$pfx" "$cur_" "$sfx")" ;;
		heads)
			__gitcomp_direct "$(__git_heads "$pfx" "$cur_" "$sfx")" ;;
		remote-heads)
			__gitcomp_direct "$(__git_remote_heads "$pfx" "$cur_" "$sfx")" ;;
		*)
			return 1 ;;
	esac

	# Append DWIM remote branch names if requested
	if [ "$dwim" = "yes" ]; then
		__gitcomp_direct_append "$(__git_dwim_remote_heads "$pfx" "$cur_" "$sfx")"
	fi
}

# __git_refs2 requires 1 argument (to pass to __git_refs)
# Deprecated: use __git_complete_fetch_refspecs() instead.
__git_refs2 ()
{
	local i
	for i in $(__git_refs "$1"); do
		echo "$i:$i"
	done
}

# Completes refspecs for fetching from a remote repository.
# 1: The remote repository.
# 2: A prefix to be added to each listed refspec (optional).
# 3: The ref to be completed as a refspec instead of the current word to be
#    completed (optional)
# 4: A suffix to be appended to each listed refspec instead of the default
#    space (optional).
__git_complete_fetch_refspecs ()
{
	local i remote="$1" pfx="${2-}" cur_="${3-$cur}" sfx="${4- }"

	__gitcomp_direct "$(
		for i in $(__git_refs "$remote" "" "" "$cur_") ; do
			echo "$pfx$i:$i$sfx"
		done
		)"
}

# __git_refs_remotes requires 1 argument (to pass to ls-remote)
__git_refs_remotes ()
{
	local i hash
	__git ls-remote "$1" 'refs/heads/*' | \
	while read -r hash i; do
		echo "$i:refs/remotes/$1/${i#refs/heads/}"
	done
}

__git_remotes ()
{
	__git_find_repo_path
	test -d "$__git_repo_path/remotes" && ls -1 "$__git_repo_path/remotes"
	__git remote
}

# Returns true if $1 matches the name of a configured remote, false otherwise.
__git_is_configured_remote ()
{
	local remote
	for remote in $(__git_remotes); do
		if [ "$remote" = "$1" ]; then
			return 0
		fi
	done
	return 1
}

__git_list_merge_strategies ()
{
	LANG=C LC_ALL=C git merge -s help 2>&1 |
	sed -n -e '/[Aa]vailable strategies are: /,/^$/{
		s/\.$//
		s/.*://
		s/^[ 	]*//
		s/[ 	]*$//
		p
	}'
}

__git_merge_strategies=
# 'git merge -s help' (and thus detection of the merge strategy
# list) fails, unfortunately, if run outside of any git working
# tree.  __git_merge_strategies is set to the empty string in
# that case, and the detection will be repeated the next time it
# is needed.
__git_compute_merge_strategies ()
{
	test -n "$__git_merge_strategies" ||
	__git_merge_strategies=$(__git_list_merge_strategies)
}

__git_merge_strategy_options="ours theirs subtree subtree= patience
	histogram diff-algorithm= ignore-space-change ignore-all-space
	ignore-space-at-eol renormalize no-renormalize no-renames
	find-renames find-renames= rename-threshold="

__git_complete_revlist_file ()
{
	local dequoted_word pfx ls ref cur_="$cur"
	case "$cur_" in
	*..?*:*)
		return
		;;
	?*:*)
		ref="${cur_%%:*}"
		cur_="${cur_#*:}"

		__git_dequote "$cur_"

		case "$dequoted_word" in
		?*/*)
			pfx="${dequoted_word%/*}"
			cur_="${dequoted_word##*/}"
			ls="$ref:$pfx"
			pfx="$pfx/"
			;;
		*)
			cur_="$dequoted_word"
			ls="$ref"
			;;
		esac

		case "$COMP_WORDBREAKS" in
		*:*) : great ;;
		*)   pfx="$ref:$pfx" ;;
		esac

		__gitcomp_file "$(__git ls-tree "$ls" \
				| sed 's/^.*	//
				       s/$//')" \
			"$pfx" "$cur_"
		;;
	*...*)
		pfx="${cur_%...*}..."
		cur_="${cur_#*...}"
		__git_complete_refs --pfx="$pfx" --cur="$cur_"
		;;
	*..*)
		pfx="${cur_%..*}.."
		cur_="${cur_#*..}"
		__git_complete_refs --pfx="$pfx" --cur="$cur_"
		;;
	*)
		__git_complete_refs
		;;
	esac
}

__git_complete_file ()
{
	__git_complete_revlist_file
}

__git_complete_revlist ()
{
	__git_complete_revlist_file
}

__git_complete_remote_or_refspec ()
{
	local cur_="$cur" cmd="${words[__git_cmd_idx]}"
	local i c=$((__git_cmd_idx+1)) remote="" pfx="" lhs=1 no_complete_refspec=0
	if [ "$cmd" = "remote" ]; then
		((c++))
	fi
	while [ $c -lt $cword ]; do
		i="${words[c]}"
		case "$i" in
		--mirror) [ "$cmd" = "push" ] && no_complete_refspec=1 ;;
		-d|--delete) [ "$cmd" = "push" ] && lhs=0 ;;
		--all)
			case "$cmd" in
			push) no_complete_refspec=1 ;;
			fetch)
				return
				;;
			*) ;;
			esac
			;;
		--multiple) no_complete_refspec=1; break ;;
		-*) ;;
		*) remote="$i"; break ;;
		esac
		((c++))
	done
	if [ -z "$remote" ]; then
		__gitcomp_nl "$(__git_remotes)"
		return
	fi
	if [ $no_complete_refspec = 1 ]; then
		return
	fi
	[ "$remote" = "." ] && remote=
	case "$cur_" in
	*:*)
		case "$COMP_WORDBREAKS" in
		*:*) : great ;;
		*)   pfx="${cur_%%:*}:" ;;
		esac
		cur_="${cur_#*:}"
		lhs=0
		;;
	+*)
		pfx="+"
		cur_="${cur_#+}"
		;;
	esac
	case "$cmd" in
	fetch)
		if [ $lhs = 1 ]; then
			__git_complete_fetch_refspecs "$remote" "$pfx" "$cur_"
		else
			__git_complete_refs --pfx="$pfx" --cur="$cur_"
		fi
		;;
	pull|remote)
		if [ $lhs = 1 ]; then
			__git_complete_refs --remote="$remote" --pfx="$pfx" --cur="$cur_"
		else
			__git_complete_refs --pfx="$pfx" --cur="$cur_"
		fi
		;;
	push)
		if [ $lhs = 1 ]; then
			__git_complete_refs --pfx="$pfx" --cur="$cur_"
		else
			__git_complete_refs --remote="$remote" --pfx="$pfx" --cur="$cur_"
		fi
		;;
	esac
}

__git_complete_strategy ()
{
	__git_compute_merge_strategies
	case "$prev" in
	-s|--strategy)
		__gitcomp "$__git_merge_strategies"
		return 0
		;;
	-X)
		__gitcomp "$__git_merge_strategy_options"
		return 0
		;;
	esac
	case "$cur" in
	--strategy=*)
		__gitcomp "$__git_merge_strategies" "" "${cur##--strategy=}"
		return 0
		;;
	--strategy-option=*)
		__gitcomp "$__git_merge_strategy_options" "" "${cur##--strategy-option=}"
		return 0
		;;
	esac
	return 1
}

__git_all_commands=
__git_compute_all_commands ()
{
	test -n "$__git_all_commands" ||
	__git_all_commands=$(__git --list-cmds=main,others,alias,nohelpers)
}

# Lists all set config variables starting with the given section prefix,
# with the prefix removed.
__git_get_config_variables ()
{
	local section="$1" i IFS=$'\n'
	for i in $(__git config --name-only --get-regexp "^$section\..*"); do
		echo "${i#$section.}"
	done
}

__git_pretty_aliases ()
{
	__git_get_config_variables "pretty"
}

# __git_aliased_command requires 1 argument
__git_aliased_command ()
{
	local cur=$1 last list= word cmdline

	while [[ -n "$cur" ]]; do
		if [[ "$list" == *" $cur "* ]]; then
			# loop detected
			return
		fi

		cmdline=$(__git config --get "alias.$cur")
		list=" $cur $list"
		last=$cur
		cur=

		for word in $cmdline; do
			case "$word" in
			\!gitk|gitk)
				cur="gitk"
				break
				;;
			\!*)	: shell command alias ;;
			-*)	: option ;;
			*=*)	: setting env ;;
			git)	: git itself ;;
			\(\))   : skip parens of shell function definition ;;
			{)	: skip start of shell helper function ;;
			:)	: skip null command ;;
			\'*)	: skip opening quote after sh -c ;;
			*)
				cur="${word%;}"
				break
			esac
		done
	done

	cur=$last
	if [[ "$cur" != "$1" ]]; then
		echo "$cur"
	fi
}

# Check whether one of the given words is present on the command line,
# and print the first word found.
#
# Usage: __git_find_on_cmdline [<option>]... "<wordlist>"
# --show-idx: Optionally show the index of the found word in the $words array.
__git_find_on_cmdline ()
{
	local word c="$__git_cmd_idx" show_idx

	while test $# -gt 1; do
		case "$1" in
		--show-idx)	show_idx=y ;;
		*)		return 1 ;;
		esac
		shift
	done
	local wordlist="$1"

	while [ $c -lt $cword ]; do
		for word in $wordlist; do
			if [ "$word" = "${words[c]}" ]; then
				if [ -n "${show_idx-}" ]; then
					echo "$c $word"
				else
					echo "$word"
				fi
				return
			fi
		done
		((c++))
	done
}

# Similar to __git_find_on_cmdline, except that it loops backwards and thus
# prints the *last* word found. Useful for finding which of two options that
# supersede each other came last, such as "--guess" and "--no-guess".
#
# Usage: __git_find_last_on_cmdline [<option>]... "<wordlist>"
# --show-idx: Optionally show the index of the found word in the $words array.
__git_find_last_on_cmdline ()
{
	local word c=$cword show_idx

	while test $# -gt 1; do
		case "$1" in
		--show-idx)	show_idx=y ;;
		*)		return 1 ;;
		esac
		shift
	done
	local wordlist="$1"

	while [ $c -gt "$__git_cmd_idx" ]; do
		((c--))
		for word in $wordlist; do
			if [ "$word" = "${words[c]}" ]; then
				if [ -n "$show_idx" ]; then
					echo "$c $word"
				else
					echo "$word"
				fi
				return
			fi
		done
	done
}

# Echo the value of an option set on the command line or config
#
# $1: short option name
# $2: long option name including =
# $3: list of possible values
# $4: config string (optional)
#
# example:
# result="$(__git_get_option_value "-d" "--do-something=" \
#     "yes no" "core.doSomething")"
#
# result is then either empty (no option set) or "yes" or "no"
#
# __git_get_option_value requires 3 arguments
__git_get_option_value ()
{
	local c short_opt long_opt val
	local result= values config_key word

	short_opt="$1"
	long_opt="$2"
	values="$3"
	config_key="$4"

	((c = $cword - 1))
	while [ $c -ge 0 ]; do
		word="${words[c]}"
		for val in $values; do
			if [ "$short_opt$val" = "$word" ] ||
			   [ "$long_opt$val"  = "$word" ]; then
				result="$val"
				break 2
			fi
		done
		((c--))
	done

	if [ -n "$config_key" ] && [ -z "$result" ]; then
		result="$(__git config "$config_key")"
	fi

	echo "$result"
}

__git_has_doubledash ()
{
	local c=1
	while [ $c -lt $cword ]; do
		if [ "--" = "${words[c]}" ]; then
			return 0
		fi
		((c++))
	done
	return 1
}

# Try to count non option arguments passed on the command line for the
# specified git command.
# When options are used, it is necessary to use the special -- option to
# tell the implementation were non option arguments begin.
# XXX this can not be improved, since options can appear everywhere, as
# an example:
#	git mv x -n y
#
# __git_count_arguments requires 1 argument: the git command executed.
__git_count_arguments ()
{
	local word i c=0

	# Skip "git" (first argument)
	for ((i=$__git_cmd_idx; i < ${#words[@]}; i++)); do
		word="${words[i]}"

		case "$word" in
			--)
				# Good; we can assume that the following are only non
				# option arguments.
				((c = 0))
				;;
			"$1")
				# Skip the specified git command and discard git
				# main options
				((c = 0))
				;;
			?*)
				((c++))
				;;
		esac
	done

	printf "%d" $c
}

__git_whitespacelist="nowarn warn error error-all fix"
__git_patchformat="mbox stgit stgit-series hg mboxrd"
__git_showcurrentpatch="diff raw"
__git_am_inprogress_options="--skip --continue --resolved --abort --quit --show-current-patch"
__git_quoted_cr="nowarn warn strip"

_git_am ()
{
	__git_find_repo_path
	if [ -d "$__git_repo_path"/rebase-apply ]; then
		__gitcomp "$__git_am_inprogress_options"
		return
	fi
	case "$cur" in
	--whitespace=*)
		__gitcomp "$__git_whitespacelist" "" "${cur##--whitespace=}"
		return
		;;
	--patch-format=*)
		__gitcomp "$__git_patchformat" "" "${cur##--patch-format=}"
		return
		;;
	--show-current-patch=*)
		__gitcomp "$__git_showcurrentpatch" "" "${cur##--show-current-patch=}"
		return
		;;
	--quoted-cr=*)
		__gitcomp "$__git_quoted_cr" "" "${cur##--quoted-cr=}"
		return
		;;
	--*)
		__gitcomp_builtin am "" \
			"$__git_am_inprogress_options"
		return
	esac
}

_git_apply ()
{
	case "$cur" in
	--whitespace=*)
		__gitcomp "$__git_whitespacelist" "" "${cur##--whitespace=}"
		return
		;;
	--*)
		__gitcomp_builtin apply
		return
	esac
}

_git_add ()
{
	case "$cur" in
	--chmod=*)
		__gitcomp "+x -x" "" "${cur##--chmod=}"
		return
		;;
	--*)
		__gitcomp_builtin add
		return
	esac

	local complete_opt="--others --modified --directory --no-empty-directory"
	if test -n "$(__git_find_on_cmdline "-u --update")"
	then
		complete_opt="--modified"
	fi
	__git_complete_index_file "$complete_opt"
}

_git_archive ()
{
	case "$cur" in
	--format=*)
		__gitcomp "$(git archive --list)" "" "${cur##--format=}"
		return
		;;
	--remote=*)
		__gitcomp_nl "$(__git_remotes)" "" "${cur##--remote=}"
		return
		;;
	--*)
		__gitcomp_builtin archive "--format= --list --verbose --prefix= --worktree-attributes"
		return
		;;
	esac
	__git_complete_file
}

# Options that go well for log, shortlog and gitk
__git_log_common_options="
	--not --all
	--branches --tags --remotes
	--first-parent --merges --no-merges
	--max-count=
	--max-age= --since= --after=
	--min-age= --until= --before=
	--min-parents= --max-parents=
	--no-min-parents --no-max-parents
"
# Options that go well for log and gitk (not shortlog)
__git_log_gitk_options="
	--dense --sparse --full-history
	--simplify-merges --simplify-by-decoration
	--left-right --notes --no-notes
"
# Options that go well for log and shortlog (not gitk)
__git_log_shortlog_options="
	--author= --committer= --grep=
	--all-match --invert-grep
"
# Options accepted by log and show
__git_log_show_options="
	--diff-merges --diff-merges= --no-diff-merges --dd --remerge-diff
"

__git_diff_merges_opts="off none on first-parent 1 separate m combined c dense-combined cc remerge r"

__git_log_pretty_formats="oneline short medium full fuller reference email raw format: tformat: mboxrd"
__git_log_date_formats="relative iso8601 iso8601-strict rfc2822 short local default human raw unix auto: format:"

# Check for only porcelain (i.e. not git-rev-list) option (not argument)
# and selected option argument completions for git-log options and if any
# are found put them in COMPREPLY.  COMPREPLY must be empty at the start,
# and will be empty on return if no candidates are found.
__git_complete_log_opts ()
{
	[ -z "$COMPREPLY" ] || return 1   # Precondition

	local merge=""
	if [ -f "$__git_repo_path/MERGE_HEAD" ]; then
		merge="--merge"
	fi
	case "$prev,$cur" in
	-L,:*:*)
		return	# fall back to Bash filename completion
		;;
	-L,:*)
		__git_complete_symbol --cur="${cur#:}" --sfx=":"
		return
		;;
	-G,*|-S,*)
		__git_complete_symbol
		return
		;;
	esac
	case "$cur" in
	--pretty=*|--format=*)
		__gitcomp "$__git_log_pretty_formats $(__git_pretty_aliases)
			" "" "${cur#*=}"
		return
		;;
	--date=*)
		__gitcomp "$__git_log_date_formats" "" "${cur##--date=}"
		return
		;;
	--decorate=*)
		__gitcomp "full short no" "" "${cur##--decorate=}"
		return
		;;
	--diff-algorithm=*)
		__gitcomp "$__git_diff_algorithms" "" "${cur##--diff-algorithm=}"
		return
		;;
	--submodule=*)
		__gitcomp "$__git_diff_submodule_formats" "" "${cur##--submodule=}"
		return
		;;
	--ws-error-highlight=*)
		__gitcomp "$__git_ws_error_highlight_opts" "" "${cur##--ws-error-highlight=}"
		return
		;;
	--no-walk=*)
		__gitcomp "sorted unsorted" "" "${cur##--no-walk=}"
		return
		;;
	--diff-merges=*)
                __gitcomp "$__git_diff_merges_opts" "" "${cur##--diff-merges=}"
                return
                ;;
	--*)
		__gitcomp "
			$__git_log_common_options
			$__git_log_shortlog_options
			$__git_log_gitk_options
			$__git_log_show_options
			--root --topo-order --date-order --reverse
			--follow --full-diff
			--abbrev-commit --no-abbrev-commit --abbrev=
			--relative-date --date=
			--pretty= --format= --oneline
			--show-signature
			--cherry-mark
			--cherry-pick
			--graph
			--decorate --decorate= --no-decorate
			--walk-reflogs
			--no-walk --no-walk= --do-walk
			--parents --children
			--expand-tabs --expand-tabs= --no-expand-tabs
			$merge
			$__git_diff_common_options
			"
		return
		;;
	-L:*:*)
		return	# fall back to Bash filename completion
		;;
	-L:*)
		__git_complete_symbol --cur="${cur#-L:}" --sfx=":"
		return
		;;
	-G*)
		__git_complete_symbol --pfx="-G" --cur="${cur#-G}"
		return
		;;
	-S*)
		__git_complete_symbol --pfx="-S" --cur="${cur#-S}"
		return
		;;
	esac
}

_git_bisect ()
{
	__git_has_doubledash && return

	__git_find_repo_path

	local term_bad term_good
	if [ -f "$__git_repo_path"/BISECT_START ]; then
		term_bad=`__git bisect terms --term-bad`
		term_good=`__git bisect terms --term-good`
	fi

	# We will complete any custom terms, but still always complete the
	# more usual bad/new/good/old because git bisect gives a good error
	# message if these are given when not in use and that's better than
	# silent refusal to complete if the user is confused.
	#
	# We want to recognize 'view' but not complete it, because it overlaps
	# with 'visualize' too much and is just an alias for it.
	#
	local completable_subcommands="start bad new $term_bad good old $term_good terms skip reset visualize replay log run help"
	local all_subcommands="$completable_subcommands view"

	local subcommand="$(__git_find_on_cmdline "$all_subcommands")"

	if [ -z "$subcommand" ]; then
		if [ -f "$__git_repo_path"/BISECT_START ]; then
			__gitcomp "$completable_subcommands"
		else
			__gitcomp "replay start"
		fi
		return
	fi

	case "$subcommand" in
	start)
		case "$cur" in
		--*)
			__gitcomp "--term-new --term-bad --term-old --term-good --first-parent --no-checkout"
			return
			;;
		*)
			;;
		esac
		;;
	visualize|view)
		case "$cur" in
		-*)
			__git_complete_log_opts
			return
			;;
		*)
			;;
		esac
		;;
	esac

	case "$subcommand" in
	bad|new|"$term_bad"|good|old|"$term_good"|reset|skip|start)
		__git_complete_refs
		;;
	*)
		;;
	esac
}

__git_ref_fieldlist="refname objecttype objectsize objectname upstream push HEAD symref"

_git_branch ()
{
	local i c="$__git_cmd_idx" only_local_ref="n" has_r="n"

	while [ $c -lt $cword ]; do
		i="${words[c]}"
		case "$i" in
		-d|-D|--delete|-m|-M|--move|-c|-C|--copy)
			only_local_ref="y" ;;
		-r|--remotes)
			has_r="y" ;;
		esac
		((c++))
	done

	case "$cur" in
	--set-upstream-to=*)
		__git_complete_refs --cur="${cur##--set-upstream-to=}"
		;;
	--*)
		__gitcomp_builtin branch
		;;
	*)
		if [ $only_local_ref = "y" -a $has_r = "n" ]; then
			__gitcomp_direct "$(__git_heads "" "$cur" " ")"
		else
			__git_complete_refs
		fi
		;;
	esac
}

_git_bundle ()
{
	local cmd="${words[__git_cmd_idx+1]}"
	case "$cword" in
	$((__git_cmd_idx+1)))
		__gitcomp "create list-heads verify unbundle"
		;;
	$((__git_cmd_idx+2)))
		# looking for a file
		;;
	*)
		case "$cmd" in
			create)
				__git_complete_revlist
			;;
		esac
		;;
	esac
}

# Helper function to decide whether or not we should enable DWIM logic for
# git-switch and git-checkout.
#
# To decide between the following rules in decreasing priority order:
# - the last provided of "--guess" or "--no-guess" explicitly enable or
#   disable completion of DWIM logic respectively.
# - If checkout.guess is false, disable completion of DWIM logic.
# - If the --no-track option is provided, take this as a hint to disable the
#   DWIM completion logic
# - If GIT_COMPLETION_CHECKOUT_NO_GUESS is set, disable the DWIM completion
#   logic, as requested by the user.
# - Enable DWIM logic otherwise.
#
__git_checkout_default_dwim_mode ()
{
	local last_option dwim_opt="--dwim"

	if [ "${GIT_COMPLETION_CHECKOUT_NO_GUESS-}" = "1" ]; then
		dwim_opt=""
	fi

	# --no-track disables DWIM, but with lower priority than
	# --guess/--no-guess/checkout.guess
	if [ -n "$(__git_find_on_cmdline "--no-track")" ]; then
		dwim_opt=""
	fi

	# checkout.guess = false disables DWIM, but with lower priority than
	# --guess/--no-guess
	if [ "$(__git config --type=bool checkout.guess)" = "false" ]; then
		dwim_opt=""
	fi

	# Find the last provided --guess or --no-guess
	last_option="$(__git_find_last_on_cmdline "--guess --no-guess")"
	case "$last_option" in
		--guess)
			dwim_opt="--dwim"
			;;
		--no-guess)
			dwim_opt=""
			;;
	esac

	echo "$dwim_opt"
}

_git_checkout ()
{
	__git_has_doubledash && return

	local dwim_opt="$(__git_checkout_default_dwim_mode)"

	case "$prev" in
	-b|-B|--orphan)
		# Complete local branches (and DWIM branch
		# remote branch names) for an option argument
		# specifying a new branch name. This is for
		# convenience, assuming new branches are
		# possibly based on pre-existing branch names.
		__git_complete_refs $dwim_opt --mode="heads"
		return
		;;
	*)
		;;
	esac

	case "$cur" in
	--conflict=*)
		__gitcomp "diff3 merge zdiff3" "" "${cur##--conflict=}"
		;;
	--*)
		__gitcomp_builtin checkout
		;;
	*)
		# At this point, we've already handled special completion for
		# the arguments to -b/-B, and --orphan. There are 3 main
		# things left we can possibly complete:
		# 1) a start-point for -b/-B, -d/--detach, or --orphan
		# 2) a remote head, for --track
		# 3) an arbitrary reference, possibly including DWIM names
		#

		if [ -n "$(__git_find_on_cmdline "-b -B -d --detach --orphan")" ]; then
			__git_complete_refs --mode="refs"
		elif [ -n "$(__git_find_on_cmdline "-t --track")" ]; then
			__git_complete_refs --mode="remote-heads"
		else
			__git_complete_refs $dwim_opt --mode="refs"
		fi
		;;
	esac
}

__git_sequencer_inprogress_options="--continue --quit --abort --skip"

__git_cherry_pick_inprogress_options=$__git_sequencer_inprogress_options

_git_cherry_pick ()
{
	if __git_pseudoref_exists CHERRY_PICK_HEAD; then
		__gitcomp "$__git_cherry_pick_inprogress_options"
		return
	fi

	__git_complete_strategy && return

	case "$cur" in
	--*)
		__gitcomp_builtin cherry-pick "" \
			"$__git_cherry_pick_inprogress_options"
		;;
	*)
		__git_complete_refs
		;;
	esac
}

_git_clean ()
{
	case "$cur" in
	--*)
		__gitcomp_builtin clean
		return
		;;
	esac

	# XXX should we check for -x option ?
	__git_complete_index_file "--others --directory"
}

_git_clone ()
{
	case "$prev" in
	-c|--config)
		__git_complete_config_variable_name_and_value
		return
		;;
	esac
	case "$cur" in
	--config=*)
		__git_complete_config_variable_name_and_value \
			--cur="${cur##--config=}"
		return
		;;
	--*)
		__gitcomp_builtin clone
		return
		;;
	esac
}

__git_untracked_file_modes="all no normal"

__git_trailer_tokens ()
{
	__git config --name-only --get-regexp '^trailer\..*\.key$' | cut -d. -f 2- | rev | cut -d. -f2- | rev
}

_git_commit ()
{
	case "$prev" in
	-c|-C)
		__git_complete_refs
		return
		;;
	esac

	case "$cur" in
	--cleanup=*)
		__gitcomp "default scissors strip verbatim whitespace
			" "" "${cur##--cleanup=}"
		return
		;;
	--reuse-message=*|--reedit-message=*|\
	--fixup=*|--squash=*)
		__git_complete_refs --cur="${cur#*=}"
		return
		;;
	--untracked-files=*)
		__gitcomp "$__git_untracked_file_modes" "" "${cur##--untracked-files=}"
		return
		;;
	--trailer=*)
		__gitcomp_nl "$(__git_trailer_tokens)" "" "${cur##--trailer=}" ":"
		return
		;;
	--*)
		__gitcomp_builtin commit
		return
	esac

	if __git rev-parse --verify --quiet HEAD >/dev/null; then
		__git_complete_index_file "--committable"
	else
		# This is the first commit
		__git_complete_index_file "--cached"
	fi
}

_git_describe ()
{
	case "$cur" in
	--*)
		__gitcomp_builtin describe
		return
	esac
	__git_complete_refs
}

__git_diff_algorithms="myers minimal patience histogram"

__git_diff_submodule_formats="diff log short"

__git_color_moved_opts="no default plain blocks zebra dimmed-zebra"

__git_color_moved_ws_opts="no ignore-space-at-eol ignore-space-change
			ignore-all-space allow-indentation-change"

__git_ws_error_highlight_opts="context old new all default"

# Options for the diff machinery (diff, log, show, stash, range-diff, ...)
__git_diff_common_options="--stat --numstat --shortstat --summary
			--patch-with-stat --name-only --name-status --color
			--no-color --color-words --no-renames --check
			--color-moved --color-moved= --no-color-moved
			--color-moved-ws= --no-color-moved-ws
			--full-index --binary --abbrev --diff-filter=
			--find-copies --find-object --find-renames
			--no-relative --relative
			--find-copies-harder --ignore-cr-at-eol
			--text --ignore-space-at-eol --ignore-space-change
			--ignore-all-space --ignore-blank-lines --exit-code
			--quiet --ext-diff --no-ext-diff --unified=
			--no-prefix --src-prefix= --dst-prefix=
			--inter-hunk-context= --function-context
			--patience --histogram --minimal
			--raw --word-diff --word-diff-regex=
			--dirstat --dirstat= --dirstat-by-file
			--dirstat-by-file= --cumulative
			--diff-algorithm= --default-prefix
			--submodule --submodule= --ignore-submodules
			--indent-heuristic --no-indent-heuristic
			--textconv --no-textconv --break-rewrites
			--patch --no-patch --cc --combined-all-paths
			--anchored= --compact-summary --ignore-matching-lines=
			--irreversible-delete --line-prefix --no-stat
			--output= --output-indicator-context=
			--output-indicator-new= --output-indicator-old=
			--ws-error-highlight=
			--pickaxe-all --pickaxe-regex --patch-with-raw
"

# Options for diff/difftool
__git_diff_difftool_options="--cached --staged
			--base --ours --theirs --no-index --merge-base
			--ita-invisible-in-index --ita-visible-in-index
			$__git_diff_common_options"

_git_diff ()
{
	__git_has_doubledash && return

	case "$cur" in
	--diff-algorithm=*)
		__gitcomp "$__git_diff_algorithms" "" "${cur##--diff-algorithm=}"
		return
		;;
	--submodule=*)
		__gitcomp "$__git_diff_submodule_formats" "" "${cur##--submodule=}"
		return
		;;
	--color-moved=*)
		__gitcomp "$__git_color_moved_opts" "" "${cur##--color-moved=}"
		return
		;;
	--color-moved-ws=*)
		__gitcomp "$__git_color_moved_ws_opts" "" "${cur##--color-moved-ws=}"
		return
		;;
	--ws-error-highlight=*)
		__gitcomp "$__git_ws_error_highlight_opts" "" "${cur##--ws-error-highlight=}"
		return
		;;
	--*)
		__gitcomp "$__git_diff_difftool_options"
		return
		;;
	esac
	__git_complete_revlist_file
}

__git_mergetools_common="diffuse diffmerge ecmerge emerge kdiff3 meld opendiff
			tkdiff vimdiff nvimdiff gvimdiff xxdiff araxis p4merge
			bc codecompare smerge
"

_git_difftool ()
{
	__git_has_doubledash && return

	case "$cur" in
	--tool=*)
		__gitcomp "$__git_mergetools_common kompare" "" "${cur##--tool=}"
		return
		;;
	--*)
		__gitcomp_builtin difftool "$__git_diff_difftool_options"
		return
		;;
	esac
	__git_complete_revlist_file
}

__git_fetch_recurse_submodules="yes on-demand no"

_git_fetch ()
{
	case "$cur" in
	--recurse-submodules=*)
		__gitcomp "$__git_fetch_recurse_submodules" "" "${cur##--recurse-submodules=}"
		return
		;;
	--filter=*)
		__gitcomp "blob:none blob:limit= sparse:oid=" "" "${cur##--filter=}"
		return
		;;
	--*)
		__gitcomp_builtin fetch
		return
		;;
	esac
	__git_complete_remote_or_refspec
}

__git_format_patch_extra_options="
	--full-index --not --all --no-prefix --src-prefix=
	--dst-prefix= --notes
"

_git_format_patch ()
{
	case "$cur" in
	--thread=*)
		__gitcomp "
			deep shallow
			" "" "${cur##--thread=}"
		return
		;;
	--base=*|--interdiff=*|--range-diff=*)
		__git_complete_refs --cur="${cur#--*=}"
		return
		;;
	--*)
		__gitcomp_builtin format-patch "$__git_format_patch_extra_options"
		return
		;;
	esac
	__git_complete_revlist
}

_git_fsck ()
{
	case "$cur" in
	--*)
		__gitcomp_builtin fsck
		return
		;;
	esac
}

_git_gitk ()
{
	__gitk_main
}

# Lists matching symbol names from a tag (as in ctags) file.
# 1: List symbol names matching this word.
# 2: The tag file to list symbol names from.
# 3: A prefix to be added to each listed symbol name (optional).
# 4: A suffix to be appended to each listed symbol name (optional).
__git_match_ctag () {
	awk -v pfx="${3-}" -v sfx="${4-}" "
		/^${1//\//\\/}/ { print pfx \$1 sfx }
		" "$2"
}

# Complete symbol names from a tag file.
# Usage: __git_complete_symbol [<option>]...
# --tags=<file>: The tag file to list symbol names from instead of the
#                default "tags".
# --pfx=<prefix>: A prefix to be added to each symbol name.
# --cur=<word>: The current symbol name to be completed.  Defaults to
#               the current word to be completed.
# --sfx=<suffix>: A suffix to be appended to each symbol name instead
#                 of the default space.
__git_complete_symbol () {
	local tags=tags pfx="" cur_="${cur-}" sfx=" "

	while test $# != 0; do
		case "$1" in
		--tags=*)	tags="${1##--tags=}" ;;
		--pfx=*)	pfx="${1##--pfx=}" ;;
		--cur=*)	cur_="${1##--cur=}" ;;
		--sfx=*)	sfx="${1##--sfx=}" ;;
		*)		return 1 ;;
		esac
		shift
	done

	if test -r "$tags"; then
		__gitcomp_direct "$(__git_match_ctag "$cur_" "$tags" "$pfx" "$sfx")"
	fi
}

_git_grep ()
{
	__git_has_doubledash && return

	case "$cur" in
	--*)
		__gitcomp_builtin grep
		return
		;;
	esac

	case "$cword,$prev" in
	$((__git_cmd_idx+1)),*|*,-*)
		__git_complete_symbol && return
		;;
	esac

	__git_complete_refs
}

_git_help ()
{
	case "$cur" in
	--*)
		__gitcomp_builtin help
		return
		;;
	esac
	if test -n "${GIT_TESTING_ALL_COMMAND_LIST-}"
	then
		__gitcomp "$GIT_TESTING_ALL_COMMAND_LIST $(__git --list-cmds=alias,list-guide) gitk"
	else
		__gitcomp "$(__git --list-cmds=main,nohelpers,alias,list-guide) gitk"
	fi
}

_git_init ()
{
	case "$cur" in
	--shared=*)
		__gitcomp "
			false true umask group all world everybody
			" "" "${cur##--shared=}"
		return
		;;
	--*)
		__gitcomp_builtin init
		return
		;;
	esac
}

_git_ls_files ()
{
	case "$cur" in
	--*)
		__gitcomp_builtin ls-files
		return
		;;
	esac

	# XXX ignore options like --modified and always suggest all cached
	# files.
	__git_complete_index_file "--cached"
}

_git_ls_remote ()
{
	case "$cur" in
	--*)
		__gitcomp_builtin ls-remote
		return
		;;
	esac
	__gitcomp_nl "$(__git_remotes)"
}

_git_ls_tree ()
{
	case "$cur" in
	--*)
		__gitcomp_builtin ls-tree
		return
		;;
	esac

	__git_complete_file
}

<<<<<<< HEAD
# Options that go well for log, shortlog and gitk
__git_log_common_options="
	--not --all
	--branches --tags --remotes
	--first-parent --merges --no-merges
	--max-count=
	--max-age= --since= --after=
	--min-age= --until= --before=
	--min-parents= --max-parents=
	--no-min-parents --no-max-parents
	--alternate-refs --ancestry-path
	--author-date-order --basic-regexp
	--bisect --boundary --exclude-first-parent-only
	--exclude-hidden --extended-regexp
	--fixed-strings --grep-reflog
	--ignore-missing --left-only --perl-regexp
	--reflog --regexp-ignore-case --remove-empty
	--right-only --show-linear-break
	--show-notes-by-default --show-pulls
	--since-as-filter --single-worktree
"
# Options that go well for log and gitk (not shortlog)
__git_log_gitk_options="
	--dense --sparse --full-history
	--simplify-merges --simplify-by-decoration
	--left-right --notes --no-notes
"
# Options that go well for log and shortlog (not gitk)
__git_log_shortlog_options="
	--author= --committer= --grep=
	--all-match --invert-grep
"
# Options accepted by log and show
__git_log_show_options="
	--diff-merges --diff-merges= --no-diff-merges --dd --remerge-diff
	--encoding=
"

__git_diff_merges_opts="off none on first-parent 1 separate m combined c dense-combined cc remerge r"

__git_log_pretty_formats="oneline short medium full fuller reference email raw format: tformat: mboxrd"
__git_log_date_formats="relative iso8601 iso8601-strict rfc2822 short local default human raw unix auto: format:"

=======
>>>>>>> 8d0f9d0a
_git_log ()
{
	__git_has_doubledash && return
	__git_find_repo_path

<<<<<<< HEAD
	local merge=""
	if __git_pseudoref_exists MERGE_HEAD; then
		merge="--merge"
	fi
	case "$prev,$cur" in
	-L,:*:*)
		return	# fall back to Bash filename completion
		;;
	-L,:*)
		__git_complete_symbol --cur="${cur#:}" --sfx=":"
		return
		;;
	-G,*|-S,*)
		__git_complete_symbol
		return
		;;
	esac
	case "$cur" in
	--pretty=*|--format=*)
		__gitcomp "$__git_log_pretty_formats $(__git_pretty_aliases)
			" "" "${cur#*=}"
		return
		;;
	--date=*)
		__gitcomp "$__git_log_date_formats" "" "${cur##--date=}"
		return
		;;
	--decorate=*)
		__gitcomp "full short no" "" "${cur##--decorate=}"
		return
		;;
	--diff-algorithm=*)
		__gitcomp "$__git_diff_algorithms" "" "${cur##--diff-algorithm=}"
		return
		;;
	--submodule=*)
		__gitcomp "$__git_diff_submodule_formats" "" "${cur##--submodule=}"
		return
		;;
	--ws-error-highlight=*)
		__gitcomp "$__git_ws_error_highlight_opts" "" "${cur##--ws-error-highlight=}"
		return
		;;
	--no-walk=*)
		__gitcomp "sorted unsorted" "" "${cur##--no-walk=}"
		return
		;;
	--diff-merges=*)
                __gitcomp "$__git_diff_merges_opts" "" "${cur##--diff-merges=}"
                return
                ;;
	--*)
		__gitcomp "
			$__git_log_common_options
			$__git_log_shortlog_options
			$__git_log_gitk_options
			$__git_log_show_options
			--root --topo-order --date-order --reverse
			--follow --full-diff
			--abbrev-commit --no-abbrev-commit --abbrev=
			--relative-date --date=
			--pretty= --format= --oneline
			--show-signature
			--cherry-mark
			--cherry-pick
			--graph
			--decorate --decorate= --no-decorate
			--walk-reflogs
			--no-walk --no-walk= --do-walk
			--parents --children
			--expand-tabs --expand-tabs= --no-expand-tabs
			--clear-decorations --decorate-refs=
			--decorate-refs-exclude=
			$merge
			$__git_diff_common_options
			"
		return
		;;
	-L:*:*)
		return	# fall back to Bash filename completion
		;;
	-L:*)
		__git_complete_symbol --cur="${cur#-L:}" --sfx=":"
		return
		;;
	-G*)
		__git_complete_symbol --pfx="-G" --cur="${cur#-G}"
		return
		;;
	-S*)
		__git_complete_symbol --pfx="-S" --cur="${cur#-S}"
		return
		;;
	esac
=======
        __git_complete_log_opts
        [ -z "$COMPREPLY" ] || return

>>>>>>> 8d0f9d0a
	__git_complete_revlist
}

_git_merge ()
{
	__git_complete_strategy && return

	case "$cur" in
	--*)
		__gitcomp_builtin merge
		return
	esac
	__git_complete_refs
}

_git_mergetool ()
{
	case "$cur" in
	--tool=*)
		__gitcomp "$__git_mergetools_common tortoisemerge" "" "${cur##--tool=}"
		return
		;;
	--*)
		__gitcomp "--tool= --prompt --no-prompt --gui --no-gui"
		return
		;;
	esac
}

_git_merge_base ()
{
	case "$cur" in
	--*)
		__gitcomp_builtin merge-base
		return
		;;
	esac
	__git_complete_refs
}

_git_mv ()
{
	case "$cur" in
	--*)
		__gitcomp_builtin mv
		return
		;;
	esac

	if [ $(__git_count_arguments "mv") -gt 0 ]; then
		# We need to show both cached and untracked files (including
		# empty directories) since this may not be the last argument.
		__git_complete_index_file "--cached --others --directory"
	else
		__git_complete_index_file "--cached"
	fi
}

_git_notes ()
{
	local subcommands='add append copy edit get-ref list merge prune remove show'
	local subcommand="$(__git_find_on_cmdline "$subcommands")"

	case "$subcommand,$cur" in
	,--*)
		__gitcomp_builtin notes
		;;
	,*)
		case "$prev" in
		--ref)
			__git_complete_refs
			;;
		*)
			__gitcomp "$subcommands --ref"
			;;
		esac
		;;
	*,--reuse-message=*|*,--reedit-message=*)
		__git_complete_refs --cur="${cur#*=}"
		;;
	*,--*)
		__gitcomp_builtin notes_$subcommand
		;;
	prune,*|get-ref,*)
		# this command does not take a ref, do not complete it
		;;
	*)
		case "$prev" in
		-m|-F)
			;;
		*)
			__git_complete_refs
			;;
		esac
		;;
	esac
}

_git_pull ()
{
	__git_complete_strategy && return

	case "$cur" in
	--recurse-submodules=*)
		__gitcomp "$__git_fetch_recurse_submodules" "" "${cur##--recurse-submodules=}"
		return
		;;
	--*)
		__gitcomp_builtin pull

		return
		;;
	esac
	__git_complete_remote_or_refspec
}

__git_push_recurse_submodules="check on-demand only"

__git_complete_force_with_lease ()
{
	local cur_=$1

	case "$cur_" in
	--*=)
		;;
	*:*)
		__git_complete_refs --cur="${cur_#*:}"
		;;
	*)
		__git_complete_refs --cur="$cur_"
		;;
	esac
}

_git_push ()
{
	case "$prev" in
	--repo)
		__gitcomp_nl "$(__git_remotes)"
		return
		;;
	--recurse-submodules)
		__gitcomp "$__git_push_recurse_submodules"
		return
		;;
	esac
	case "$cur" in
	--repo=*)
		__gitcomp_nl "$(__git_remotes)" "" "${cur##--repo=}"
		return
		;;
	--recurse-submodules=*)
		__gitcomp "$__git_push_recurse_submodules" "" "${cur##--recurse-submodules=}"
		return
		;;
	--force-with-lease=*)
		__git_complete_force_with_lease "${cur##--force-with-lease=}"
		return
		;;
	--*)
		__gitcomp_builtin push
		return
		;;
	esac
	__git_complete_remote_or_refspec
}

_git_range_diff ()
{
	case "$cur" in
	--*)
		__gitcomp "
			--creation-factor= --no-dual-color
			$__git_diff_common_options
		"
		return
		;;
	esac
	__git_complete_revlist
}

__git_rebase_inprogress_options="--continue --skip --abort --quit --show-current-patch"
__git_rebase_interactive_inprogress_options="$__git_rebase_inprogress_options --edit-todo"

_git_rebase ()
{
	__git_find_repo_path
	if [ -f "$__git_repo_path"/rebase-merge/interactive ]; then
		__gitcomp "$__git_rebase_interactive_inprogress_options"
		return
	elif [ -d "$__git_repo_path"/rebase-apply ] || \
	     [ -d "$__git_repo_path"/rebase-merge ]; then
		__gitcomp "$__git_rebase_inprogress_options"
		return
	fi
	__git_complete_strategy && return
	case "$cur" in
	--whitespace=*)
		__gitcomp "$__git_whitespacelist" "" "${cur##--whitespace=}"
		return
		;;
	--onto=*)
		__git_complete_refs --cur="${cur##--onto=}"
		return
		;;
	--*)
		__gitcomp_builtin rebase "" \
			"$__git_rebase_interactive_inprogress_options"

		return
	esac
	__git_complete_refs
}

_git_reflog ()
{
	local subcommands="show delete expire"
	local subcommand="$(__git_find_on_cmdline "$subcommands")"

	if [ -z "$subcommand" ]; then
		__gitcomp "$subcommands"
	else
		__git_complete_refs
	fi
}

__git_send_email_confirm_options="always never auto cc compose"
__git_send_email_suppresscc_options="author self cc bodycc sob cccmd body all"

_git_send_email ()
{
	case "$prev" in
	--to|--cc|--bcc|--from)
		__gitcomp "$(__git send-email --dump-aliases)"
		return
		;;
	esac

	case "$cur" in
	--confirm=*)
		__gitcomp "
			$__git_send_email_confirm_options
			" "" "${cur##--confirm=}"
		return
		;;
	--suppress-cc=*)
		__gitcomp "
			$__git_send_email_suppresscc_options
			" "" "${cur##--suppress-cc=}"

		return
		;;
	--smtp-encryption=*)
		__gitcomp "ssl tls" "" "${cur##--smtp-encryption=}"
		return
		;;
	--thread=*)
		__gitcomp "
			deep shallow
			" "" "${cur##--thread=}"
		return
		;;
	--to=*|--cc=*|--bcc=*|--from=*)
		__gitcomp "$(__git send-email --dump-aliases)" "" "${cur#--*=}"
		return
		;;
	--*)
		__gitcomp_builtin send-email "$__git_format_patch_extra_options"
		return
		;;
	esac
	__git_complete_revlist
}

_git_stage ()
{
	_git_add
}

_git_status ()
{
	local complete_opt
	local untracked_state

	case "$cur" in
	--ignore-submodules=*)
		__gitcomp "none untracked dirty all" "" "${cur##--ignore-submodules=}"
		return
		;;
	--untracked-files=*)
		__gitcomp "$__git_untracked_file_modes" "" "${cur##--untracked-files=}"
		return
		;;
	--column=*)
		__gitcomp "
			always never auto column row plain dense nodense
			" "" "${cur##--column=}"
		return
		;;
	--*)
		__gitcomp_builtin status
		return
		;;
	esac

	untracked_state="$(__git_get_option_value "-u" "--untracked-files=" \
		"$__git_untracked_file_modes" "status.showUntrackedFiles")"

	case "$untracked_state" in
	no)
		# --ignored option does not matter
		complete_opt=
		;;
	all|normal|*)
		complete_opt="--cached --directory --no-empty-directory --others"

		if [ -n "$(__git_find_on_cmdline "--ignored")" ]; then
			complete_opt="$complete_opt --ignored --exclude=*"
		fi
		;;
	esac

	__git_complete_index_file "$complete_opt"
}

_git_switch ()
{
	local dwim_opt="$(__git_checkout_default_dwim_mode)"

	case "$prev" in
	-c|-C|--orphan)
		# Complete local branches (and DWIM branch
		# remote branch names) for an option argument
		# specifying a new branch name. This is for
		# convenience, assuming new branches are
		# possibly based on pre-existing branch names.
		__git_complete_refs $dwim_opt --mode="heads"
		return
		;;
	*)
		;;
	esac

	case "$cur" in
	--conflict=*)
		__gitcomp "diff3 merge zdiff3" "" "${cur##--conflict=}"
		;;
	--*)
		__gitcomp_builtin switch
		;;
	*)
		# Unlike in git checkout, git switch --orphan does not take
		# a start point. Thus we really have nothing to complete after
		# the branch name.
		if [ -n "$(__git_find_on_cmdline "--orphan")" ]; then
			return
		fi

		# At this point, we've already handled special completion for
		# -c/-C, and --orphan. There are 3 main things left to
		# complete:
		# 1) a start-point for -c/-C or -d/--detach
		# 2) a remote head, for --track
		# 3) a branch name, possibly including DWIM remote branches

		if [ -n "$(__git_find_on_cmdline "-c -C -d --detach")" ]; then
			__git_complete_refs --mode="refs"
		elif [ -n "$(__git_find_on_cmdline "-t --track")" ]; then
			__git_complete_refs --mode="remote-heads"
		else
			__git_complete_refs $dwim_opt --mode="heads"
		fi
		;;
	esac
}

__git_config_get_set_variables ()
{
	local prevword word config_file= c=$cword
	while [ $c -gt "$__git_cmd_idx" ]; do
		word="${words[c]}"
		case "$word" in
		--system|--global|--local|--file=*)
			config_file="$word"
			break
			;;
		-f|--file)
			config_file="$word $prevword"
			break
			;;
		esac
		prevword=$word
		c=$((--c))
	done

	__git config $config_file --name-only --list
}

__git_config_vars=
__git_compute_config_vars ()
{
	test -n "$__git_config_vars" ||
	__git_config_vars="$(git help --config-for-completion)"
}

__git_config_sections=
__git_compute_config_sections ()
{
	test -n "$__git_config_sections" ||
	__git_config_sections="$(git help --config-sections-for-completion)"
}

# Completes possible values of various configuration variables.
#
# Usage: __git_complete_config_variable_value [<option>]...
# --varname=<word>: The name of the configuration variable whose value is
#                   to be completed.  Defaults to the previous word on the
#                   command line.
# --cur=<word>: The current value to be completed.  Defaults to the current
#               word to be completed.
__git_complete_config_variable_value ()
{
	local varname="$prev" cur_="$cur"

	while test $# != 0; do
		case "$1" in
		--varname=*)	varname="${1##--varname=}" ;;
		--cur=*)	cur_="${1##--cur=}" ;;
		*)		return 1 ;;
		esac
		shift
	done

	if [ "${BASH_VERSINFO[0]:-0}" -ge 4 ]; then
		varname="${varname,,}"
	else
		varname="$(echo "$varname" |tr A-Z a-z)"
	fi

	case "$varname" in
	branch.*.remote|branch.*.pushremote)
		__gitcomp_nl "$(__git_remotes)" "" "$cur_"
		return
		;;
	branch.*.merge)
		__git_complete_refs --cur="$cur_"
		return
		;;
	branch.*.rebase)
		__gitcomp "false true merges interactive" "" "$cur_"
		return
		;;
	remote.pushdefault)
		__gitcomp_nl "$(__git_remotes)" "" "$cur_"
		return
		;;
	remote.*.fetch)
		local remote="${varname#remote.}"
		remote="${remote%.fetch}"
		if [ -z "$cur_" ]; then
			__gitcomp_nl "refs/heads/" "" "" ""
			return
		fi
		__gitcomp_nl "$(__git_refs_remotes "$remote")" "" "$cur_"
		return
		;;
	remote.*.push)
		local remote="${varname#remote.}"
		remote="${remote%.push}"
		__gitcomp_nl "$(__git for-each-ref \
			--format='%(refname):%(refname)' refs/heads)" "" "$cur_"
		return
		;;
	pull.twohead|pull.octopus)
		__git_compute_merge_strategies
		__gitcomp "$__git_merge_strategies" "" "$cur_"
		return
		;;
	color.pager)
		__gitcomp "false true" "" "$cur_"
		return
		;;
	color.*.*)
		__gitcomp "
			normal black red green yellow blue magenta cyan white
			bold dim ul blink reverse
			" "" "$cur_"
		return
		;;
	color.*)
		__gitcomp "false true always never auto" "" "$cur_"
		return
		;;
	diff.submodule)
		__gitcomp "$__git_diff_submodule_formats" "" "$cur_"
		return
		;;
	help.format)
		__gitcomp "man info web html" "" "$cur_"
		return
		;;
	log.date)
		__gitcomp "$__git_log_date_formats" "" "$cur_"
		return
		;;
	sendemail.aliasfiletype)
		__gitcomp "mutt mailrc pine elm gnus" "" "$cur_"
		return
		;;
	sendemail.confirm)
		__gitcomp "$__git_send_email_confirm_options" "" "$cur_"
		return
		;;
	sendemail.suppresscc)
		__gitcomp "$__git_send_email_suppresscc_options" "" "$cur_"
		return
		;;
	sendemail.transferencoding)
		__gitcomp "7bit 8bit quoted-printable base64" "" "$cur_"
		return
		;;
	*.*)
		return
		;;
	esac
}

# Completes configuration sections, subsections, variable names.
#
# Usage: __git_complete_config_variable_name [<option>]...
# --cur=<word>: The current configuration section/variable name to be
#               completed.  Defaults to the current word to be completed.
# --sfx=<suffix>: A suffix to be appended to each fully completed
#                 configuration variable name (but not to sections or
#                 subsections) instead of the default space.
__git_complete_config_variable_name ()
{
	local cur_="$cur" sfx

	while test $# != 0; do
		case "$1" in
		--cur=*)	cur_="${1##--cur=}" ;;
		--sfx=*)	sfx="${1##--sfx=}" ;;
		*)		return 1 ;;
		esac
		shift
	done

	case "$cur_" in
	branch.*.*)
		local pfx="${cur_%.*}."
		cur_="${cur_##*.}"
		__gitcomp "remote pushRemote merge mergeOptions rebase" "$pfx" "$cur_" "$sfx"
		return
		;;
	branch.*)
		local pfx="${cur_%.*}."
		cur_="${cur_#*.}"
		__gitcomp_direct "$(__git_heads "$pfx" "$cur_" ".")"
		__gitcomp_nl_append $'autoSetupMerge\nautoSetupRebase\n' "$pfx" "$cur_" "${sfx- }"
		return
		;;
	guitool.*.*)
		local pfx="${cur_%.*}."
		cur_="${cur_##*.}"
		__gitcomp "
			argPrompt cmd confirm needsFile noConsole noRescan
			prompt revPrompt revUnmerged title
			" "$pfx" "$cur_" "$sfx"
		return
		;;
	difftool.*.*)
		local pfx="${cur_%.*}."
		cur_="${cur_##*.}"
		__gitcomp "cmd path" "$pfx" "$cur_" "$sfx"
		return
		;;
	man.*.*)
		local pfx="${cur_%.*}."
		cur_="${cur_##*.}"
		__gitcomp "cmd path" "$pfx" "$cur_" "$sfx"
		return
		;;
	mergetool.*.*)
		local pfx="${cur_%.*}."
		cur_="${cur_##*.}"
		__gitcomp "cmd path trustExitCode" "$pfx" "$cur_" "$sfx"
		return
		;;
	pager.*)
		local pfx="${cur_%.*}."
		cur_="${cur_#*.}"
		__git_compute_all_commands
		__gitcomp_nl "$__git_all_commands" "$pfx" "$cur_" "${sfx- }"
		return
		;;
	remote.*.*)
		local pfx="${cur_%.*}."
		cur_="${cur_##*.}"
		__gitcomp "
			url proxy fetch push mirror skipDefaultUpdate
			receivepack uploadpack tagOpt pushurl
			" "$pfx" "$cur_" "$sfx"
		return
		;;
	remote.*)
		local pfx="${cur_%.*}."
		cur_="${cur_#*.}"
		__gitcomp_nl "$(__git_remotes)" "$pfx" "$cur_" "."
		__gitcomp_nl_append "pushDefault" "$pfx" "$cur_" "${sfx- }"
		return
		;;
	url.*.*)
		local pfx="${cur_%.*}."
		cur_="${cur_##*.}"
		__gitcomp "insteadOf pushInsteadOf" "$pfx" "$cur_" "$sfx"
		return
		;;
	*.*)
		__git_compute_config_vars
		__gitcomp "$__git_config_vars" "" "$cur_" "$sfx"
		;;
	*)
		__git_compute_config_sections
		__gitcomp "$__git_config_sections" "" "$cur_" "."
		;;
	esac
}

# Completes '='-separated configuration sections/variable names and values
# for 'git -c section.name=value'.
#
# Usage: __git_complete_config_variable_name_and_value [<option>]...
# --cur=<word>: The current configuration section/variable name/value to be
#               completed. Defaults to the current word to be completed.
__git_complete_config_variable_name_and_value ()
{
	local cur_="$cur"

	while test $# != 0; do
		case "$1" in
		--cur=*)	cur_="${1##--cur=}" ;;
		*)		return 1 ;;
		esac
		shift
	done

	case "$cur_" in
	*=*)
		__git_complete_config_variable_value \
			--varname="${cur_%%=*}" --cur="${cur_#*=}"
		;;
	*)
		__git_complete_config_variable_name --cur="$cur_" --sfx='='
		;;
	esac
}

_git_config ()
{
	case "$prev" in
	--get|--get-all|--unset|--unset-all)
		__gitcomp_nl "$(__git_config_get_set_variables)"
		return
		;;
	*.*)
		__git_complete_config_variable_value
		return
		;;
	esac
	case "$cur" in
	--*)
		__gitcomp_builtin config
		;;
	*)
		__git_complete_config_variable_name
		;;
	esac
}

_git_remote ()
{
	local subcommands="
		add rename remove set-head set-branches
		get-url set-url show prune update
		"
	local subcommand="$(__git_find_on_cmdline "$subcommands")"
	if [ -z "$subcommand" ]; then
		case "$cur" in
		--*)
			__gitcomp_builtin remote
			;;
		*)
			__gitcomp "$subcommands"
			;;
		esac
		return
	fi

	case "$subcommand,$cur" in
	add,--*)
		__gitcomp_builtin remote_add
		;;
	add,*)
		;;
	set-head,--*)
		__gitcomp_builtin remote_set-head
		;;
	set-branches,--*)
		__gitcomp_builtin remote_set-branches
		;;
	set-head,*|set-branches,*)
		__git_complete_remote_or_refspec
		;;
	update,--*)
		__gitcomp_builtin remote_update
		;;
	update,*)
		__gitcomp "$(__git_remotes) $(__git_get_config_variables "remotes")"
		;;
	set-url,--*)
		__gitcomp_builtin remote_set-url
		;;
	get-url,--*)
		__gitcomp_builtin remote_get-url
		;;
	prune,--*)
		__gitcomp_builtin remote_prune
		;;
	*)
		__gitcomp_nl "$(__git_remotes)"
		;;
	esac
}

_git_replace ()
{
	case "$cur" in
	--format=*)
		__gitcomp "short medium long" "" "${cur##--format=}"
		return
		;;
	--*)
		__gitcomp_builtin replace
		return
		;;
	esac
	__git_complete_refs
}

_git_rerere ()
{
	local subcommands="clear forget diff remaining status gc"
	local subcommand="$(__git_find_on_cmdline "$subcommands")"
	if test -z "$subcommand"
	then
		__gitcomp "$subcommands"
		return
	fi
}

_git_reset ()
{
	__git_has_doubledash && return

	case "$cur" in
	--*)
		__gitcomp_builtin reset
		return
		;;
	esac
	__git_complete_refs
}

_git_restore ()
{
	case "$prev" in
	-s)
		__git_complete_refs
		return
		;;
	esac

	case "$cur" in
	--conflict=*)
		__gitcomp "diff3 merge zdiff3" "" "${cur##--conflict=}"
		;;
	--source=*)
		__git_complete_refs --cur="${cur##--source=}"
		;;
	--*)
		__gitcomp_builtin restore
		;;
	*)
		if __git_pseudoref_exists HEAD; then
			__git_complete_index_file "--modified"
		fi
	esac
}

__git_revert_inprogress_options=$__git_sequencer_inprogress_options

_git_revert ()
{
	if __git_pseudoref_exists REVERT_HEAD; then
		__gitcomp "$__git_revert_inprogress_options"
		return
	fi
	__git_complete_strategy && return
	case "$cur" in
	--*)
		__gitcomp_builtin revert "" \
			"$__git_revert_inprogress_options"
		return
		;;
	esac
	__git_complete_refs
}

_git_rm ()
{
	case "$cur" in
	--*)
		__gitcomp_builtin rm
		return
		;;
	esac

	__git_complete_index_file "--cached"
}

_git_shortlog ()
{
	__git_has_doubledash && return

	case "$cur" in
	--*)
		__gitcomp "
			$__git_log_common_options
			$__git_log_shortlog_options
			--numbered --summary --email
			"
		return
		;;
	esac
	__git_complete_revlist
}

_git_show ()
{
	__git_has_doubledash && return

	case "$cur" in
	--pretty=*|--format=*)
		__gitcomp "$__git_log_pretty_formats $(__git_pretty_aliases)
			" "" "${cur#*=}"
		return
		;;
	--diff-algorithm=*)
		__gitcomp "$__git_diff_algorithms" "" "${cur##--diff-algorithm=}"
		return
		;;
	--submodule=*)
		__gitcomp "$__git_diff_submodule_formats" "" "${cur##--submodule=}"
		return
		;;
	--color-moved=*)
		__gitcomp "$__git_color_moved_opts" "" "${cur##--color-moved=}"
		return
		;;
	--color-moved-ws=*)
		__gitcomp "$__git_color_moved_ws_opts" "" "${cur##--color-moved-ws=}"
		return
		;;
	--ws-error-highlight=*)
		__gitcomp "$__git_ws_error_highlight_opts" "" "${cur##--ws-error-highlight=}"
		return
		;;
	--diff-merges=*)
                __gitcomp "$__git_diff_merges_opts" "" "${cur##--diff-merges=}"
                return
                ;;
	--*)
		__gitcomp "--pretty= --format= --abbrev-commit --no-abbrev-commit
			--oneline --show-signature
			--expand-tabs --expand-tabs= --no-expand-tabs
			$__git_log_show_options
			$__git_diff_common_options
			"
		return
		;;
	esac
	__git_complete_revlist_file
}

_git_show_branch ()
{
	case "$cur" in
	--*)
		__gitcomp_builtin show-branch
		return
		;;
	esac
	__git_complete_revlist
}

__gitcomp_directories ()
{
	local _tmp_dir _tmp_completions _found=0

	# Get the directory of the current token; this differs from dirname
	# in that it keeps up to the final trailing slash.  If no slash found
	# that's fine too.
	[[ "$cur" =~ .*/ ]]
	_tmp_dir=$BASH_REMATCH

	# Find possible directory completions, adding trailing '/' characters,
	# de-quoting, and handling unusual characters.
	while IFS= read -r -d $'\0' c ; do
		# If there are directory completions, find ones that start
		# with "$cur", the current token, and put those in COMPREPLY
		if [[ $c == "$cur"* ]]; then
			COMPREPLY+=("$c/")
			_found=1
		fi
	done < <(__git ls-tree -z -d --name-only HEAD $_tmp_dir)

	if [[ $_found == 0 ]] && [[ "$cur" =~ /$ ]]; then
		# No possible further completions any deeper, so assume we're at
		# a leaf directory and just consider it complete
		__gitcomp_direct_append "$cur "
	elif [[ $_found == 0 ]]; then
		# No possible completions found.  Avoid falling back to
		# bash's default file and directory completion, because all
		# valid completions have already been searched and the
		# fallbacks can do nothing but mislead.  In fact, they can
		# mislead in three different ways:
		#    1) Fallback file completion makes no sense when asking
		#       for directory completions, as this function does.
		#    2) Fallback directory completion is bad because
		#       e.g. "/pro" is invalid and should NOT complete to
		#       "/proc".
		#    3) Fallback file/directory completion only completes
		#       on paths that exist in the current working tree,
		#       i.e. which are *already* part of their
		#       sparse-checkout.  Thus, normal file and directory
		#       completion is always useless for "git
		#       sparse-checkout add" and is also probelmatic for
		#       "git sparse-checkout set" unless using it to
		#       strictly narrow the checkout.
		COMPREPLY=( "" )
	fi
}

# In non-cone mode, the arguments to {set,add} are supposed to be
# patterns, relative to the toplevel directory.  These can be any kind
# of general pattern, like 'subdir/*.c' and we can't complete on all
# of those.  However, if the user presses Tab to get tab completion, we
# presume that they are trying to provide a pattern that names a specific
# path.
__gitcomp_slash_leading_paths ()
{
	local dequoted_word pfx="" cur_ toplevel

	# Since we are dealing with a sparse-checkout, subdirectories may not
	# exist in the local working copy.  Therefore, we want to run all
	# ls-files commands relative to the repository toplevel.
	toplevel="$(git rev-parse --show-toplevel)/"

	__git_dequote "$cur"

	# If the paths provided by the user already start with '/', then
	# they are considered relative to the toplevel of the repository
	# already.  If they do not start with /, then we need to adjust
	# them to start with the appropriate prefix.
	case "$cur" in
	/*)
		cur="${cur:1}"
		;;
	*)
		pfx="$(__git rev-parse --show-prefix)"
	esac

	# Since sparse-index is limited to cone-mode, in non-cone-mode the
	# list of valid paths is precisely the cached files in the index.
	#
	# NEEDSWORK:
	#   1) We probably need to take care of cases where ls-files
	#      responds with special quoting.
	#   2) We probably need to take care of cases where ${cur} has
	#      some kind of special quoting.
	#   3) On top of any quoting from 1 & 2, we have to provide an extra
	#      level of quoting for any paths that contain a '*', '?', '\',
	#      '[', ']', or leading '#' or '!' since those will be
	#      interpreted by sparse-checkout as something other than a
	#      literal path character.
	# Since there are two types of quoting here, this might get really
	# complex.  For now, just punt on all of this...
	completions="$(__git -C "${toplevel}" -c core.quotePath=false \
			 ls-files --cached -- "${pfx}${cur}*" \
			 | sed -e s%^%/% -e 's%$% %')"
	# Note, above, though that we needed all of the completions to be
	# prefixed with a '/', and we want to add a space so that bash
	# completion will actually complete an entry and let us move on to
	# the next one.

	# Return what we've found.
	if test -n "$completions"; then
		# We found some completions; return them
		local IFS=$'\n'
		COMPREPLY=($completions)
	else
		# Do NOT fall back to bash-style all-local-files-and-dirs
		# when we find no match.  Such options are worse than
		# useless:
		#     1. "git sparse-checkout add" needs paths that are NOT
		#        currently in the working copy.  "git
		#        sparse-checkout set" does as well, except in the
		#        special cases when users are only trying to narrow
		#        their sparse checkout to a subset of what they
		#        already have.
		#
		#     2. A path like '.config' is ambiguous as to whether
		#        the user wants all '.config' files throughout the
		#        tree, or just the one under the current directory.
		#        It would result in a warning from the
		#        sparse-checkout command due to this.  As such, all
		#        completions of paths should be prefixed with a
		#        '/'.
		#
		#     3. We don't want paths prefixed with a '/' to
		#        complete files in the system root directory, we
		#        want it to complete on files relative to the
		#        repository root.
		#
		# As such, make sure that NO completions are offered rather
		# than falling back to bash's default completions.
		COMPREPLY=( "" )
	fi
}

_git_sparse_checkout ()
{
	local subcommands="list init set disable add reapply"
	local subcommand="$(__git_find_on_cmdline "$subcommands")"
	local using_cone=true
	if [ -z "$subcommand" ]; then
		__gitcomp "$subcommands"
		return
	fi

	case "$subcommand,$cur" in
	*,--*)
		__gitcomp_builtin sparse-checkout_$subcommand "" "--"
		;;
	set,*|add,*)
		if [[ "$(__git config core.sparseCheckout)" == "true" &&
		      "$(__git config core.sparseCheckoutCone)" == "false" &&
		      -z "$(__git_find_on_cmdline --cone)" ]]; then
			using_cone=false
		fi
		if [[ -n "$(__git_find_on_cmdline --no-cone)" ]]; then
			using_cone=false
		fi
		if [[ "$using_cone" == "true" ]]; then
			__gitcomp_directories
		else
			 __gitcomp_slash_leading_paths
		fi
	esac
}

_git_stash ()
{
	local subcommands='push list show apply clear drop pop create branch'
	local subcommand="$(__git_find_on_cmdline "$subcommands save")"

	if [ -z "$subcommand" ]; then
		case "$((cword - __git_cmd_idx)),$cur" in
		*,--*)
			__gitcomp_builtin stash_push
			;;
		1,sa*)
			__gitcomp "save"
			;;
		1,*)
			__gitcomp "$subcommands"
			;;
		esac
		return
	fi

	case "$subcommand,$cur" in
	list,--*)
		# NEEDSWORK: can we somehow unify this with the options in _git_log() and _git_show()
		__gitcomp_builtin stash_list "$__git_log_common_options $__git_diff_common_options"
		;;
	show,--*)
		__gitcomp_builtin stash_show "$__git_diff_common_options"
		;;
	*,--*)
		__gitcomp_builtin "stash_$subcommand"
		;;
	branch,*)
		if [ $cword -eq $((__git_cmd_idx+2)) ]; then
			__git_complete_refs
		else
			__gitcomp_nl "$(__git stash list \
					| sed -n -e 's/:.*//p')"
		fi
		;;
	show,*|apply,*|drop,*|pop,*)
		__gitcomp_nl "$(__git stash list \
				| sed -n -e 's/:.*//p')"
		;;
	esac
}

_git_submodule ()
{
	__git_has_doubledash && return

	local subcommands="add status init deinit update set-branch set-url summary foreach sync absorbgitdirs"
	local subcommand="$(__git_find_on_cmdline "$subcommands")"
	if [ -z "$subcommand" ]; then
		case "$cur" in
		--*)
			__gitcomp "--quiet"
			;;
		*)
			__gitcomp "$subcommands"
			;;
		esac
		return
	fi

	case "$subcommand,$cur" in
	add,--*)
		__gitcomp "--branch --force --name --reference --depth"
		;;
	status,--*)
		__gitcomp "--cached --recursive"
		;;
	deinit,--*)
		__gitcomp "--force --all"
		;;
	update,--*)
		__gitcomp "
			--init --remote --no-fetch
			--recommend-shallow --no-recommend-shallow
			--force --rebase --merge --reference --depth --recursive --jobs
		"
		;;
	set-branch,--*)
		__gitcomp "--default --branch"
		;;
	summary,--*)
		__gitcomp "--cached --files --summary-limit"
		;;
	foreach,--*|sync,--*)
		__gitcomp "--recursive"
		;;
	*)
		;;
	esac
}

_git_svn ()
{
	local subcommands="
		init fetch clone rebase dcommit log find-rev
		set-tree commit-diff info create-ignore propget
		proplist show-ignore show-externals branch tag blame
		migrate mkdirs reset gc
		"
	local subcommand="$(__git_find_on_cmdline "$subcommands")"
	if [ -z "$subcommand" ]; then
		__gitcomp "$subcommands"
	else
		local remote_opts="--username= --config-dir= --no-auth-cache"
		local fc_opts="
			--follow-parent --authors-file= --repack=
			--no-metadata --use-svm-props --use-svnsync-props
			--log-window-size= --no-checkout --quiet
			--repack-flags --use-log-author --localtime
			--add-author-from
			--recursive
			--ignore-paths= --include-paths= $remote_opts
			"
		local init_opts="
			--template= --shared= --trunk= --tags=
			--branches= --stdlayout --minimize-url
			--no-metadata --use-svm-props --use-svnsync-props
			--rewrite-root= --prefix= $remote_opts
			"
		local cmt_opts="
			--edit --rmdir --find-copies-harder --copy-similarity=
			"

		case "$subcommand,$cur" in
		fetch,--*)
			__gitcomp "--revision= --fetch-all $fc_opts"
			;;
		clone,--*)
			__gitcomp "--revision= $fc_opts $init_opts"
			;;
		init,--*)
			__gitcomp "$init_opts"
			;;
		dcommit,--*)
			__gitcomp "
				--merge --strategy= --verbose --dry-run
				--fetch-all --no-rebase --commit-url
				--revision --interactive $cmt_opts $fc_opts
				"
			;;
		set-tree,--*)
			__gitcomp "--stdin $cmt_opts $fc_opts"
			;;
		create-ignore,--*|propget,--*|proplist,--*|show-ignore,--*|\
		show-externals,--*|mkdirs,--*)
			__gitcomp "--revision="
			;;
		log,--*)
			__gitcomp "
				--limit= --revision= --verbose --incremental
				--oneline --show-commit --non-recursive
				--authors-file= --color
				"
			;;
		rebase,--*)
			__gitcomp "
				--merge --verbose --strategy= --local
				--fetch-all --dry-run $fc_opts
				"
			;;
		commit-diff,--*)
			__gitcomp "--message= --file= --revision= $cmt_opts"
			;;
		info,--*)
			__gitcomp "--url"
			;;
		branch,--*)
			__gitcomp "--dry-run --message --tag"
			;;
		tag,--*)
			__gitcomp "--dry-run --message"
			;;
		blame,--*)
			__gitcomp "--git-format"
			;;
		migrate,--*)
			__gitcomp "
				--config-dir= --ignore-paths= --minimize
				--no-auth-cache --username=
				"
			;;
		reset,--*)
			__gitcomp "--revision= --parent"
			;;
		*)
			;;
		esac
	fi
}

_git_tag ()
{
	local i c="$__git_cmd_idx" f=0
	while [ $c -lt $cword ]; do
		i="${words[c]}"
		case "$i" in
		-d|--delete|-v|--verify)
			__gitcomp_direct "$(__git_tags "" "$cur" " ")"
			return
			;;
		-f)
			f=1
			;;
		esac
		((c++))
	done

	case "$prev" in
	-m|-F)
		;;
	-*|tag)
		if [ $f = 1 ]; then
			__gitcomp_direct "$(__git_tags "" "$cur" " ")"
		fi
		;;
	*)
		__git_complete_refs
		;;
	esac

	case "$cur" in
	--*)
		__gitcomp_builtin tag
		;;
	esac
}

_git_whatchanged ()
{
	_git_log
}

__git_complete_worktree_paths ()
{
	local IFS=$'\n'
	# Generate completion reply from worktree list skipping the first
	# entry: it's the path of the main worktree, which can't be moved,
	# removed, locked, etc.
	__gitcomp_nl "$(git worktree list --porcelain |
		sed -n -e '2,$ s/^worktree //p')"
}

_git_worktree ()
{
	local subcommands="add list lock move prune remove unlock"
	local subcommand subcommand_idx

	subcommand="$(__git_find_on_cmdline --show-idx "$subcommands")"
	subcommand_idx="${subcommand% *}"
	subcommand="${subcommand#* }"

	case "$subcommand,$cur" in
	,*)
		__gitcomp "$subcommands"
		;;
	*,--*)
		__gitcomp_builtin worktree_$subcommand
		;;
	add,*)	# usage: git worktree add [<options>] <path> [<commit-ish>]
		# Here we are not completing an --option, it's either the
		# path or a ref.
		case "$prev" in
		-b|-B)	# Complete refs for branch to be created/reseted.
			__git_complete_refs
			;;
		-*)	# The previous word is an -o|--option without an
			# unstuck argument: have to complete the path for
			# the new worktree, so don't list anything, but let
			# Bash fall back to filename completion.
			;;
		*)	# The previous word is not an --option, so it must
			# be either the 'add' subcommand, the unstuck
			# argument of an option (e.g. branch for -b|-B), or
			# the path for the new worktree.
			if [ $cword -eq $((subcommand_idx+1)) ]; then
				# Right after the 'add' subcommand: have to
				# complete the path, so fall back to Bash
				# filename completion.
				:
			else
				case "${words[cword-2]}" in
				-b|-B)	# After '-b <branch>': have to
					# complete the path, so fall back
					# to Bash filename completion.
					;;
				*)	# After the path: have to complete
					# the ref to be checked out.
					__git_complete_refs
					;;
				esac
			fi
			;;
		esac
		;;
	lock,*|remove,*|unlock,*)
		__git_complete_worktree_paths
		;;
	move,*)
		if [ $cword -eq $((subcommand_idx+1)) ]; then
			# The first parameter must be an existing working
			# tree to be moved.
			__git_complete_worktree_paths
		else
			# The second parameter is the destination: it could
			# be any path, so don't list anything, but let Bash
			# fall back to filename completion.
			:
		fi
		;;
	esac
}

__git_complete_common () {
	local command="$1"

	case "$cur" in
	--*)
		__gitcomp_builtin "$command"
		;;
	esac
}

__git_cmds_with_parseopt_helper=
__git_support_parseopt_helper () {
	test -n "$__git_cmds_with_parseopt_helper" ||
		__git_cmds_with_parseopt_helper="$(__git --list-cmds=parseopt)"

	case " $__git_cmds_with_parseopt_helper " in
	*" $1 "*)
		return 0
		;;
	*)
		return 1
		;;
	esac
}

__git_have_func () {
	declare -f -- "$1" >/dev/null 2>&1
}

__git_complete_command () {
	local command="$1"
	local completion_func="_git_${command//-/_}"
	if ! __git_have_func $completion_func &&
		__git_have_func _completion_loader
	then
		_completion_loader "git-$command"
	fi
	if __git_have_func $completion_func
	then
		$completion_func
		return 0
	elif __git_support_parseopt_helper "$command"
	then
		__git_complete_common "$command"
		return 0
	else
		return 1
	fi
}

__git_main ()
{
	local i c=1 command __git_dir __git_repo_path
	local __git_C_args C_args_count=0
	local __git_cmd_idx

	while [ $c -lt $cword ]; do
		i="${words[c]}"
		case "$i" in
		--git-dir=*)
			__git_dir="${i#--git-dir=}"
			;;
		--git-dir)
			((c++))
			__git_dir="${words[c]}"
			;;
		--bare)
			__git_dir="."
			;;
		--help)
			command="help"
			break
			;;
		-c|--work-tree|--namespace)
			((c++))
			;;
		-C)
			__git_C_args[C_args_count++]=-C
			((c++))
			__git_C_args[C_args_count++]="${words[c]}"
			;;
		-*)
			;;
		*)
			command="$i"
			__git_cmd_idx="$c"
			break
			;;
		esac
		((c++))
	done

	if [ -z "${command-}" ]; then
		case "$prev" in
		--git-dir|-C|--work-tree)
			# these need a path argument, let's fall back to
			# Bash filename completion
			return
			;;
		-c)
			__git_complete_config_variable_name_and_value
			return
			;;
		--namespace)
			# we don't support completing these options' arguments
			return
			;;
		esac
		case "$cur" in
		--*)
			__gitcomp "
			--paginate
			--no-pager
			--git-dir=
			--bare
			--version
			--exec-path
			--exec-path=
			--html-path
			--man-path
			--info-path
			--work-tree=
			--namespace=
			--no-replace-objects
			--help
			"
			;;
		*)
			if test -n "${GIT_TESTING_PORCELAIN_COMMAND_LIST-}"
			then
				__gitcomp "$GIT_TESTING_PORCELAIN_COMMAND_LIST"
			else
				local list_cmds=list-mainporcelain,others,nohelpers,alias,list-complete,config

				if test "${GIT_COMPLETION_SHOW_ALL_COMMANDS-}" = "1"
				then
					list_cmds=builtins,$list_cmds
				fi
				__gitcomp "$(__git --list-cmds=$list_cmds)"
			fi
			;;
		esac
		return
	fi

	__git_complete_command "$command" && return

	local expansion=$(__git_aliased_command "$command")
	if [ -n "$expansion" ]; then
		words[1]=$expansion
		__git_complete_command "$expansion"
	fi
}

__gitk_main ()
{
	__git_has_doubledash && return

	local __git_repo_path
	__git_find_repo_path

	local merge=""
	if __git_pseudoref_exists MERGE_HEAD; then
		merge="--merge"
	fi
	case "$cur" in
	--*)
		__gitcomp "
			$__git_log_common_options
			$__git_log_gitk_options
			$merge
			"
		return
		;;
	esac
	__git_complete_revlist
}

if [[ -n ${ZSH_VERSION-} && -z ${GIT_SOURCING_ZSH_COMPLETION-} ]]; then
	echo "ERROR: this script is obsolete, please see git-completion.zsh" 1>&2
	return
fi

__git_func_wrap ()
{
	local cur words cword prev
	local __git_cmd_idx=0
	_get_comp_words_by_ref -n =: cur words cword prev
	$1
}

___git_complete ()
{
	local wrapper="__git_wrap${2}"
	eval "$wrapper () { __git_func_wrap $2 ; }"
	complete -o bashdefault -o default -o nospace -F $wrapper $1 2>/dev/null \
		|| complete -o default -o nospace -F $wrapper $1
}

# Setup the completion for git commands
# 1: command or alias
# 2: function to call (e.g. `git`, `gitk`, `git_fetch`)
__git_complete ()
{
	local func

	if __git_have_func $2; then
		func=$2
	elif __git_have_func __$2_main; then
		func=__$2_main
	elif __git_have_func _$2; then
		func=_$2
	else
		echo "ERROR: could not find function '$2'" 1>&2
		return 1
	fi
	___git_complete $1 $func
}

___git_complete git __git_main
___git_complete gitk __gitk_main

# The following are necessary only for Cygwin, and only are needed
# when the user has tab-completed the executable name and consequently
# included the '.exe' suffix.
#
if [ "$OSTYPE" = cygwin ]; then
	___git_complete git.exe __git_main
fi<|MERGE_RESOLUTION|>--- conflicted
+++ resolved
@@ -1479,765 +1479,6 @@
 	__git_complete_file
 }
 
-# Options that go well for log, shortlog and gitk
-__git_log_common_options="
-	--not --all
-	--branches --tags --remotes
-	--first-parent --merges --no-merges
-	--max-count=
-	--max-age= --since= --after=
-	--min-age= --until= --before=
-	--min-parents= --max-parents=
-	--no-min-parents --no-max-parents
-"
-# Options that go well for log and gitk (not shortlog)
-__git_log_gitk_options="
-	--dense --sparse --full-history
-	--simplify-merges --simplify-by-decoration
-	--left-right --notes --no-notes
-"
-# Options that go well for log and shortlog (not gitk)
-__git_log_shortlog_options="
-	--author= --committer= --grep=
-	--all-match --invert-grep
-"
-# Options accepted by log and show
-__git_log_show_options="
-	--diff-merges --diff-merges= --no-diff-merges --dd --remerge-diff
-"
-
-__git_diff_merges_opts="off none on first-parent 1 separate m combined c dense-combined cc remerge r"
-
-__git_log_pretty_formats="oneline short medium full fuller reference email raw format: tformat: mboxrd"
-__git_log_date_formats="relative iso8601 iso8601-strict rfc2822 short local default human raw unix auto: format:"
-
-# Check for only porcelain (i.e. not git-rev-list) option (not argument)
-# and selected option argument completions for git-log options and if any
-# are found put them in COMPREPLY.  COMPREPLY must be empty at the start,
-# and will be empty on return if no candidates are found.
-__git_complete_log_opts ()
-{
-	[ -z "$COMPREPLY" ] || return 1   # Precondition
-
-	local merge=""
-	if [ -f "$__git_repo_path/MERGE_HEAD" ]; then
-		merge="--merge"
-	fi
-	case "$prev,$cur" in
-	-L,:*:*)
-		return	# fall back to Bash filename completion
-		;;
-	-L,:*)
-		__git_complete_symbol --cur="${cur#:}" --sfx=":"
-		return
-		;;
-	-G,*|-S,*)
-		__git_complete_symbol
-		return
-		;;
-	esac
-	case "$cur" in
-	--pretty=*|--format=*)
-		__gitcomp "$__git_log_pretty_formats $(__git_pretty_aliases)
-			" "" "${cur#*=}"
-		return
-		;;
-	--date=*)
-		__gitcomp "$__git_log_date_formats" "" "${cur##--date=}"
-		return
-		;;
-	--decorate=*)
-		__gitcomp "full short no" "" "${cur##--decorate=}"
-		return
-		;;
-	--diff-algorithm=*)
-		__gitcomp "$__git_diff_algorithms" "" "${cur##--diff-algorithm=}"
-		return
-		;;
-	--submodule=*)
-		__gitcomp "$__git_diff_submodule_formats" "" "${cur##--submodule=}"
-		return
-		;;
-	--ws-error-highlight=*)
-		__gitcomp "$__git_ws_error_highlight_opts" "" "${cur##--ws-error-highlight=}"
-		return
-		;;
-	--no-walk=*)
-		__gitcomp "sorted unsorted" "" "${cur##--no-walk=}"
-		return
-		;;
-	--diff-merges=*)
-                __gitcomp "$__git_diff_merges_opts" "" "${cur##--diff-merges=}"
-                return
-                ;;
-	--*)
-		__gitcomp "
-			$__git_log_common_options
-			$__git_log_shortlog_options
-			$__git_log_gitk_options
-			$__git_log_show_options
-			--root --topo-order --date-order --reverse
-			--follow --full-diff
-			--abbrev-commit --no-abbrev-commit --abbrev=
-			--relative-date --date=
-			--pretty= --format= --oneline
-			--show-signature
-			--cherry-mark
-			--cherry-pick
-			--graph
-			--decorate --decorate= --no-decorate
-			--walk-reflogs
-			--no-walk --no-walk= --do-walk
-			--parents --children
-			--expand-tabs --expand-tabs= --no-expand-tabs
-			$merge
-			$__git_diff_common_options
-			"
-		return
-		;;
-	-L:*:*)
-		return	# fall back to Bash filename completion
-		;;
-	-L:*)
-		__git_complete_symbol --cur="${cur#-L:}" --sfx=":"
-		return
-		;;
-	-G*)
-		__git_complete_symbol --pfx="-G" --cur="${cur#-G}"
-		return
-		;;
-	-S*)
-		__git_complete_symbol --pfx="-S" --cur="${cur#-S}"
-		return
-		;;
-	esac
-}
-
-_git_bisect ()
-{
-	__git_has_doubledash && return
-
-	__git_find_repo_path
-
-	local term_bad term_good
-	if [ -f "$__git_repo_path"/BISECT_START ]; then
-		term_bad=`__git bisect terms --term-bad`
-		term_good=`__git bisect terms --term-good`
-	fi
-
-	# We will complete any custom terms, but still always complete the
-	# more usual bad/new/good/old because git bisect gives a good error
-	# message if these are given when not in use and that's better than
-	# silent refusal to complete if the user is confused.
-	#
-	# We want to recognize 'view' but not complete it, because it overlaps
-	# with 'visualize' too much and is just an alias for it.
-	#
-	local completable_subcommands="start bad new $term_bad good old $term_good terms skip reset visualize replay log run help"
-	local all_subcommands="$completable_subcommands view"
-
-	local subcommand="$(__git_find_on_cmdline "$all_subcommands")"
-
-	if [ -z "$subcommand" ]; then
-		if [ -f "$__git_repo_path"/BISECT_START ]; then
-			__gitcomp "$completable_subcommands"
-		else
-			__gitcomp "replay start"
-		fi
-		return
-	fi
-
-	case "$subcommand" in
-	start)
-		case "$cur" in
-		--*)
-			__gitcomp "--term-new --term-bad --term-old --term-good --first-parent --no-checkout"
-			return
-			;;
-		*)
-			;;
-		esac
-		;;
-	visualize|view)
-		case "$cur" in
-		-*)
-			__git_complete_log_opts
-			return
-			;;
-		*)
-			;;
-		esac
-		;;
-	esac
-
-	case "$subcommand" in
-	bad|new|"$term_bad"|good|old|"$term_good"|reset|skip|start)
-		__git_complete_refs
-		;;
-	*)
-		;;
-	esac
-}
-
-__git_ref_fieldlist="refname objecttype objectsize objectname upstream push HEAD symref"
-
-_git_branch ()
-{
-	local i c="$__git_cmd_idx" only_local_ref="n" has_r="n"
-
-	while [ $c -lt $cword ]; do
-		i="${words[c]}"
-		case "$i" in
-		-d|-D|--delete|-m|-M|--move|-c|-C|--copy)
-			only_local_ref="y" ;;
-		-r|--remotes)
-			has_r="y" ;;
-		esac
-		((c++))
-	done
-
-	case "$cur" in
-	--set-upstream-to=*)
-		__git_complete_refs --cur="${cur##--set-upstream-to=}"
-		;;
-	--*)
-		__gitcomp_builtin branch
-		;;
-	*)
-		if [ $only_local_ref = "y" -a $has_r = "n" ]; then
-			__gitcomp_direct "$(__git_heads "" "$cur" " ")"
-		else
-			__git_complete_refs
-		fi
-		;;
-	esac
-}
-
-_git_bundle ()
-{
-	local cmd="${words[__git_cmd_idx+1]}"
-	case "$cword" in
-	$((__git_cmd_idx+1)))
-		__gitcomp "create list-heads verify unbundle"
-		;;
-	$((__git_cmd_idx+2)))
-		# looking for a file
-		;;
-	*)
-		case "$cmd" in
-			create)
-				__git_complete_revlist
-			;;
-		esac
-		;;
-	esac
-}
-
-# Helper function to decide whether or not we should enable DWIM logic for
-# git-switch and git-checkout.
-#
-# To decide between the following rules in decreasing priority order:
-# - the last provided of "--guess" or "--no-guess" explicitly enable or
-#   disable completion of DWIM logic respectively.
-# - If checkout.guess is false, disable completion of DWIM logic.
-# - If the --no-track option is provided, take this as a hint to disable the
-#   DWIM completion logic
-# - If GIT_COMPLETION_CHECKOUT_NO_GUESS is set, disable the DWIM completion
-#   logic, as requested by the user.
-# - Enable DWIM logic otherwise.
-#
-__git_checkout_default_dwim_mode ()
-{
-	local last_option dwim_opt="--dwim"
-
-	if [ "${GIT_COMPLETION_CHECKOUT_NO_GUESS-}" = "1" ]; then
-		dwim_opt=""
-	fi
-
-	# --no-track disables DWIM, but with lower priority than
-	# --guess/--no-guess/checkout.guess
-	if [ -n "$(__git_find_on_cmdline "--no-track")" ]; then
-		dwim_opt=""
-	fi
-
-	# checkout.guess = false disables DWIM, but with lower priority than
-	# --guess/--no-guess
-	if [ "$(__git config --type=bool checkout.guess)" = "false" ]; then
-		dwim_opt=""
-	fi
-
-	# Find the last provided --guess or --no-guess
-	last_option="$(__git_find_last_on_cmdline "--guess --no-guess")"
-	case "$last_option" in
-		--guess)
-			dwim_opt="--dwim"
-			;;
-		--no-guess)
-			dwim_opt=""
-			;;
-	esac
-
-	echo "$dwim_opt"
-}
-
-_git_checkout ()
-{
-	__git_has_doubledash && return
-
-	local dwim_opt="$(__git_checkout_default_dwim_mode)"
-
-	case "$prev" in
-	-b|-B|--orphan)
-		# Complete local branches (and DWIM branch
-		# remote branch names) for an option argument
-		# specifying a new branch name. This is for
-		# convenience, assuming new branches are
-		# possibly based on pre-existing branch names.
-		__git_complete_refs $dwim_opt --mode="heads"
-		return
-		;;
-	*)
-		;;
-	esac
-
-	case "$cur" in
-	--conflict=*)
-		__gitcomp "diff3 merge zdiff3" "" "${cur##--conflict=}"
-		;;
-	--*)
-		__gitcomp_builtin checkout
-		;;
-	*)
-		# At this point, we've already handled special completion for
-		# the arguments to -b/-B, and --orphan. There are 3 main
-		# things left we can possibly complete:
-		# 1) a start-point for -b/-B, -d/--detach, or --orphan
-		# 2) a remote head, for --track
-		# 3) an arbitrary reference, possibly including DWIM names
-		#
-
-		if [ -n "$(__git_find_on_cmdline "-b -B -d --detach --orphan")" ]; then
-			__git_complete_refs --mode="refs"
-		elif [ -n "$(__git_find_on_cmdline "-t --track")" ]; then
-			__git_complete_refs --mode="remote-heads"
-		else
-			__git_complete_refs $dwim_opt --mode="refs"
-		fi
-		;;
-	esac
-}
-
-__git_sequencer_inprogress_options="--continue --quit --abort --skip"
-
-__git_cherry_pick_inprogress_options=$__git_sequencer_inprogress_options
-
-_git_cherry_pick ()
-{
-	if __git_pseudoref_exists CHERRY_PICK_HEAD; then
-		__gitcomp "$__git_cherry_pick_inprogress_options"
-		return
-	fi
-
-	__git_complete_strategy && return
-
-	case "$cur" in
-	--*)
-		__gitcomp_builtin cherry-pick "" \
-			"$__git_cherry_pick_inprogress_options"
-		;;
-	*)
-		__git_complete_refs
-		;;
-	esac
-}
-
-_git_clean ()
-{
-	case "$cur" in
-	--*)
-		__gitcomp_builtin clean
-		return
-		;;
-	esac
-
-	# XXX should we check for -x option ?
-	__git_complete_index_file "--others --directory"
-}
-
-_git_clone ()
-{
-	case "$prev" in
-	-c|--config)
-		__git_complete_config_variable_name_and_value
-		return
-		;;
-	esac
-	case "$cur" in
-	--config=*)
-		__git_complete_config_variable_name_and_value \
-			--cur="${cur##--config=}"
-		return
-		;;
-	--*)
-		__gitcomp_builtin clone
-		return
-		;;
-	esac
-}
-
-__git_untracked_file_modes="all no normal"
-
-__git_trailer_tokens ()
-{
-	__git config --name-only --get-regexp '^trailer\..*\.key$' | cut -d. -f 2- | rev | cut -d. -f2- | rev
-}
-
-_git_commit ()
-{
-	case "$prev" in
-	-c|-C)
-		__git_complete_refs
-		return
-		;;
-	esac
-
-	case "$cur" in
-	--cleanup=*)
-		__gitcomp "default scissors strip verbatim whitespace
-			" "" "${cur##--cleanup=}"
-		return
-		;;
-	--reuse-message=*|--reedit-message=*|\
-	--fixup=*|--squash=*)
-		__git_complete_refs --cur="${cur#*=}"
-		return
-		;;
-	--untracked-files=*)
-		__gitcomp "$__git_untracked_file_modes" "" "${cur##--untracked-files=}"
-		return
-		;;
-	--trailer=*)
-		__gitcomp_nl "$(__git_trailer_tokens)" "" "${cur##--trailer=}" ":"
-		return
-		;;
-	--*)
-		__gitcomp_builtin commit
-		return
-	esac
-
-	if __git rev-parse --verify --quiet HEAD >/dev/null; then
-		__git_complete_index_file "--committable"
-	else
-		# This is the first commit
-		__git_complete_index_file "--cached"
-	fi
-}
-
-_git_describe ()
-{
-	case "$cur" in
-	--*)
-		__gitcomp_builtin describe
-		return
-	esac
-	__git_complete_refs
-}
-
-__git_diff_algorithms="myers minimal patience histogram"
-
-__git_diff_submodule_formats="diff log short"
-
-__git_color_moved_opts="no default plain blocks zebra dimmed-zebra"
-
-__git_color_moved_ws_opts="no ignore-space-at-eol ignore-space-change
-			ignore-all-space allow-indentation-change"
-
-__git_ws_error_highlight_opts="context old new all default"
-
-# Options for the diff machinery (diff, log, show, stash, range-diff, ...)
-__git_diff_common_options="--stat --numstat --shortstat --summary
-			--patch-with-stat --name-only --name-status --color
-			--no-color --color-words --no-renames --check
-			--color-moved --color-moved= --no-color-moved
-			--color-moved-ws= --no-color-moved-ws
-			--full-index --binary --abbrev --diff-filter=
-			--find-copies --find-object --find-renames
-			--no-relative --relative
-			--find-copies-harder --ignore-cr-at-eol
-			--text --ignore-space-at-eol --ignore-space-change
-			--ignore-all-space --ignore-blank-lines --exit-code
-			--quiet --ext-diff --no-ext-diff --unified=
-			--no-prefix --src-prefix= --dst-prefix=
-			--inter-hunk-context= --function-context
-			--patience --histogram --minimal
-			--raw --word-diff --word-diff-regex=
-			--dirstat --dirstat= --dirstat-by-file
-			--dirstat-by-file= --cumulative
-			--diff-algorithm= --default-prefix
-			--submodule --submodule= --ignore-submodules
-			--indent-heuristic --no-indent-heuristic
-			--textconv --no-textconv --break-rewrites
-			--patch --no-patch --cc --combined-all-paths
-			--anchored= --compact-summary --ignore-matching-lines=
-			--irreversible-delete --line-prefix --no-stat
-			--output= --output-indicator-context=
-			--output-indicator-new= --output-indicator-old=
-			--ws-error-highlight=
-			--pickaxe-all --pickaxe-regex --patch-with-raw
-"
-
-# Options for diff/difftool
-__git_diff_difftool_options="--cached --staged
-			--base --ours --theirs --no-index --merge-base
-			--ita-invisible-in-index --ita-visible-in-index
-			$__git_diff_common_options"
-
-_git_diff ()
-{
-	__git_has_doubledash && return
-
-	case "$cur" in
-	--diff-algorithm=*)
-		__gitcomp "$__git_diff_algorithms" "" "${cur##--diff-algorithm=}"
-		return
-		;;
-	--submodule=*)
-		__gitcomp "$__git_diff_submodule_formats" "" "${cur##--submodule=}"
-		return
-		;;
-	--color-moved=*)
-		__gitcomp "$__git_color_moved_opts" "" "${cur##--color-moved=}"
-		return
-		;;
-	--color-moved-ws=*)
-		__gitcomp "$__git_color_moved_ws_opts" "" "${cur##--color-moved-ws=}"
-		return
-		;;
-	--ws-error-highlight=*)
-		__gitcomp "$__git_ws_error_highlight_opts" "" "${cur##--ws-error-highlight=}"
-		return
-		;;
-	--*)
-		__gitcomp "$__git_diff_difftool_options"
-		return
-		;;
-	esac
-	__git_complete_revlist_file
-}
-
-__git_mergetools_common="diffuse diffmerge ecmerge emerge kdiff3 meld opendiff
-			tkdiff vimdiff nvimdiff gvimdiff xxdiff araxis p4merge
-			bc codecompare smerge
-"
-
-_git_difftool ()
-{
-	__git_has_doubledash && return
-
-	case "$cur" in
-	--tool=*)
-		__gitcomp "$__git_mergetools_common kompare" "" "${cur##--tool=}"
-		return
-		;;
-	--*)
-		__gitcomp_builtin difftool "$__git_diff_difftool_options"
-		return
-		;;
-	esac
-	__git_complete_revlist_file
-}
-
-__git_fetch_recurse_submodules="yes on-demand no"
-
-_git_fetch ()
-{
-	case "$cur" in
-	--recurse-submodules=*)
-		__gitcomp "$__git_fetch_recurse_submodules" "" "${cur##--recurse-submodules=}"
-		return
-		;;
-	--filter=*)
-		__gitcomp "blob:none blob:limit= sparse:oid=" "" "${cur##--filter=}"
-		return
-		;;
-	--*)
-		__gitcomp_builtin fetch
-		return
-		;;
-	esac
-	__git_complete_remote_or_refspec
-}
-
-__git_format_patch_extra_options="
-	--full-index --not --all --no-prefix --src-prefix=
-	--dst-prefix= --notes
-"
-
-_git_format_patch ()
-{
-	case "$cur" in
-	--thread=*)
-		__gitcomp "
-			deep shallow
-			" "" "${cur##--thread=}"
-		return
-		;;
-	--base=*|--interdiff=*|--range-diff=*)
-		__git_complete_refs --cur="${cur#--*=}"
-		return
-		;;
-	--*)
-		__gitcomp_builtin format-patch "$__git_format_patch_extra_options"
-		return
-		;;
-	esac
-	__git_complete_revlist
-}
-
-_git_fsck ()
-{
-	case "$cur" in
-	--*)
-		__gitcomp_builtin fsck
-		return
-		;;
-	esac
-}
-
-_git_gitk ()
-{
-	__gitk_main
-}
-
-# Lists matching symbol names from a tag (as in ctags) file.
-# 1: List symbol names matching this word.
-# 2: The tag file to list symbol names from.
-# 3: A prefix to be added to each listed symbol name (optional).
-# 4: A suffix to be appended to each listed symbol name (optional).
-__git_match_ctag () {
-	awk -v pfx="${3-}" -v sfx="${4-}" "
-		/^${1//\//\\/}/ { print pfx \$1 sfx }
-		" "$2"
-}
-
-# Complete symbol names from a tag file.
-# Usage: __git_complete_symbol [<option>]...
-# --tags=<file>: The tag file to list symbol names from instead of the
-#                default "tags".
-# --pfx=<prefix>: A prefix to be added to each symbol name.
-# --cur=<word>: The current symbol name to be completed.  Defaults to
-#               the current word to be completed.
-# --sfx=<suffix>: A suffix to be appended to each symbol name instead
-#                 of the default space.
-__git_complete_symbol () {
-	local tags=tags pfx="" cur_="${cur-}" sfx=" "
-
-	while test $# != 0; do
-		case "$1" in
-		--tags=*)	tags="${1##--tags=}" ;;
-		--pfx=*)	pfx="${1##--pfx=}" ;;
-		--cur=*)	cur_="${1##--cur=}" ;;
-		--sfx=*)	sfx="${1##--sfx=}" ;;
-		*)		return 1 ;;
-		esac
-		shift
-	done
-
-	if test -r "$tags"; then
-		__gitcomp_direct "$(__git_match_ctag "$cur_" "$tags" "$pfx" "$sfx")"
-	fi
-}
-
-_git_grep ()
-{
-	__git_has_doubledash && return
-
-	case "$cur" in
-	--*)
-		__gitcomp_builtin grep
-		return
-		;;
-	esac
-
-	case "$cword,$prev" in
-	$((__git_cmd_idx+1)),*|*,-*)
-		__git_complete_symbol && return
-		;;
-	esac
-
-	__git_complete_refs
-}
-
-_git_help ()
-{
-	case "$cur" in
-	--*)
-		__gitcomp_builtin help
-		return
-		;;
-	esac
-	if test -n "${GIT_TESTING_ALL_COMMAND_LIST-}"
-	then
-		__gitcomp "$GIT_TESTING_ALL_COMMAND_LIST $(__git --list-cmds=alias,list-guide) gitk"
-	else
-		__gitcomp "$(__git --list-cmds=main,nohelpers,alias,list-guide) gitk"
-	fi
-}
-
-_git_init ()
-{
-	case "$cur" in
-	--shared=*)
-		__gitcomp "
-			false true umask group all world everybody
-			" "" "${cur##--shared=}"
-		return
-		;;
-	--*)
-		__gitcomp_builtin init
-		return
-		;;
-	esac
-}
-
-_git_ls_files ()
-{
-	case "$cur" in
-	--*)
-		__gitcomp_builtin ls-files
-		return
-		;;
-	esac
-
-	# XXX ignore options like --modified and always suggest all cached
-	# files.
-	__git_complete_index_file "--cached"
-}
-
-_git_ls_remote ()
-{
-	case "$cur" in
-	--*)
-		__gitcomp_builtin ls-remote
-		return
-		;;
-	esac
-	__gitcomp_nl "$(__git_remotes)"
-}
-
-_git_ls_tree ()
-{
-	case "$cur" in
-	--*)
-		__gitcomp_builtin ls-tree
-		return
-		;;
-	esac
-
-	__git_complete_file
-}
-
-<<<<<<< HEAD
 # Options that go well for log, shortlog and gitk
 __git_log_common_options="
 	--not --all
@@ -2281,14 +1522,14 @@
 __git_log_pretty_formats="oneline short medium full fuller reference email raw format: tformat: mboxrd"
 __git_log_date_formats="relative iso8601 iso8601-strict rfc2822 short local default human raw unix auto: format:"
 
-=======
->>>>>>> 8d0f9d0a
-_git_log ()
-{
-	__git_has_doubledash && return
-	__git_find_repo_path
-
-<<<<<<< HEAD
+# Check for only porcelain (i.e. not git-rev-list) option (not argument)
+# and selected option argument completions for git-log options and if any
+# are found put them in COMPREPLY.  COMPREPLY must be empty at the start,
+# and will be empty on return if no candidates are found.
+__git_complete_log_opts ()
+{
+	[ -z "$COMPREPLY" ] || return 1   # Precondition
+
 	local merge=""
 	if __git_pseudoref_exists MERGE_HEAD; then
 		merge="--merge"
@@ -2383,11 +1624,640 @@
 		return
 		;;
 	esac
-=======
+}
+
+_git_bisect ()
+{
+	__git_has_doubledash && return
+
+	__git_find_repo_path
+
+	local term_bad term_good
+	if [ -f "$__git_repo_path"/BISECT_START ]; then
+		term_bad=`__git bisect terms --term-bad`
+		term_good=`__git bisect terms --term-good`
+	fi
+
+	# We will complete any custom terms, but still always complete the
+	# more usual bad/new/good/old because git bisect gives a good error
+	# message if these are given when not in use and that's better than
+	# silent refusal to complete if the user is confused.
+	#
+	# We want to recognize 'view' but not complete it, because it overlaps
+	# with 'visualize' too much and is just an alias for it.
+	#
+	local completable_subcommands="start bad new $term_bad good old $term_good terms skip reset visualize replay log run help"
+	local all_subcommands="$completable_subcommands view"
+
+	local subcommand="$(__git_find_on_cmdline "$all_subcommands")"
+
+	if [ -z "$subcommand" ]; then
+		if [ -f "$__git_repo_path"/BISECT_START ]; then
+			__gitcomp "$completable_subcommands"
+		else
+			__gitcomp "replay start"
+		fi
+		return
+	fi
+
+	case "$subcommand" in
+	start)
+		case "$cur" in
+		--*)
+			__gitcomp "--term-new --term-bad --term-old --term-good --first-parent --no-checkout"
+			return
+			;;
+		*)
+			;;
+		esac
+		;;
+	visualize|view)
+		case "$cur" in
+		-*)
+			__git_complete_log_opts
+			return
+			;;
+		*)
+			;;
+		esac
+		;;
+	esac
+
+	case "$subcommand" in
+	bad|new|"$term_bad"|good|old|"$term_good"|reset|skip|start)
+		__git_complete_refs
+		;;
+	*)
+		;;
+	esac
+}
+
+__git_ref_fieldlist="refname objecttype objectsize objectname upstream push HEAD symref"
+
+_git_branch ()
+{
+	local i c="$__git_cmd_idx" only_local_ref="n" has_r="n"
+
+	while [ $c -lt $cword ]; do
+		i="${words[c]}"
+		case "$i" in
+		-d|-D|--delete|-m|-M|--move|-c|-C|--copy)
+			only_local_ref="y" ;;
+		-r|--remotes)
+			has_r="y" ;;
+		esac
+		((c++))
+	done
+
+	case "$cur" in
+	--set-upstream-to=*)
+		__git_complete_refs --cur="${cur##--set-upstream-to=}"
+		;;
+	--*)
+		__gitcomp_builtin branch
+		;;
+	*)
+		if [ $only_local_ref = "y" -a $has_r = "n" ]; then
+			__gitcomp_direct "$(__git_heads "" "$cur" " ")"
+		else
+			__git_complete_refs
+		fi
+		;;
+	esac
+}
+
+_git_bundle ()
+{
+	local cmd="${words[__git_cmd_idx+1]}"
+	case "$cword" in
+	$((__git_cmd_idx+1)))
+		__gitcomp "create list-heads verify unbundle"
+		;;
+	$((__git_cmd_idx+2)))
+		# looking for a file
+		;;
+	*)
+		case "$cmd" in
+			create)
+				__git_complete_revlist
+			;;
+		esac
+		;;
+	esac
+}
+
+# Helper function to decide whether or not we should enable DWIM logic for
+# git-switch and git-checkout.
+#
+# To decide between the following rules in decreasing priority order:
+# - the last provided of "--guess" or "--no-guess" explicitly enable or
+#   disable completion of DWIM logic respectively.
+# - If checkout.guess is false, disable completion of DWIM logic.
+# - If the --no-track option is provided, take this as a hint to disable the
+#   DWIM completion logic
+# - If GIT_COMPLETION_CHECKOUT_NO_GUESS is set, disable the DWIM completion
+#   logic, as requested by the user.
+# - Enable DWIM logic otherwise.
+#
+__git_checkout_default_dwim_mode ()
+{
+	local last_option dwim_opt="--dwim"
+
+	if [ "${GIT_COMPLETION_CHECKOUT_NO_GUESS-}" = "1" ]; then
+		dwim_opt=""
+	fi
+
+	# --no-track disables DWIM, but with lower priority than
+	# --guess/--no-guess/checkout.guess
+	if [ -n "$(__git_find_on_cmdline "--no-track")" ]; then
+		dwim_opt=""
+	fi
+
+	# checkout.guess = false disables DWIM, but with lower priority than
+	# --guess/--no-guess
+	if [ "$(__git config --type=bool checkout.guess)" = "false" ]; then
+		dwim_opt=""
+	fi
+
+	# Find the last provided --guess or --no-guess
+	last_option="$(__git_find_last_on_cmdline "--guess --no-guess")"
+	case "$last_option" in
+		--guess)
+			dwim_opt="--dwim"
+			;;
+		--no-guess)
+			dwim_opt=""
+			;;
+	esac
+
+	echo "$dwim_opt"
+}
+
+_git_checkout ()
+{
+	__git_has_doubledash && return
+
+	local dwim_opt="$(__git_checkout_default_dwim_mode)"
+
+	case "$prev" in
+	-b|-B|--orphan)
+		# Complete local branches (and DWIM branch
+		# remote branch names) for an option argument
+		# specifying a new branch name. This is for
+		# convenience, assuming new branches are
+		# possibly based on pre-existing branch names.
+		__git_complete_refs $dwim_opt --mode="heads"
+		return
+		;;
+	*)
+		;;
+	esac
+
+	case "$cur" in
+	--conflict=*)
+		__gitcomp "diff3 merge zdiff3" "" "${cur##--conflict=}"
+		;;
+	--*)
+		__gitcomp_builtin checkout
+		;;
+	*)
+		# At this point, we've already handled special completion for
+		# the arguments to -b/-B, and --orphan. There are 3 main
+		# things left we can possibly complete:
+		# 1) a start-point for -b/-B, -d/--detach, or --orphan
+		# 2) a remote head, for --track
+		# 3) an arbitrary reference, possibly including DWIM names
+		#
+
+		if [ -n "$(__git_find_on_cmdline "-b -B -d --detach --orphan")" ]; then
+			__git_complete_refs --mode="refs"
+		elif [ -n "$(__git_find_on_cmdline "-t --track")" ]; then
+			__git_complete_refs --mode="remote-heads"
+		else
+			__git_complete_refs $dwim_opt --mode="refs"
+		fi
+		;;
+	esac
+}
+
+__git_sequencer_inprogress_options="--continue --quit --abort --skip"
+
+__git_cherry_pick_inprogress_options=$__git_sequencer_inprogress_options
+
+_git_cherry_pick ()
+{
+	if __git_pseudoref_exists CHERRY_PICK_HEAD; then
+		__gitcomp "$__git_cherry_pick_inprogress_options"
+		return
+	fi
+
+	__git_complete_strategy && return
+
+	case "$cur" in
+	--*)
+		__gitcomp_builtin cherry-pick "" \
+			"$__git_cherry_pick_inprogress_options"
+		;;
+	*)
+		__git_complete_refs
+		;;
+	esac
+}
+
+_git_clean ()
+{
+	case "$cur" in
+	--*)
+		__gitcomp_builtin clean
+		return
+		;;
+	esac
+
+	# XXX should we check for -x option ?
+	__git_complete_index_file "--others --directory"
+}
+
+_git_clone ()
+{
+	case "$prev" in
+	-c|--config)
+		__git_complete_config_variable_name_and_value
+		return
+		;;
+	esac
+	case "$cur" in
+	--config=*)
+		__git_complete_config_variable_name_and_value \
+			--cur="${cur##--config=}"
+		return
+		;;
+	--*)
+		__gitcomp_builtin clone
+		return
+		;;
+	esac
+}
+
+__git_untracked_file_modes="all no normal"
+
+__git_trailer_tokens ()
+{
+	__git config --name-only --get-regexp '^trailer\..*\.key$' | cut -d. -f 2- | rev | cut -d. -f2- | rev
+}
+
+_git_commit ()
+{
+	case "$prev" in
+	-c|-C)
+		__git_complete_refs
+		return
+		;;
+	esac
+
+	case "$cur" in
+	--cleanup=*)
+		__gitcomp "default scissors strip verbatim whitespace
+			" "" "${cur##--cleanup=}"
+		return
+		;;
+	--reuse-message=*|--reedit-message=*|\
+	--fixup=*|--squash=*)
+		__git_complete_refs --cur="${cur#*=}"
+		return
+		;;
+	--untracked-files=*)
+		__gitcomp "$__git_untracked_file_modes" "" "${cur##--untracked-files=}"
+		return
+		;;
+	--trailer=*)
+		__gitcomp_nl "$(__git_trailer_tokens)" "" "${cur##--trailer=}" ":"
+		return
+		;;
+	--*)
+		__gitcomp_builtin commit
+		return
+	esac
+
+	if __git rev-parse --verify --quiet HEAD >/dev/null; then
+		__git_complete_index_file "--committable"
+	else
+		# This is the first commit
+		__git_complete_index_file "--cached"
+	fi
+}
+
+_git_describe ()
+{
+	case "$cur" in
+	--*)
+		__gitcomp_builtin describe
+		return
+	esac
+	__git_complete_refs
+}
+
+__git_diff_algorithms="myers minimal patience histogram"
+
+__git_diff_submodule_formats="diff log short"
+
+__git_color_moved_opts="no default plain blocks zebra dimmed-zebra"
+
+__git_color_moved_ws_opts="no ignore-space-at-eol ignore-space-change
+			ignore-all-space allow-indentation-change"
+
+__git_ws_error_highlight_opts="context old new all default"
+
+# Options for the diff machinery (diff, log, show, stash, range-diff, ...)
+__git_diff_common_options="--stat --numstat --shortstat --summary
+			--patch-with-stat --name-only --name-status --color
+			--no-color --color-words --no-renames --check
+			--color-moved --color-moved= --no-color-moved
+			--color-moved-ws= --no-color-moved-ws
+			--full-index --binary --abbrev --diff-filter=
+			--find-copies --find-object --find-renames
+			--no-relative --relative
+			--find-copies-harder --ignore-cr-at-eol
+			--text --ignore-space-at-eol --ignore-space-change
+			--ignore-all-space --ignore-blank-lines --exit-code
+			--quiet --ext-diff --no-ext-diff --unified=
+			--no-prefix --src-prefix= --dst-prefix=
+			--inter-hunk-context= --function-context
+			--patience --histogram --minimal
+			--raw --word-diff --word-diff-regex=
+			--dirstat --dirstat= --dirstat-by-file
+			--dirstat-by-file= --cumulative
+			--diff-algorithm= --default-prefix
+			--submodule --submodule= --ignore-submodules
+			--indent-heuristic --no-indent-heuristic
+			--textconv --no-textconv --break-rewrites
+			--patch --no-patch --cc --combined-all-paths
+			--anchored= --compact-summary --ignore-matching-lines=
+			--irreversible-delete --line-prefix --no-stat
+			--output= --output-indicator-context=
+			--output-indicator-new= --output-indicator-old=
+			--ws-error-highlight=
+			--pickaxe-all --pickaxe-regex --patch-with-raw
+"
+
+# Options for diff/difftool
+__git_diff_difftool_options="--cached --staged
+			--base --ours --theirs --no-index --merge-base
+			--ita-invisible-in-index --ita-visible-in-index
+			$__git_diff_common_options"
+
+_git_diff ()
+{
+	__git_has_doubledash && return
+
+	case "$cur" in
+	--diff-algorithm=*)
+		__gitcomp "$__git_diff_algorithms" "" "${cur##--diff-algorithm=}"
+		return
+		;;
+	--submodule=*)
+		__gitcomp "$__git_diff_submodule_formats" "" "${cur##--submodule=}"
+		return
+		;;
+	--color-moved=*)
+		__gitcomp "$__git_color_moved_opts" "" "${cur##--color-moved=}"
+		return
+		;;
+	--color-moved-ws=*)
+		__gitcomp "$__git_color_moved_ws_opts" "" "${cur##--color-moved-ws=}"
+		return
+		;;
+	--ws-error-highlight=*)
+		__gitcomp "$__git_ws_error_highlight_opts" "" "${cur##--ws-error-highlight=}"
+		return
+		;;
+	--*)
+		__gitcomp "$__git_diff_difftool_options"
+		return
+		;;
+	esac
+	__git_complete_revlist_file
+}
+
+__git_mergetools_common="diffuse diffmerge ecmerge emerge kdiff3 meld opendiff
+			tkdiff vimdiff nvimdiff gvimdiff xxdiff araxis p4merge
+			bc codecompare smerge
+"
+
+_git_difftool ()
+{
+	__git_has_doubledash && return
+
+	case "$cur" in
+	--tool=*)
+		__gitcomp "$__git_mergetools_common kompare" "" "${cur##--tool=}"
+		return
+		;;
+	--*)
+		__gitcomp_builtin difftool "$__git_diff_difftool_options"
+		return
+		;;
+	esac
+	__git_complete_revlist_file
+}
+
+__git_fetch_recurse_submodules="yes on-demand no"
+
+_git_fetch ()
+{
+	case "$cur" in
+	--recurse-submodules=*)
+		__gitcomp "$__git_fetch_recurse_submodules" "" "${cur##--recurse-submodules=}"
+		return
+		;;
+	--filter=*)
+		__gitcomp "blob:none blob:limit= sparse:oid=" "" "${cur##--filter=}"
+		return
+		;;
+	--*)
+		__gitcomp_builtin fetch
+		return
+		;;
+	esac
+	__git_complete_remote_or_refspec
+}
+
+__git_format_patch_extra_options="
+	--full-index --not --all --no-prefix --src-prefix=
+	--dst-prefix= --notes
+"
+
+_git_format_patch ()
+{
+	case "$cur" in
+	--thread=*)
+		__gitcomp "
+			deep shallow
+			" "" "${cur##--thread=}"
+		return
+		;;
+	--base=*|--interdiff=*|--range-diff=*)
+		__git_complete_refs --cur="${cur#--*=}"
+		return
+		;;
+	--*)
+		__gitcomp_builtin format-patch "$__git_format_patch_extra_options"
+		return
+		;;
+	esac
+	__git_complete_revlist
+}
+
+_git_fsck ()
+{
+	case "$cur" in
+	--*)
+		__gitcomp_builtin fsck
+		return
+		;;
+	esac
+}
+
+_git_gitk ()
+{
+	__gitk_main
+}
+
+# Lists matching symbol names from a tag (as in ctags) file.
+# 1: List symbol names matching this word.
+# 2: The tag file to list symbol names from.
+# 3: A prefix to be added to each listed symbol name (optional).
+# 4: A suffix to be appended to each listed symbol name (optional).
+__git_match_ctag () {
+	awk -v pfx="${3-}" -v sfx="${4-}" "
+		/^${1//\//\\/}/ { print pfx \$1 sfx }
+		" "$2"
+}
+
+# Complete symbol names from a tag file.
+# Usage: __git_complete_symbol [<option>]...
+# --tags=<file>: The tag file to list symbol names from instead of the
+#                default "tags".
+# --pfx=<prefix>: A prefix to be added to each symbol name.
+# --cur=<word>: The current symbol name to be completed.  Defaults to
+#               the current word to be completed.
+# --sfx=<suffix>: A suffix to be appended to each symbol name instead
+#                 of the default space.
+__git_complete_symbol () {
+	local tags=tags pfx="" cur_="${cur-}" sfx=" "
+
+	while test $# != 0; do
+		case "$1" in
+		--tags=*)	tags="${1##--tags=}" ;;
+		--pfx=*)	pfx="${1##--pfx=}" ;;
+		--cur=*)	cur_="${1##--cur=}" ;;
+		--sfx=*)	sfx="${1##--sfx=}" ;;
+		*)		return 1 ;;
+		esac
+		shift
+	done
+
+	if test -r "$tags"; then
+		__gitcomp_direct "$(__git_match_ctag "$cur_" "$tags" "$pfx" "$sfx")"
+	fi
+}
+
+_git_grep ()
+{
+	__git_has_doubledash && return
+
+	case "$cur" in
+	--*)
+		__gitcomp_builtin grep
+		return
+		;;
+	esac
+
+	case "$cword,$prev" in
+	$((__git_cmd_idx+1)),*|*,-*)
+		__git_complete_symbol && return
+		;;
+	esac
+
+	__git_complete_refs
+}
+
+_git_help ()
+{
+	case "$cur" in
+	--*)
+		__gitcomp_builtin help
+		return
+		;;
+	esac
+	if test -n "${GIT_TESTING_ALL_COMMAND_LIST-}"
+	then
+		__gitcomp "$GIT_TESTING_ALL_COMMAND_LIST $(__git --list-cmds=alias,list-guide) gitk"
+	else
+		__gitcomp "$(__git --list-cmds=main,nohelpers,alias,list-guide) gitk"
+	fi
+}
+
+_git_init ()
+{
+	case "$cur" in
+	--shared=*)
+		__gitcomp "
+			false true umask group all world everybody
+			" "" "${cur##--shared=}"
+		return
+		;;
+	--*)
+		__gitcomp_builtin init
+		return
+		;;
+	esac
+}
+
+_git_ls_files ()
+{
+	case "$cur" in
+	--*)
+		__gitcomp_builtin ls-files
+		return
+		;;
+	esac
+
+	# XXX ignore options like --modified and always suggest all cached
+	# files.
+	__git_complete_index_file "--cached"
+}
+
+_git_ls_remote ()
+{
+	case "$cur" in
+	--*)
+		__gitcomp_builtin ls-remote
+		return
+		;;
+	esac
+	__gitcomp_nl "$(__git_remotes)"
+}
+
+_git_ls_tree ()
+{
+	case "$cur" in
+	--*)
+		__gitcomp_builtin ls-tree
+		return
+		;;
+	esac
+
+	__git_complete_file
+}
+
+_git_log ()
+{
+	__git_has_doubledash && return
+	__git_find_repo_path
+
         __git_complete_log_opts
         [ -z "$COMPREPLY" ] || return
 
->>>>>>> 8d0f9d0a
 	__git_complete_revlist
 }
 

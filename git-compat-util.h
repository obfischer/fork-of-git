#ifndef GIT_COMPAT_UTIL_H
#define GIT_COMPAT_UTIL_H

#if __STDC_VERSION__ - 0 < 199901L
/*
 * Git is in a testing period for mandatory C99 support in the compiler.  If
 * your compiler is reasonably recent, you can try to enable C99 support (or,
 * for MSVC, C11 support).  If you encounter a problem and can't enable C99
 * support with your compiler (such as with "-std=gnu99") and don't have access
 * to one with this support, such as GCC or Clang, you can remove this #if
 * directive, but please report the details of your system to
 * git@vger.kernel.org.
 */
#error "Required C99 support is in a test phase.  Please see git-compat-util.h for more details."
#endif

#ifdef USE_MSVC_CRTDBG
/*
 * For these to work they must appear very early in each
 * file -- before most of the standard header files.
 */
#include <stdlib.h>
#include <crtdbg.h>
#endif

#include "compat/posix.h"

struct strbuf;

#if defined(__GNUC__) || defined(__clang__)
#  define PRAGMA(pragma)           _Pragma(#pragma)
#  define DISABLE_WARNING(warning) PRAGMA(GCC diagnostic ignored #warning)
#else
#  define DISABLE_WARNING(warning)
#endif

#ifdef DISABLE_SIGN_COMPARE_WARNINGS
DISABLE_WARNING(-Wsign-compare)
#endif

#ifndef FLEX_ARRAY
/*
 * See if our compiler is known to support flexible array members.
 */

/*
 * Check vendor specific quirks first, before checking the
 * __STDC_VERSION__, as vendor compilers can lie and we need to be
 * able to work them around.  Note that by not defining FLEX_ARRAY
 * here, we can fall back to use the "safer but a bit wasteful" one
 * later.
 */
#if defined(__SUNPRO_C) && (__SUNPRO_C <= 0x580)
#elif defined(__GNUC__)
# if (__GNUC__ >= 3)
#  define FLEX_ARRAY /* empty */
# else
#  define FLEX_ARRAY 0 /* older GNU extension */
# endif
#elif defined(__STDC_VERSION__) && (__STDC_VERSION__ >= 199901L)
# define FLEX_ARRAY /* empty */
#endif

/*
 * Otherwise, default to safer but a bit wasteful traditional style
 */
#ifndef FLEX_ARRAY
# define FLEX_ARRAY 1
#endif
#endif


/*
 * BUILD_ASSERT_OR_ZERO - assert a build-time dependency, as an expression.
 * @cond: the compile-time condition which must be true.
 *
 * Your compile will fail if the condition isn't true, or can't be evaluated
 * by the compiler.  This can be used in an expression: its value is "0".
 *
 * Example:
 *	#define foo_to_char(foo)					\
 *		 ((char *)(foo)						\
 *		  + BUILD_ASSERT_OR_ZERO(offsetof(struct foo, string) == 0))
 */
#define BUILD_ASSERT_OR_ZERO(cond) \
	(sizeof(char [1 - 2*!(cond)]) - 1)

#if GIT_GNUC_PREREQ(3, 1)
 /* &arr[0] degrades to a pointer: a different type from an array */
# define BARF_UNLESS_AN_ARRAY(arr)						\
	BUILD_ASSERT_OR_ZERO(!__builtin_types_compatible_p(__typeof__(arr), \
							   __typeof__(&(arr)[0])))
# define BARF_UNLESS_COPYABLE(dst, src) \
	BUILD_ASSERT_OR_ZERO(__builtin_types_compatible_p(__typeof__(*(dst)), \
							  __typeof__(*(src))))
#else
# define BARF_UNLESS_AN_ARRAY(arr) 0
# define BARF_UNLESS_COPYABLE(dst, src) \
	BUILD_ASSERT_OR_ZERO(0 ? ((*(dst) = *(src)), 0) : \
				 sizeof(*(dst)) == sizeof(*(src)))
#endif
/*
 * ARRAY_SIZE - get the number of elements in a visible array
 * @x: the array whose size you want.
 *
 * This does not work on pointers, or arrays declared as [], or
 * function parameters.  With correct compiler support, such usage
 * will cause a build error (see the build_assert_or_zero macro).
 */
#define ARRAY_SIZE(x) (sizeof(x) / sizeof((x)[0]) + BARF_UNLESS_AN_ARRAY(x))

#define bitsizeof(x)  (CHAR_BIT * sizeof(x))

#define maximum_signed_value_of_type(a) \
    (INTMAX_MAX >> (bitsizeof(intmax_t) - bitsizeof(a)))

#define maximum_unsigned_value_of_type(a) \
    (UINTMAX_MAX >> (bitsizeof(uintmax_t) - bitsizeof(a)))

/*
 * Signed integer overflow is undefined in C, so here's a helper macro
 * to detect if the sum of two integers will overflow.
 *
 * Requires: a >= 0, typeof(a) equals typeof(b)
 */
#define signed_add_overflows(a, b) \
    ((b) > maximum_signed_value_of_type(a) - (a))

#define unsigned_add_overflows(a, b) \
    ((b) > maximum_unsigned_value_of_type(a) - (a))

/*
 * Returns true if the multiplication of "a" and "b" will
 * overflow. The types of "a" and "b" must match and must be unsigned.
 * Note that this macro evaluates "a" twice!
 */
#define unsigned_mult_overflows(a, b) \
    ((a) && (b) > maximum_unsigned_value_of_type(a) / (a))

/*
 * Returns true if the left shift of "a" by "shift" bits will
 * overflow. The type of "a" must be unsigned.
 */
#define unsigned_left_shift_overflows(a, shift) \
    ((shift) < bitsizeof(a) && \
     (a) > maximum_unsigned_value_of_type(a) >> (shift))

#ifdef __GNUC__
#define TYPEOF(x) (__typeof__(x))
#else
#define TYPEOF(x)
#endif

#define MSB(x, bits) ((x) & TYPEOF(x)(~0ULL << (bitsizeof(x) - (bits))))
#define HAS_MULTI_BITS(i)  ((i) & ((i) - 1))  /* checks if an integer has more than 1 bit set */

#define DIV_ROUND_UP(n,d) (((n) + (d) - 1) / (d))

/* Approximation of the length of the decimal representation of this type. */
#define decimal_length(x)	((int)(sizeof(x) * 2.56 + 0.5) + 1)

#if defined(NO_UNIX_SOCKETS) || !defined(GIT_WINDOWS_NATIVE)
static inline int _have_unix_sockets(void)
{
#if defined(NO_UNIX_SOCKETS)
	return 0;
#else
	return 1;
#endif
}
#define have_unix_sockets _have_unix_sockets
#endif

/* Used by compat/win32/path-utils.h, and more */
static inline int is_xplatform_dir_sep(int c)
{
	return c == '/' || c == '\\';
}

#if defined(__CYGWIN__)
#include "compat/win32/path-utils.h"
#endif
#if defined(__MINGW32__)
/* pull in Windows compatibility stuff */
#include "compat/win32/path-utils.h"
#include "compat/mingw.h"
#elif defined(_MSC_VER)
#include "compat/win32/path-utils.h"
#include "compat/msvc.h"
#endif

/* used on Mac OS X */
#ifdef PRECOMPOSE_UNICODE
#include "compat/precompose_utf8.h"
#else
static inline const char *precompose_argv_prefix(int argc UNUSED,
						 const char **argv UNUSED,
						 const char *prefix)
{
	return prefix;
}
static inline const char *precompose_string_if_needed(const char *in)
{
	return in;
}

#define probe_utf8_pathname_composition()
#endif

#ifndef NO_OPENSSL
#ifdef __APPLE__
#undef __AVAILABILITY_MACROS_USES_AVAILABILITY
#define __AVAILABILITY_MACROS_USES_AVAILABILITY 0
#include <AvailabilityMacros.h>
#undef DEPRECATED_ATTRIBUTE
#define DEPRECATED_ATTRIBUTE
#undef __AVAILABILITY_MACROS_USES_AVAILABILITY
#endif
#include <openssl/ssl.h>
#include <openssl/err.h>
#endif

#ifdef HAVE_SYSINFO
# include <sys/sysinfo.h>
#endif

#ifndef PATH_SEP
#define PATH_SEP ':'
#endif

#ifdef HAVE_PATHS_H
#include <paths.h>
#endif
#ifndef _PATH_DEFPATH
#define _PATH_DEFPATH "/usr/local/bin:/usr/bin:/bin"
#endif

#ifndef platform_core_config
struct config_context;
static inline int noop_core_config(const char *var UNUSED,
				   const char *value UNUSED,
				   const struct config_context *ctx UNUSED,
				   void *cb UNUSED)
{
	return 0;
}
#define platform_core_config noop_core_config
#endif

#ifndef has_dos_drive_prefix
static inline int git_has_dos_drive_prefix(const char *path UNUSED)
{
	return 0;
}
#define has_dos_drive_prefix git_has_dos_drive_prefix
#endif

#ifndef skip_dos_drive_prefix
static inline int git_skip_dos_drive_prefix(char **path UNUSED)
{
	return 0;
}
#define skip_dos_drive_prefix git_skip_dos_drive_prefix
#endif

static inline int git_is_dir_sep(int c)
{
	return c == '/';
}
#ifndef is_dir_sep
#define is_dir_sep git_is_dir_sep
#endif

#ifndef offset_1st_component
static inline int git_offset_1st_component(const char *path)
{
	return is_dir_sep(path[0]);
}
#define offset_1st_component git_offset_1st_component
#endif

#ifndef fspathcmp
#define fspathcmp git_fspathcmp
#endif

#ifndef fspathncmp
#define fspathncmp git_fspathncmp
#endif

#ifndef is_valid_path
#define is_valid_path(path) 1
#endif

#ifndef is_path_owned_by_current_user

#ifdef __TANDEM
#define ROOT_UID 65535
#else
#define ROOT_UID 0
#endif

/*
 * Do not use this function when
 * (1) geteuid() did not say we are running as 'root', or
 * (2) using this function will compromise the system.
 *
 * PORTABILITY WARNING:
 * This code assumes uid_t is unsigned because that is what sudo does.
 * If your uid_t type is signed and all your ids are positive then it
 * should all work fine.
 * If your version of sudo uses negative values for uid_t or it is
 * buggy and return an overflowed value in SUDO_UID, then git might
 * fail to grant access to your repository properly or even mistakenly
 * grant access to someone else.
 * In the unlikely scenario this happened to you, and that is how you
 * got to this message, we would like to know about it; so sent us an
 * email to git@vger.kernel.org indicating which platform you are
 * using and which version of sudo, so we can improve this logic and
 * maybe provide you with a patch that would prevent this issue again
 * in the future.
 */
static inline void extract_id_from_env(const char *env, uid_t *id)
{
	const char *real_uid = getenv(env);

	/* discard anything empty to avoid a more complex check below */
	if (real_uid && *real_uid) {
		char *endptr = NULL;
		unsigned long env_id;

		errno = 0;
		/* silent overflow errors could trigger a bug here */
		env_id = strtoul(real_uid, &endptr, 10);
		if (!*endptr && !errno)
			*id = env_id;
	}
}

static inline int is_path_owned_by_current_uid(const char *path,
					       struct strbuf *report UNUSED)
{
	struct stat st;
	uid_t euid;

	if (lstat(path, &st))
		return 0;

	euid = geteuid();
	if (euid == ROOT_UID)
	{
		if (st.st_uid == ROOT_UID)
			return 1;
		else
			extract_id_from_env("SUDO_UID", &euid);
	}

	return st.st_uid == euid;
}

#define is_path_owned_by_current_user is_path_owned_by_current_uid
#endif

#ifndef find_last_dir_sep
static inline char *git_find_last_dir_sep(const char *path)
{
	return strrchr(path, '/');
}
#define find_last_dir_sep git_find_last_dir_sep
#endif

#ifndef has_dir_sep
static inline int git_has_dir_sep(const char *path)
{
	return !!strchr(path, '/');
}
#define has_dir_sep(path) git_has_dir_sep(path)
#endif

#ifndef query_user_email
#define query_user_email() NULL
#endif

#ifdef __TANDEM
#include <floss.h(floss_execl,floss_execlp,floss_execv,floss_execvp)>
#include <floss.h(floss_getpwuid)>
#ifndef NSIG
/*
 * NonStop NSE and NSX do not provide NSIG. SIGGUARDIAN(99) is the highest
 * known, by detective work using kill -l as a list is all signals
 * instead of signal.h where it should be.
 */
# define NSIG 100
#endif
#endif

#if defined(__HP_cc) && (__HP_cc >= 61000)
#define NORETURN __attribute__((noreturn))
#define NORETURN_PTR
#elif defined(__GNUC__) && !defined(NO_NORETURN)
#define NORETURN __attribute__((__noreturn__))
#define NORETURN_PTR __attribute__((__noreturn__))
#elif defined(_MSC_VER)
#define NORETURN __declspec(noreturn)
#define NORETURN_PTR
#else
#define NORETURN
#define NORETURN_PTR
#ifndef __GNUC__
#ifndef __attribute__
#define __attribute__(x)
#endif
#endif
#endif

/* The sentinel attribute is valid from gcc version 4.0 */
#if defined(__GNUC__) && (__GNUC__ >= 4)
#define LAST_ARG_MUST_BE_NULL __attribute__((sentinel))
/* warn_unused_result exists as of gcc 3.4.0, but be lazy and check 4.0 */
#define RESULT_MUST_BE_USED __attribute__ ((warn_unused_result))
#else
#define LAST_ARG_MUST_BE_NULL
#define RESULT_MUST_BE_USED
#endif

/*
 * MAYBE_UNUSED marks a function parameter that may be unused, but
 * whose use is not an error.  It also can be used to annotate a
 * function, a variable, or a type that may be unused.
 *
 * Depending on a configuration, all uses of such a thing may become
 * #ifdef'ed away.  Marking it with UNUSED would give a warning in a
 * compilation where it is indeed used, and not marking it at all
 * would give a warning in a compilation where it is unused.  In such
 * a case, MAYBE_UNUSED is the appropriate annotation to use.
 */
#define MAYBE_UNUSED __attribute__((__unused__))

#include "compat/bswap.h"

#include "wrapper.h"

/* General helper functions */
NORETURN void usage(const char *err);
NORETURN void usagef(const char *err, ...) __attribute__((format (printf, 1, 2)));
NORETURN void die(const char *err, ...) __attribute__((format (printf, 1, 2)));
NORETURN void die_errno(const char *err, ...) __attribute__((format (printf, 1, 2)));
int die_message(const char *err, ...) __attribute__((format (printf, 1, 2)));
int die_message_errno(const char *err, ...) __attribute__((format (printf, 1, 2)));
int error(const char *err, ...) __attribute__((format (printf, 1, 2)));
int error_errno(const char *err, ...) __attribute__((format (printf, 1, 2)));
void warning(const char *err, ...) __attribute__((format (printf, 1, 2)));
void warning_errno(const char *err, ...) __attribute__((format (printf, 1, 2)));

void show_usage_if_asked(int ac, const char **av, const char *err);

#ifndef NO_OPENSSL
#ifdef APPLE_COMMON_CRYPTO
#include "compat/apple-common-crypto.h"
#else
#include <openssl/evp.h>
#include <openssl/hmac.h>
#endif /* APPLE_COMMON_CRYPTO */
#include <openssl/x509v3.h>
#endif /* NO_OPENSSL */

#ifdef HAVE_OPENSSL_CSPRNG
#include <openssl/rand.h>
#endif

/*
 * Let callers be aware of the constant return value; this can help
 * gcc with -Wuninitialized analysis. We restrict this trick to gcc, though,
 * because other compilers may be confused by this.
 */
#if defined(__GNUC__)
static inline int const_error(void)
{
	return -1;
}
#define error(...) (error(__VA_ARGS__), const_error())
#define error_errno(...) (error_errno(__VA_ARGS__), const_error())
#endif

typedef void (*report_fn)(const char *, va_list params);

void set_die_routine(NORETURN_PTR report_fn routine);
report_fn get_die_message_routine(void);
void set_error_routine(report_fn routine);
report_fn get_error_routine(void);
void set_warn_routine(report_fn routine);
report_fn get_warn_routine(void);
void set_die_is_recursing_routine(int (*routine)(void));

/*
 * If the string "str" begins with the string found in "prefix", return true.
 * The "out" parameter is set to "str + strlen(prefix)" (i.e., to the point in
 * the string right after the prefix).
 *
 * Otherwise, return false and leave "out" untouched.
 *
 * Examples:
 *
 *   [extract branch name, fail if not a branch]
 *   if (!skip_prefix(ref, "refs/heads/", &branch)
 *	return -1;
 *
 *   [skip prefix if present, otherwise use whole string]
 *   skip_prefix(name, "refs/heads/", &name);
 */
static inline bool skip_prefix(const char *str, const char *prefix,
			       const char **out)
{
	do {
		if (!*prefix) {
			*out = str;
			return true;
		}
	} while (*str++ == *prefix++);
	return false;
}

/*
 * Like skip_prefix, but promises never to read past "len" bytes of the input
 * buffer, and returns the remaining number of bytes in "out" via "outlen".
 */
static inline bool skip_prefix_mem(const char *buf, size_t len,
				   const char *prefix,
				   const char **out, size_t *outlen)
{
	size_t prefix_len = strlen(prefix);
	if (prefix_len <= len && !memcmp(buf, prefix, prefix_len)) {
		*out = buf + prefix_len;
		*outlen = len - prefix_len;
		return true;
	}
	return false;
}

/*
 * If buf ends with suffix, return true and subtract the length of the suffix
 * from *len. Otherwise, return false and leave *len untouched.
 */
static inline bool strip_suffix_mem(const char *buf, size_t *len,
				    const char *suffix)
{
	size_t suflen = strlen(suffix);
	if (*len < suflen || memcmp(buf + (*len - suflen), suffix, suflen))
		return false;
	*len -= suflen;
	return true;
}

/*
 * If str ends with suffix, return true and set *len to the size of the string
 * without the suffix. Otherwise, return false and set *len to the size of the
 * string.
 *
 * Note that we do _not_ NUL-terminate str to the new length.
 */
static inline bool strip_suffix(const char *str, const char *suffix,
				size_t *len)
{
	*len = strlen(str);
	return strip_suffix_mem(str, len, suffix);
}

#define SWAP(a, b) do {						\
	void *_swap_a_ptr = &(a);				\
	void *_swap_b_ptr = &(b);				\
	unsigned char _swap_buffer[sizeof(a)];			\
	memcpy(_swap_buffer, _swap_a_ptr, sizeof(a));		\
	memcpy(_swap_a_ptr, _swap_b_ptr, sizeof(a) +		\
	       BUILD_ASSERT_OR_ZERO(sizeof(a) == sizeof(b)));	\
	memcpy(_swap_b_ptr, _swap_buffer, sizeof(a));		\
} while (0)

#ifdef NO_MMAP

/* This value must be multiple of (pagesize * 2) */
#define DEFAULT_PACKED_GIT_WINDOW_SIZE (1 * 1024 * 1024)

#else /* NO_MMAP */

/* This value must be multiple of (pagesize * 2) */
#define DEFAULT_PACKED_GIT_WINDOW_SIZE \
	(sizeof(void*) >= 8 \
		?  1 * 1024 * 1024 * 1024 \
		: 32 * 1024 * 1024)

#endif /* NO_MMAP */

#ifdef NO_ST_BLOCKS_IN_STRUCT_STAT
#define on_disk_bytes(st) ((st).st_size)
#else
#define on_disk_bytes(st) ((st).st_blocks * 512)
#endif

#define DEFAULT_PACKED_GIT_LIMIT \
	((1024L * 1024L) * (size_t)(sizeof(void*) >= 8 ? (32 * 1024L * 1024L) : 256))

<<<<<<< HEAD
=======
#ifdef NO_PREAD
#define pread git_pread
ssize_t git_pread(int fd, void *buf, size_t count, off_t offset);
#endif

#ifdef NO_SETENV
#define setenv gitsetenv
int gitsetenv(const char *, const char *, int);
#endif

#ifdef NO_MKDTEMP
#define mkdtemp gitmkdtemp
char *gitmkdtemp(char *);
#endif

#ifdef NO_UNSETENV
#define unsetenv gitunsetenv
int gitunsetenv(const char *);
#endif

#ifdef NO_STRCASESTR
#define strcasestr gitstrcasestr
char *gitstrcasestr(const char *haystack, const char *needle);
#endif

#ifdef NO_STRLCPY
#define strlcpy gitstrlcpy
size_t gitstrlcpy(char *, const char *, size_t);
#endif

#ifdef NO_STRTOUMAX
#define strtoumax gitstrtoumax
uintmax_t gitstrtoumax(const char *, char **, int);
#define strtoimax gitstrtoimax
intmax_t gitstrtoimax(const char *, char **, int);
#endif

#ifdef NO_HSTRERROR
#define hstrerror githstrerror
const char *githstrerror(int herror);
#endif

#ifdef NO_MEMMEM
#define memmem gitmemmem
void *gitmemmem(const void *haystack, size_t haystacklen,
		const void *needle, size_t needlelen);
#endif

#ifdef OVERRIDE_STRDUP
#ifdef strdup
#undef strdup
#endif
#define strdup gitstrdup
char *gitstrdup(const char *s);
#endif

#ifdef NO_GETPAGESIZE
#define getpagesize() sysconf(_SC_PAGESIZE)
#endif

#ifndef O_CLOEXEC
#define O_CLOEXEC 0
#endif

#ifdef FREAD_READS_DIRECTORIES
# if !defined(SUPPRESS_FOPEN_REDEFINITION)
#  ifdef fopen
#   undef fopen
#  endif
#  define fopen(a,b) git_fopen(a,b)
# endif
FILE *git_fopen(const char*, const char*);
#endif

#ifdef SNPRINTF_RETURNS_BOGUS
#ifdef snprintf
#undef snprintf
#endif
#define snprintf git_snprintf
int git_snprintf(char *str, size_t maxsize,
		 const char *format, ...);
#ifdef vsnprintf
#undef vsnprintf
#endif
#define vsnprintf git_vsnprintf
int git_vsnprintf(char *str, size_t maxsize,
		  const char *format, va_list ap);
#endif

#ifdef OPEN_RETURNS_EINTR
#undef open
#define open git_open_with_retry
int git_open_with_retry(const char *path, int flag, ...);
#endif

int git_open_cloexec(const char *name, int flags);
#define git_open(name) git_open_cloexec(name, O_RDONLY)

#ifdef __GLIBC_PREREQ
#if __GLIBC_PREREQ(2, 1)
#define HAVE_STRCHRNUL
#endif
#endif

#ifndef HAVE_STRCHRNUL
#define strchrnul gitstrchrnul
static inline char *gitstrchrnul(const char *s, int c)
{
	while (*s && *s != c)
		s++;
	return (char *)s;
}
#endif

#ifdef NO_INET_PTON
int inet_pton(int af, const char *src, void *dst);
#endif

#ifdef NO_INET_NTOP
const char *inet_ntop(int af, const void *src, char *dst, size_t size);
#endif

#ifdef NO_PTHREADS
#define atexit git_atexit
int git_atexit(void (*handler)(void));
#endif

>>>>>>> 68cd492a
static inline size_t st_add(size_t a, size_t b)
{
	if (unsigned_add_overflows(a, b))
		die("size_t overflow: %"PRIuMAX" + %"PRIuMAX,
		    (uintmax_t)a, (uintmax_t)b);
	return a + b;
}
#define st_add3(a,b,c)   st_add(st_add((a),(b)),(c))
#define st_add4(a,b,c,d) st_add(st_add3((a),(b),(c)),(d))

static inline size_t st_mult(size_t a, size_t b)
{
	if (unsigned_mult_overflows(a, b))
		die("size_t overflow: %"PRIuMAX" * %"PRIuMAX,
		    (uintmax_t)a, (uintmax_t)b);
	return a * b;
}

static inline size_t st_sub(size_t a, size_t b)
{
	if (a < b)
		die("size_t underflow: %"PRIuMAX" - %"PRIuMAX,
		    (uintmax_t)a, (uintmax_t)b);
	return a - b;
}

static inline size_t st_left_shift(size_t a, unsigned shift)
{
	if (unsigned_left_shift_overflows(a, shift))
		die("size_t overflow: %"PRIuMAX" << %u",
		    (uintmax_t)a, shift);
	return a << shift;
}

static inline unsigned long cast_size_t_to_ulong(size_t a)
{
	if (a != (unsigned long)a)
		die("object too large to read on this platform: %"
		    PRIuMAX" is cut off to %lu",
		    (uintmax_t)a, (unsigned long)a);
	return (unsigned long)a;
}

static inline uint32_t cast_size_t_to_uint32_t(size_t a)
{
	if (a != (uint32_t)a)
		die("object too large to read on this platform: %"
		    PRIuMAX" is cut off to %u",
		    (uintmax_t)a, (uint32_t)a);
	return (uint32_t)a;
}

static inline int cast_size_t_to_int(size_t a)
{
	if (a > INT_MAX)
		die("number too large to represent as int on this platform: %"PRIuMAX,
		    (uintmax_t)a);
	return (int)a;
}

/*
 * Limit size of IO chunks, because huge chunks only cause pain.  OS X
 * 64-bit is buggy, returning EINVAL if len >= INT_MAX; and even in
 * the absence of bugs, large chunks can result in bad latencies when
 * you decide to kill the process.
 *
 * We pick 8 MiB as our default, but if the platform defines SSIZE_MAX
 * that is smaller than that, clip it to SSIZE_MAX, as a call to
 * read(2) or write(2) larger than that is allowed to fail.  As the last
 * resort, we allow a port to pass via CFLAGS e.g. "-DMAX_IO_SIZE=value"
 * to override this, if the definition of SSIZE_MAX given by the platform
 * is broken.
 */
#ifndef MAX_IO_SIZE
# define MAX_IO_SIZE_DEFAULT (8*1024*1024)
# if defined(SSIZE_MAX) && (SSIZE_MAX < MAX_IO_SIZE_DEFAULT)
#  define MAX_IO_SIZE SSIZE_MAX
# else
#  define MAX_IO_SIZE MAX_IO_SIZE_DEFAULT
# endif
#endif

#ifdef HAVE_ALLOCA_H
# include <alloca.h>
# define xalloca(size)      (alloca(size))
# define xalloca_free(p)    do {} while (0)
#else
# define xalloca(size)      (xmalloc(size))
# define xalloca_free(p)    (free(p))
#endif

/*
 * FREE_AND_NULL(ptr) is like free(ptr) followed by ptr = NULL. Note
 * that ptr is used twice, so don't pass e.g. ptr++.
 */
#define FREE_AND_NULL(p) do { free(p); (p) = NULL; } while (0)

#define ALLOC_ARRAY(x, alloc) (x) = xmalloc(st_mult(sizeof(*(x)), (alloc)))
#define CALLOC_ARRAY(x, alloc) (x) = xcalloc((alloc), sizeof(*(x)))
#define REALLOC_ARRAY(x, alloc) (x) = xrealloc((x), st_mult(sizeof(*(x)), (alloc)))

#define COPY_ARRAY(dst, src, n) copy_array((dst), (src), (n), sizeof(*(dst)) + \
	BARF_UNLESS_COPYABLE((dst), (src)))
static inline void copy_array(void *dst, const void *src, size_t n, size_t size)
{
	if (n)
		memcpy(dst, src, st_mult(size, n));
}

#define MOVE_ARRAY(dst, src, n) move_array((dst), (src), (n), sizeof(*(dst)) + \
	BARF_UNLESS_COPYABLE((dst), (src)))
static inline void move_array(void *dst, const void *src, size_t n, size_t size)
{
	if (n)
		memmove(dst, src, st_mult(size, n));
}

#define DUP_ARRAY(dst, src, n) do { \
	size_t dup_array_n_ = (n); \
	COPY_ARRAY(ALLOC_ARRAY((dst), dup_array_n_), (src), dup_array_n_); \
} while (0)

/*
 * These functions help you allocate structs with flex arrays, and copy
 * the data directly into the array. For example, if you had:
 *
 *   struct foo {
 *     int bar;
 *     char name[FLEX_ARRAY];
 *   };
 *
 * you can do:
 *
 *   struct foo *f;
 *   FLEX_ALLOC_MEM(f, name, src, len);
 *
 * to allocate a "foo" with the contents of "src" in the "name" field.
 * The resulting struct is automatically zero'd, and the flex-array field
 * is NUL-terminated (whether the incoming src buffer was or not).
 *
 * The FLEXPTR_* variants operate on structs that don't use flex-arrays,
 * but do want to store a pointer to some extra data in the same allocated
 * block. For example, if you have:
 *
 *   struct foo {
 *     char *name;
 *     int bar;
 *   };
 *
 * you can do:
 *
 *   struct foo *f;
 *   FLEXPTR_ALLOC_STR(f, name, src);
 *
 * and "name" will point to a block of memory after the struct, which will be
 * freed along with the struct (but the pointer can be repointed anywhere).
 *
 * The *_STR variants accept a string parameter rather than a ptr/len
 * combination.
 *
 * Note that these macros will evaluate the first parameter multiple
 * times, and it must be assignable as an lvalue.
 */
#define FLEX_ALLOC_MEM(x, flexname, buf, len) do { \
	size_t flex_array_len_ = (len); \
	(x) = xcalloc(1, st_add3(sizeof(*(x)), flex_array_len_, 1)); \
	memcpy((void *)(x)->flexname, (buf), flex_array_len_); \
} while (0)
#define FLEXPTR_ALLOC_MEM(x, ptrname, buf, len) do { \
	size_t flex_array_len_ = (len); \
	(x) = xcalloc(1, st_add3(sizeof(*(x)), flex_array_len_, 1)); \
	memcpy((x) + 1, (buf), flex_array_len_); \
	(x)->ptrname = (void *)((x)+1); \
} while(0)
#define FLEX_ALLOC_STR(x, flexname, str) \
	FLEX_ALLOC_MEM((x), flexname, (str), strlen(str))
#define FLEXPTR_ALLOC_STR(x, ptrname, str) \
	FLEXPTR_ALLOC_MEM((x), ptrname, (str), strlen(str))

#define alloc_nr(x) (((x)+16)*3/2)

/**
 * Dynamically growing an array using realloc() is error prone and boring.
 *
 * Define your array with:
 *
 * - a pointer (`item`) that points at the array, initialized to `NULL`
 *   (although please name the variable based on its contents, not on its
 *   type);
 *
 * - an integer variable (`alloc`) that keeps track of how big the current
 *   allocation is, initialized to `0`;
 *
 * - another integer variable (`nr`) to keep track of how many elements the
 *   array currently has, initialized to `0`.
 *
 * Then before adding `n`th element to the item, call `ALLOC_GROW(item, n,
 * alloc)`.  This ensures that the array can hold at least `n` elements by
 * calling `realloc(3)` and adjusting `alloc` variable.
 *
 * ------------
 * sometype *item;
 * size_t nr;
 * size_t alloc
 *
 * for (i = 0; i < nr; i++)
 * 	if (we like item[i] already)
 * 		return;
 *
 * // we did not like any existing one, so add one
 * ALLOC_GROW(item, nr + 1, alloc);
 * item[nr++] = value you like;
 * ------------
 *
 * You are responsible for updating the `nr` variable.
 *
 * If you need to specify the number of elements to allocate explicitly
 * then use the macro `REALLOC_ARRAY(item, alloc)` instead of `ALLOC_GROW`.
 *
 * Consider using ALLOC_GROW_BY instead of ALLOC_GROW as it has some
 * added niceties.
 *
 * DO NOT USE any expression with side-effect for 'x', 'nr', or 'alloc'.
 */
#define ALLOC_GROW(x, nr, alloc) \
	do { \
		if ((nr) > alloc) { \
			if (alloc_nr(alloc) < (nr)) \
				alloc = (nr); \
			else \
				alloc = alloc_nr(alloc); \
			REALLOC_ARRAY(x, alloc); \
		} \
	} while (0)

/*
 * Similar to ALLOC_GROW but handles updating of the nr value and
 * zeroing the bytes of the newly-grown array elements.
 *
 * DO NOT USE any expression with side-effect for any of the
 * arguments.
 */
#define ALLOC_GROW_BY(x, nr, increase, alloc) \
	do { \
		if (increase) { \
			size_t new_nr = nr + (increase); \
			if (new_nr < nr) \
				BUG("negative growth in ALLOC_GROW_BY"); \
			ALLOC_GROW(x, new_nr, alloc); \
			memset((x) + nr, 0, sizeof(*(x)) * (increase)); \
			nr = new_nr; \
		} \
	} while (0)

static inline char *xstrdup_or_null(const char *str)
{
	return str ? xstrdup(str) : NULL;
}

static inline size_t xsize_t(off_t len)
{
	if (len < 0 || (uintmax_t) len > SIZE_MAX)
		die("Cannot handle files this big");
	return (size_t) len;
}

/*
 * Like skip_prefix, but compare case-insensitively. Note that the comparison
 * is done via tolower(), so it is strictly ASCII (no multi-byte characters or
 * locale-specific conversions).
 */
static inline int skip_iprefix(const char *str, const char *prefix,
			       const char **out)
{
	do {
		if (!*prefix) {
			*out = str;
			return 1;
		}
	} while (tolower(*str++) == tolower(*prefix++));
	return 0;
}

/*
 * Like skip_prefix_mem, but compare case-insensitively. Note that the
 * comparison is done via tolower(), so it is strictly ASCII (no multi-byte
 * characters or locale-specific conversions).
 */
static inline int skip_iprefix_mem(const char *buf, size_t len,
				   const char *prefix,
				   const char **out, size_t *outlen)
{
	do {
		if (!*prefix) {
			*out = buf;
			*outlen = len;
			return 1;
		}
	} while (len-- > 0 && tolower(*buf++) == tolower(*prefix++));
	return 0;
}

static inline int strtoul_ui(char const *s, int base, unsigned int *result)
{
	unsigned long ul;
	char *p;

	errno = 0;
	/* negative values would be accepted by strtoul */
	if (strchr(s, '-'))
		return -1;
	ul = strtoul(s, &p, base);
	if (errno || *p || p == s || (unsigned int) ul != ul)
		return -1;
	*result = ul;
	return 0;
}

static inline int strtol_i(char const *s, int base, int *result)
{
	long ul;
	char *p;

	errno = 0;
	ul = strtol(s, &p, base);
	if (errno || *p || p == s || (int) ul != ul)
		return -1;
	*result = ul;
	return 0;
}

#ifndef REG_STARTEND
#error "Git requires REG_STARTEND support. Compile with NO_REGEX=NeedsStartEnd"
#endif

static inline int regexec_buf(const regex_t *preg, const char *buf, size_t size,
			      size_t nmatch, regmatch_t pmatch[], int eflags)
{
	assert(nmatch > 0 && pmatch);
	pmatch[0].rm_so = 0;
	pmatch[0].rm_eo = size;
	return regexec(preg, buf, nmatch, pmatch, eflags | REG_STARTEND);
}

#ifdef USE_ENHANCED_BASIC_REGULAR_EXPRESSIONS
int git_regcomp(regex_t *preg, const char *pattern, int cflags);
#define regcomp git_regcomp
#endif

#ifndef DIR_HAS_BSD_GROUP_SEMANTICS
# define FORCE_DIR_SET_GID S_ISGID
#else
# define FORCE_DIR_SET_GID 0
#endif

#ifdef UNRELIABLE_FSTAT
#define fstat_is_reliable() 0
#else
#define fstat_is_reliable() 1
#endif

/* usage.c: only to be used for testing BUG() implementation (see test-tool) */
extern int BUG_exit_code;

/* usage.c: if bug() is called we should have a BUG_if_bug() afterwards */
extern int bug_called_must_BUG;

__attribute__((format (printf, 3, 4))) NORETURN
void BUG_fl(const char *file, int line, const char *fmt, ...);
#define BUG(...) BUG_fl(__FILE__, __LINE__, __VA_ARGS__)
/* ASSERT: like assert(), but won't be compiled out with NDEBUG */
#define ASSERT(a) if (!(a)) BUG("Assertion `" #a "' failed.")
__attribute__((format (printf, 3, 4)))
void bug_fl(const char *file, int line, const char *fmt, ...);
#define bug(...) bug_fl(__FILE__, __LINE__, __VA_ARGS__)
#define BUG_if_bug(...) do { \
	if (bug_called_must_BUG) \
		BUG_fl(__FILE__, __LINE__, __VA_ARGS__); \
} while (0)

#ifndef FSYNC_METHOD_DEFAULT
#ifdef __APPLE__
#define FSYNC_METHOD_DEFAULT FSYNC_METHOD_WRITEOUT_ONLY
#else
#define FSYNC_METHOD_DEFAULT FSYNC_METHOD_FSYNC
#endif
#endif

#ifndef SHELL_PATH
# define SHELL_PATH "/bin/sh"
#endif

/*
 * Our code often opens a path to an optional file, to work on its
 * contents when we can successfully open it.  We can ignore a failure
 * to open if such an optional file does not exist, but we do want to
 * report a failure in opening for other reasons (e.g. we got an I/O
 * error, or the file is there, but we lack the permission to open).
 *
 * Call this function after seeing an error from open() or fopen() to
 * see if the errno indicates a missing file that we can safely ignore.
 */
static inline int is_missing_file_error(int errno_)
{
	return (errno_ == ENOENT || errno_ == ENOTDIR);
}

int cmd_main(int, const char **);

/*
 * Intercept all calls to exit() and route them to trace2 to
 * optionally emit a message before calling the real exit().
 */
int common_exit(const char *file, int line, int code);
#define exit(code) exit(common_exit(__FILE__, __LINE__, (code)))

/*
 * This include must come after system headers, since it introduces macros that
 * replace system names.
 */
#include "banned.h"

/*
 * container_of - Get the address of an object containing a field.
 *
 * @ptr: pointer to the field.
 * @type: type of the object.
 * @member: name of the field within the object.
 */
#define container_of(ptr, type, member) \
	((type *) ((char *)(ptr) - offsetof(type, member)))

/*
 * helper function for `container_of_or_null' to avoid multiple
 * evaluation of @ptr
 */
static inline void *container_of_or_null_offset(void *ptr, size_t offset)
{
	return ptr ? (char *)ptr - offset : NULL;
}

/*
 * like `container_of', but allows returned value to be NULL
 */
#define container_of_or_null(ptr, type, member) \
	(type *)container_of_or_null_offset(ptr, offsetof(type, member))

/*
 * like offsetof(), but takes a pointer to a variable of type which
 * contains @member, instead of a specified type.
 * @ptr is subject to multiple evaluation since we can't rely on __typeof__
 * everywhere.
 */
#if defined(__GNUC__) /* clang sets this, too */
#define OFFSETOF_VAR(ptr, member) offsetof(__typeof__(*ptr), member)
#else /* !__GNUC__ */
#define OFFSETOF_VAR(ptr, member) \
	((uintptr_t)&(ptr)->member - (uintptr_t)(ptr))
#endif /* !__GNUC__ */

/*
 * Prevent an overly clever compiler from optimizing an expression
 * out, triggering a false positive when building with the
 * -Wunreachable-code option. false_but_the_compiler_does_not_know_it_
 * is defined in a compilation unit separate from where the macro is
 * used, initialized to 0, and never modified.
 */
#define NOT_CONSTANT(expr) ((expr) || false_but_the_compiler_does_not_know_it_)
extern int false_but_the_compiler_does_not_know_it_;

#ifdef CHECK_ASSERTION_SIDE_EFFECTS
#undef assert
extern int not_supposed_to_survive;
#define assert(expr) ((void)(not_supposed_to_survive || (expr)))
#endif /* CHECK_ASSERTION_SIDE_EFFECTS */

#endif<|MERGE_RESOLUTION|>--- conflicted
+++ resolved
@@ -598,136 +598,9 @@
 #define DEFAULT_PACKED_GIT_LIMIT \
 	((1024L * 1024L) * (size_t)(sizeof(void*) >= 8 ? (32 * 1024L * 1024L) : 256))
 
-<<<<<<< HEAD
-=======
-#ifdef NO_PREAD
-#define pread git_pread
-ssize_t git_pread(int fd, void *buf, size_t count, off_t offset);
-#endif
-
-#ifdef NO_SETENV
-#define setenv gitsetenv
-int gitsetenv(const char *, const char *, int);
-#endif
-
-#ifdef NO_MKDTEMP
-#define mkdtemp gitmkdtemp
-char *gitmkdtemp(char *);
-#endif
-
-#ifdef NO_UNSETENV
-#define unsetenv gitunsetenv
-int gitunsetenv(const char *);
-#endif
-
-#ifdef NO_STRCASESTR
-#define strcasestr gitstrcasestr
-char *gitstrcasestr(const char *haystack, const char *needle);
-#endif
-
-#ifdef NO_STRLCPY
-#define strlcpy gitstrlcpy
-size_t gitstrlcpy(char *, const char *, size_t);
-#endif
-
-#ifdef NO_STRTOUMAX
-#define strtoumax gitstrtoumax
-uintmax_t gitstrtoumax(const char *, char **, int);
-#define strtoimax gitstrtoimax
-intmax_t gitstrtoimax(const char *, char **, int);
-#endif
-
-#ifdef NO_HSTRERROR
-#define hstrerror githstrerror
-const char *githstrerror(int herror);
-#endif
-
-#ifdef NO_MEMMEM
-#define memmem gitmemmem
-void *gitmemmem(const void *haystack, size_t haystacklen,
-		const void *needle, size_t needlelen);
-#endif
-
-#ifdef OVERRIDE_STRDUP
-#ifdef strdup
-#undef strdup
-#endif
-#define strdup gitstrdup
-char *gitstrdup(const char *s);
-#endif
-
-#ifdef NO_GETPAGESIZE
-#define getpagesize() sysconf(_SC_PAGESIZE)
-#endif
-
-#ifndef O_CLOEXEC
-#define O_CLOEXEC 0
-#endif
-
-#ifdef FREAD_READS_DIRECTORIES
-# if !defined(SUPPRESS_FOPEN_REDEFINITION)
-#  ifdef fopen
-#   undef fopen
-#  endif
-#  define fopen(a,b) git_fopen(a,b)
-# endif
-FILE *git_fopen(const char*, const char*);
-#endif
-
-#ifdef SNPRINTF_RETURNS_BOGUS
-#ifdef snprintf
-#undef snprintf
-#endif
-#define snprintf git_snprintf
-int git_snprintf(char *str, size_t maxsize,
-		 const char *format, ...);
-#ifdef vsnprintf
-#undef vsnprintf
-#endif
-#define vsnprintf git_vsnprintf
-int git_vsnprintf(char *str, size_t maxsize,
-		  const char *format, va_list ap);
-#endif
-
-#ifdef OPEN_RETURNS_EINTR
-#undef open
-#define open git_open_with_retry
-int git_open_with_retry(const char *path, int flag, ...);
-#endif
-
 int git_open_cloexec(const char *name, int flags);
 #define git_open(name) git_open_cloexec(name, O_RDONLY)
 
-#ifdef __GLIBC_PREREQ
-#if __GLIBC_PREREQ(2, 1)
-#define HAVE_STRCHRNUL
-#endif
-#endif
-
-#ifndef HAVE_STRCHRNUL
-#define strchrnul gitstrchrnul
-static inline char *gitstrchrnul(const char *s, int c)
-{
-	while (*s && *s != c)
-		s++;
-	return (char *)s;
-}
-#endif
-
-#ifdef NO_INET_PTON
-int inet_pton(int af, const char *src, void *dst);
-#endif
-
-#ifdef NO_INET_NTOP
-const char *inet_ntop(int af, const void *src, char *dst, size_t size);
-#endif
-
-#ifdef NO_PTHREADS
-#define atexit git_atexit
-int git_atexit(void (*handler)(void));
-#endif
-
->>>>>>> 68cd492a
 static inline size_t st_add(size_t a, size_t b)
 {
 	if (unsigned_add_overflows(a, b))

/*
 * GIT - The information manager from hell
 *
 * Copyright (C) Linus Torvalds, 2005
 */
#include "cache.h"
#include "builtin.h"
#include "exec_cmd.h"
#include "parse-options.h"

#ifndef DEFAULT_GIT_TEMPLATE_DIR
#define DEFAULT_GIT_TEMPLATE_DIR "/usr/share/git-core/templates"
#endif

#ifdef NO_TRUSTABLE_FILEMODE
#define TEST_FILEMODE 0
#else
#define TEST_FILEMODE 1
#endif

static int init_is_bare_repository = 0;
static int init_shared_repository = -1;

static void safe_create_dir(const char *dir, int share)
{
	if (mkdir(dir, 0777) < 0) {
		if (errno != EEXIST) {
			perror(dir);
			exit(1);
		}
	}
	else if (share && adjust_shared_perm(dir))
		die("Could not make %s writable by group", dir);
}

static void copy_templates_1(char *path, int baselen,
			     char *template, int template_baselen,
			     DIR *dir)
{
	struct dirent *de;

	/* Note: if ".git/hooks" file exists in the repository being
	 * re-initialized, /etc/core-git/templates/hooks/update would
	 * cause "git init" to fail here.  I think this is sane but
	 * it means that the set of templates we ship by default, along
	 * with the way the namespace under .git/ is organized, should
	 * be really carefully chosen.
	 */
	safe_create_dir(path, 1);
	while ((de = readdir(dir)) != NULL) {
		struct stat st_git, st_template;
		int namelen;
		int exists = 0;

		if (de->d_name[0] == '.')
			continue;
		namelen = strlen(de->d_name);
		if ((PATH_MAX <= baselen + namelen) ||
		    (PATH_MAX <= template_baselen + namelen))
			die("insanely long template name %s", de->d_name);
		memcpy(path + baselen, de->d_name, namelen+1);
		memcpy(template + template_baselen, de->d_name, namelen+1);
		if (lstat(path, &st_git)) {
			if (errno != ENOENT)
				die_errno("cannot stat '%s'", path);
		}
		else
			exists = 1;

		if (lstat(template, &st_template))
			die_errno("cannot stat template '%s'", template);

		if (S_ISDIR(st_template.st_mode)) {
			DIR *subdir = opendir(template);
			int baselen_sub = baselen + namelen;
			int template_baselen_sub = template_baselen + namelen;
			if (!subdir)
				die_errno("cannot opendir '%s'", template);
			path[baselen_sub++] =
				template[template_baselen_sub++] = '/';
			path[baselen_sub] =
				template[template_baselen_sub] = 0;
			copy_templates_1(path, baselen_sub,
					 template, template_baselen_sub,
					 subdir);
			closedir(subdir);
		}
		else if (exists)
			continue;
		else if (S_ISLNK(st_template.st_mode)) {
			char lnk[256];
			int len;
			len = readlink(template, lnk, sizeof(lnk));
			if (len < 0)
				die_errno("cannot readlink '%s'", template);
			if (sizeof(lnk) <= len)
				die("insanely long symlink %s", template);
			lnk[len] = 0;
			if (symlink(lnk, path))
				die_errno("cannot symlink '%s' '%s'", lnk, path);
		}
		else if (S_ISREG(st_template.st_mode)) {
			if (copy_file(path, template, st_template.st_mode))
				die_errno("cannot copy '%s' to '%s'", template,
					  path);
		}
		else
			error("ignoring template %s", template);
	}
}

static void copy_templates(const char *template_dir)
{
	char path[PATH_MAX];
	char template_path[PATH_MAX];
	int template_len;
	DIR *dir;
	const char *git_dir = get_git_dir();
	int len = strlen(git_dir);

	if (!template_dir)
		template_dir = getenv(TEMPLATE_DIR_ENVIRONMENT);
	if (!template_dir)
		template_dir = system_path(DEFAULT_GIT_TEMPLATE_DIR);
	if (!template_dir[0])
		return;
	template_len = strlen(template_dir);
	if (PATH_MAX <= (template_len+strlen("/config")))
		die("insanely long template path %s", template_dir);
	strcpy(template_path, template_dir);
	if (template_path[template_len-1] != '/') {
		template_path[template_len++] = '/';
		template_path[template_len] = 0;
	}
	dir = opendir(template_path);
	if (!dir) {
		warning("templates not found %s", template_dir);
		return;
	}

	/* Make sure that template is from the correct vintage */
	strcpy(template_path + template_len, "config");
	repository_format_version = 0;
	git_config_from_file(check_repository_format_version,
			     template_path, NULL);
	template_path[template_len] = 0;

	if (repository_format_version &&
	    repository_format_version != GIT_REPO_VERSION) {
		warning("not copying templates of "
			"a wrong format version %d from '%s'",
			repository_format_version,
			template_dir);
		closedir(dir);
		return;
	}

	memcpy(path, git_dir, len);
	if (len && path[len - 1] != '/')
		path[len++] = '/';
	path[len] = 0;
	copy_templates_1(path, len,
			 template_path, template_len,
			 dir);
	closedir(dir);
}

static int create_default_files(const char *template_path)
{
	const char *git_dir = get_git_dir();
	unsigned len = strlen(git_dir);
	static char path[PATH_MAX];
	struct stat st1;
	char repo_version_string[10];
	char junk[2];
	int reinit;
	int filemode;

	if (len > sizeof(path)-50)
		die("insane git directory %s", git_dir);
	memcpy(path, git_dir, len);

	if (len && path[len-1] != '/')
		path[len++] = '/';

	/*
	 * Create .git/refs/{heads,tags}
	 */
	safe_create_dir(git_path("refs"), 1);
	safe_create_dir(git_path("refs/heads"), 1);
	safe_create_dir(git_path("refs/tags"), 1);

	/* First copy the templates -- we might have the default
	 * config file there, in which case we would want to read
	 * from it after installing.
	 */
	copy_templates(template_path);

	git_config(git_default_config, NULL);
	is_bare_repository_cfg = init_is_bare_repository;

	/* reading existing config may have overwrote it */
	if (init_shared_repository != -1)
		shared_repository = init_shared_repository;

	/*
	 * We would have created the above under user's umask -- under
	 * shared-repository settings, we would need to fix them up.
	 */
	if (shared_repository) {
		adjust_shared_perm(get_git_dir());
		adjust_shared_perm(git_path("refs"));
		adjust_shared_perm(git_path("refs/heads"));
		adjust_shared_perm(git_path("refs/tags"));
	}

	/*
	 * Create the default symlink from ".git/HEAD" to the "master"
	 * branch, if it does not exist yet.
	 */
	strcpy(path + len, "HEAD");
	reinit = (!access(path, R_OK)
		  || readlink(path, junk, sizeof(junk)-1) != -1);
	if (!reinit) {
		if (create_symref("HEAD", "refs/heads/master", NULL) < 0)
			exit(1);
	}

	/* This forces creation of new config file */
	sprintf(repo_version_string, "%d", GIT_REPO_VERSION);
	git_config_set("core.repositoryformatversion", repo_version_string);

	path[len] = 0;
	strcpy(path + len, "config");

	/* Check filemode trustability */
	filemode = TEST_FILEMODE;
	if (TEST_FILEMODE && !lstat(path, &st1)) {
		struct stat st2;
		filemode = (!chmod(path, st1.st_mode ^ S_IXUSR) &&
				!lstat(path, &st2) &&
				st1.st_mode != st2.st_mode);
	}
	git_config_set("core.filemode", filemode ? "true" : "false");

	if (is_bare_repository())
		git_config_set("core.bare", "true");
	else {
		const char *work_tree = get_git_work_tree();
		git_config_set("core.bare", "false");
		/* allow template config file to override the default */
		if (log_all_ref_updates == -1)
		    git_config_set("core.logallrefupdates", "true");
		if (prefixcmp(git_dir, work_tree) ||
		    strcmp(git_dir + strlen(work_tree), "/.git")) {
			git_config_set("core.worktree", work_tree);
		}
	}

	if (!reinit) {
		/* Check if symlink is supported in the work tree */
		path[len] = 0;
		strcpy(path + len, "tXXXXXX");
		if (!close(xmkstemp(path)) &&
		    !unlink(path) &&
		    !symlink("testing", path) &&
		    !lstat(path, &st1) &&
		    S_ISLNK(st1.st_mode))
			unlink(path); /* good */
		else
			git_config_set("core.symlinks", "false");

		/* Check if the filesystem is case-insensitive */
		path[len] = 0;
		strcpy(path + len, "CoNfIg");
		if (!access(path, F_OK))
			git_config_set("core.ignorecase", "true");
	}

	return reinit;
}

int init_db(const char *template_dir, unsigned int flags)
{
	const char *sha1_dir;
	char *path;
	int len, reinit;

	safe_create_dir(get_git_dir(), 0);

	init_is_bare_repository = is_bare_repository();

	/* Check to see if the repository version is right.
	 * Note that a newly created repository does not have
	 * config file, so this will not fail.  What we are catching
	 * is an attempt to reinitialize new repository with an old tool.
	 */
	check_repository_format();

	reinit = create_default_files(template_dir);

	sha1_dir = get_object_directory();
	len = strlen(sha1_dir);
	path = xmalloc(len + 40);
	memcpy(path, sha1_dir, len);

	safe_create_dir(sha1_dir, 1);
	strcpy(path+len, "/pack");
	safe_create_dir(path, 1);
	strcpy(path+len, "/info");
	safe_create_dir(path, 1);

	if (shared_repository) {
		char buf[10];
		/* We do not spell "group" and such, so that
		 * the configuration can be read by older version
		 * of git. Note, we use octal numbers for new share modes,
		 * and compatibility values for PERM_GROUP and
		 * PERM_EVERYBODY.
		 */
		if (shared_repository < 0)
			/* force to the mode value */
			sprintf(buf, "0%o", -shared_repository);
		else if (shared_repository == PERM_GROUP)
			sprintf(buf, "%d", OLD_PERM_GROUP);
		else if (shared_repository == PERM_EVERYBODY)
			sprintf(buf, "%d", OLD_PERM_EVERYBODY);
		else
			die("oops");
		git_config_set("core.sharedrepository", buf);
		git_config_set("receive.denyNonFastforwards", "true");
	}

	if (!(flags & INIT_DB_QUIET))
		printf("%s%s Git repository in %s/\n",
		       reinit ? "Reinitialized existing" : "Initialized empty",
		       shared_repository ? " shared" : "",
		       get_git_dir());

	return 0;
}

static int guess_repository_type(const char *git_dir)
{
	char cwd[PATH_MAX];
	const char *slash;

	/*
	 * "GIT_DIR=. git init" is always bare.
	 * "GIT_DIR=`pwd` git init" too.
	 */
	if (!strcmp(".", git_dir))
		return 1;
	if (!getcwd(cwd, sizeof(cwd)))
		die_errno("cannot tell cwd");
	if (!strcmp(git_dir, cwd))
		return 1;
	/*
	 * "GIT_DIR=.git or GIT_DIR=something/.git is usually not.
	 */
	if (!strcmp(git_dir, ".git"))
		return 0;
	slash = strrchr(git_dir, '/');
	if (slash && !strcmp(slash, "/.git"))
		return 0;

	/*
	 * Otherwise it is often bare.  At this point
	 * we are just guessing.
	 */
	return 1;
}

<<<<<<< HEAD
static int shared_callback(const struct option *opt, const char *arg, int unset)
{
	*((int *) opt->value) = (arg) ? git_config_perm("arg", arg) : PERM_GROUP;
	return 0;
}

static const char *const init_db_usage[] = {
	"git init [-q | --quiet] [--bare] [--template=<template-directory>] [--shared[=<permissions>]]",
	NULL
};
=======
static const char init_db_usage[] =
"git init [-q | --quiet] [--bare] [--template=<template-directory>] [--shared[=<permissions>]] [directory]";
>>>>>>> 53d48885

/*
 * If you want to, you can share the DB area with any number of branches.
 * That has advantages: you can save space by sharing all the SHA1 objects.
 * On the other hand, it might just make lookup slower and messier. You
 * be the judge.  The default case is to have one DB per managed directory.
 */
int cmd_init_db(int argc, const char **argv, const char *prefix)
{
	const char *git_dir;
	const char *template_dir = NULL;
	unsigned int flags = 0;
<<<<<<< HEAD
	const struct option init_db_options[] = {
		OPT_STRING(0, "template", &template_dir, "template-directory",
				"provide the directory from which templates will be used"),
		OPT_SET_INT(0, "bare", &is_bare_repository_cfg,
				"create a bare repository", 1),
		{ OPTION_CALLBACK, 0, "shared", &init_shared_repository,
			"permissions",
			"specify that the git repository is to be shared amongst several users",
			PARSE_OPT_OPTARG | PARSE_OPT_NONEG, shared_callback, 0},
		OPT_BIT('q', "quiet", &flags, "be quiet", INIT_DB_QUIET),
		OPT_END()
	};

	parse_options(argc, argv, prefix, init_db_options, init_db_usage, 0);

	if(is_bare_repository_cfg == 1) {
		static char git_dir[PATH_MAX+1];
		setenv(GIT_DIR_ENVIRONMENT, getcwd(git_dir,
					sizeof(git_dir)), 0);
=======
	int bare_given = 0;
	int i;

	for (i = 1; i < argc; i++, argv++) {
		const char *arg = argv[1];
		if (!prefixcmp(arg, "--template="))
			template_dir = arg+11;
		else if (!strcmp(arg, "--bare"))
			bare_given = is_bare_repository_cfg = 1;
		else if (!strcmp(arg, "--shared"))
			init_shared_repository = PERM_GROUP;
		else if (!prefixcmp(arg, "--shared="))
			init_shared_repository = git_config_perm("arg", arg+9);
		else if (!strcmp(arg, "-q") || !strcmp(arg, "--quiet"))
			flags |= INIT_DB_QUIET;
		else if (arg[0] == '-')
			usage(init_db_usage);
		else
			break;
>>>>>>> 53d48885
	}

	if (i == argc - 1) {
		int mkdir_tried = 0;
	retry:
		if (chdir(argv[1]) < 0) {
			if (!mkdir_tried) {
				int saved;
				/*
				 * At this point we haven't read any configuration,
				 * and we know shared_repository should always be 0;
				 * but just in case we play safe.
				 */
				saved = shared_repository;
				shared_repository = 0;
				switch (safe_create_leading_directories_const(argv[1])) {
				case -3:
					errno = EEXIST;
					/* fallthru */
				case -1:
					die_errno("cannot mkdir %s", argv[1]);
					break;
				default:
					break;
				}
				shared_repository = saved;
				if (mkdir(argv[1], 0777) < 0)
					die_errno("cannot mkdir %s", argv[1]);
				mkdir_tried = 1;
				goto retry;
			}
			die_errno("cannot chdir to %s", argv[1]);
		}
	} else if (i < argc - 1) {
		usage(init_db_usage);
	}
	if (bare_given == 1) {
		static char git_dir[PATH_MAX+1];

		setenv(GIT_DIR_ENVIRONMENT,
			getcwd(git_dir, sizeof(git_dir)), 0);
	}
	if (init_shared_repository != -1)
		shared_repository = init_shared_repository;

	/*
	 * GIT_WORK_TREE makes sense only in conjunction with GIT_DIR
	 * without --bare.  Catch the error early.
	 */
	git_dir = getenv(GIT_DIR_ENVIRONMENT);
	if ((!git_dir || is_bare_repository_cfg == 1)
	    && getenv(GIT_WORK_TREE_ENVIRONMENT))
		die("%s (or --work-tree=<directory>) not allowed without "
		    "specifying %s (or --git-dir=<directory>)",
		    GIT_WORK_TREE_ENVIRONMENT,
		    GIT_DIR_ENVIRONMENT);

	/*
	 * Set up the default .git directory contents
	 */
	if (!git_dir)
		git_dir = DEFAULT_GIT_DIR_ENVIRONMENT;

	if (is_bare_repository_cfg < 0)
		is_bare_repository_cfg = guess_repository_type(git_dir);

	if (!is_bare_repository_cfg) {
		if (git_dir) {
			const char *git_dir_parent = strrchr(git_dir, '/');
			if (git_dir_parent) {
				char *rel = xstrndup(git_dir, git_dir_parent - git_dir);
				git_work_tree_cfg = xstrdup(make_absolute_path(rel));
				free(rel);
			}
		}
		if (!git_work_tree_cfg) {
			git_work_tree_cfg = xcalloc(PATH_MAX, 1);
			if (!getcwd(git_work_tree_cfg, PATH_MAX))
				die_errno ("Cannot access current working directory");
		}
		if (access(get_git_work_tree(), X_OK))
			die_errno ("Cannot access work tree '%s'",
				   get_git_work_tree());
	}

	set_git_dir(make_absolute_path(git_dir));

	return init_db(template_dir, flags);
}<|MERGE_RESOLUTION|>--- conflicted
+++ resolved
@@ -371,7 +371,6 @@
 	return 1;
 }
 
-<<<<<<< HEAD
 static int shared_callback(const struct option *opt, const char *arg, int unset)
 {
 	*((int *) opt->value) = (arg) ? git_config_perm("arg", arg) : PERM_GROUP;
@@ -379,13 +378,9 @@
 }
 
 static const char *const init_db_usage[] = {
-	"git init [-q | --quiet] [--bare] [--template=<template-directory>] [--shared[=<permissions>]]",
+	"git init [-q | --quiet] [--bare] [--template=<template-directory>] [--shared[=<permissions>]] [directory]",
 	NULL
 };
-=======
-static const char init_db_usage[] =
-"git init [-q | --quiet] [--bare] [--template=<template-directory>] [--shared[=<permissions>]] [directory]";
->>>>>>> 53d48885
 
 /*
  * If you want to, you can share the DB area with any number of branches.
@@ -398,7 +393,6 @@
 	const char *git_dir;
 	const char *template_dir = NULL;
 	unsigned int flags = 0;
-<<<<<<< HEAD
 	const struct option init_db_options[] = {
 		OPT_STRING(0, "template", &template_dir, "template-directory",
 				"provide the directory from which templates will be used"),
@@ -412,39 +406,12 @@
 		OPT_END()
 	};
 
-	parse_options(argc, argv, prefix, init_db_options, init_db_usage, 0);
-
-	if(is_bare_repository_cfg == 1) {
-		static char git_dir[PATH_MAX+1];
-		setenv(GIT_DIR_ENVIRONMENT, getcwd(git_dir,
-					sizeof(git_dir)), 0);
-=======
-	int bare_given = 0;
-	int i;
-
-	for (i = 1; i < argc; i++, argv++) {
-		const char *arg = argv[1];
-		if (!prefixcmp(arg, "--template="))
-			template_dir = arg+11;
-		else if (!strcmp(arg, "--bare"))
-			bare_given = is_bare_repository_cfg = 1;
-		else if (!strcmp(arg, "--shared"))
-			init_shared_repository = PERM_GROUP;
-		else if (!prefixcmp(arg, "--shared="))
-			init_shared_repository = git_config_perm("arg", arg+9);
-		else if (!strcmp(arg, "-q") || !strcmp(arg, "--quiet"))
-			flags |= INIT_DB_QUIET;
-		else if (arg[0] == '-')
-			usage(init_db_usage);
-		else
-			break;
->>>>>>> 53d48885
-	}
-
-	if (i == argc - 1) {
+	argc = parse_options(argc, argv, prefix, init_db_options, init_db_usage, 0);
+
+	if (argc == 1) {
 		int mkdir_tried = 0;
 	retry:
-		if (chdir(argv[1]) < 0) {
+		if (chdir(argv[0]) < 0) {
 			if (!mkdir_tried) {
 				int saved;
 				/*
@@ -454,33 +421,34 @@
 				 */
 				saved = shared_repository;
 				shared_repository = 0;
-				switch (safe_create_leading_directories_const(argv[1])) {
+				switch (safe_create_leading_directories_const(argv[0])) {
 				case -3:
 					errno = EEXIST;
 					/* fallthru */
 				case -1:
-					die_errno("cannot mkdir %s", argv[1]);
+					die_errno("cannot mkdir %s", argv[0]);
 					break;
 				default:
 					break;
 				}
 				shared_repository = saved;
-				if (mkdir(argv[1], 0777) < 0)
-					die_errno("cannot mkdir %s", argv[1]);
+				if (mkdir(argv[0], 0777) < 0)
+					die_errno("cannot mkdir %s", argv[0]);
 				mkdir_tried = 1;
 				goto retry;
 			}
-			die_errno("cannot chdir to %s", argv[1]);
-		}
-	} else if (i < argc - 1) {
-		usage(init_db_usage);
-	}
-	if (bare_given == 1) {
+			die_errno("cannot chdir to %s", argv[0]);
+		}
+	} else if (0 < argc) {
+		usage(init_db_usage[0]);
+	}
+	if (is_bare_repository_cfg == 1) {
 		static char git_dir[PATH_MAX+1];
 
 		setenv(GIT_DIR_ENVIRONMENT,
 			getcwd(git_dir, sizeof(git_dir)), 0);
 	}
+
 	if (init_shared_repository != -1)
 		shared_repository = init_shared_repository;
 

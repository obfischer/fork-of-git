--- conflicted
+++ resolved
@@ -20,12 +20,9 @@
 #include "commit-slab.h"
 #include "commit-graph.h"
 #include "commit-reach.h"
-<<<<<<< HEAD
 #include "worktree.h"
 #include "hashmap.h"
-=======
 #include "argv-array.h"
->>>>>>> b31e2680
 
 static struct ref_msg {
 	const char *gone;

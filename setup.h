#ifndef SETUP_H
#define SETUP_H

#include "string-list.h"

int is_inside_git_dir(void);
int is_inside_work_tree(void);
int get_common_dir_noenv(struct strbuf *sb, const char *gitdir);
int get_common_dir(struct strbuf *sb, const char *gitdir);

/*
 * Return true if the given path is a git directory; note that this _just_
 * looks at the directory itself. If you want to know whether "foo/.git"
 * is a repository, you must feed that path, not just "foo".
 */
int is_git_directory(const char *path);

/*
 * Return 1 if the given path is the root of a git repository or
 * submodule, else 0. Will not return 1 for bare repositories with the
 * exception of creating a bare repository in "foo/.git" and calling
 * is_git_repository("foo").
 *
 * If we run into read errors, we err on the side of saying "yes, it is",
 * as we usually consider sub-repos precious, and would prefer to err on the
 * side of not disrupting or deleting them.
 */
int is_nonbare_repository_dir(struct strbuf *path);

#define READ_GITFILE_ERR_STAT_FAILED 1
#define READ_GITFILE_ERR_NOT_A_FILE 2
#define READ_GITFILE_ERR_OPEN_FAILED 3
#define READ_GITFILE_ERR_READ_FAILED 4
#define READ_GITFILE_ERR_INVALID_FORMAT 5
#define READ_GITFILE_ERR_NO_PATH 6
#define READ_GITFILE_ERR_NOT_A_REPO 7
#define READ_GITFILE_ERR_TOO_LARGE 8
void read_gitfile_error_die(int error_code, const char *path, const char *dir);
const char *read_gitfile_gently(const char *path, int *return_error_code);
#define read_gitfile(path) read_gitfile_gently((path), NULL)
const char *resolve_gitdir_gently(const char *suspect, int *return_error_code);
#define resolve_gitdir(path) resolve_gitdir_gently((path), NULL)

void setup_work_tree(void);

/*
 * discover_git_directory_reason() is similar to discover_git_directory(),
 * except it returns an enum value instead. It is important to note that
 * a zero-valued return here is actually GIT_DIR_NONE, which is different
 * from discover_git_directory.
 */
enum discovery_result {
	GIT_DIR_EXPLICIT = 1,
	GIT_DIR_DISCOVERED = 2,
	GIT_DIR_BARE = 3,
	/* these are errors */
	GIT_DIR_HIT_CEILING = -1,
	GIT_DIR_HIT_MOUNT_POINT = -2,
	GIT_DIR_INVALID_GITFILE = -3,
	GIT_DIR_INVALID_OWNERSHIP = -4,
	GIT_DIR_DISALLOWED_BARE = -5,
	GIT_DIR_INVALID_FORMAT = -6,
	GIT_DIR_CWD_FAILURE = -7,
};
enum discovery_result discover_git_directory_reason(struct strbuf *commondir,
						    struct strbuf *gitdir);

/*
 * Find the commondir and gitdir of the repository that contains the current
 * working directory, without changing the working directory or other global
 * state. The result is appended to commondir and gitdir.  If the discovered
 * gitdir does not correspond to a worktree, then 'commondir' and 'gitdir' will
 * both have the same result appended to the buffer.  The return value is
 * either 0 upon success and -1 if no repository was found.
 */
static inline int discover_git_directory(struct strbuf *commondir,
					 struct strbuf *gitdir)
{
	if (discover_git_directory_reason(commondir, gitdir) <= 0)
		return -1;
	return 0;
}

const char *setup_git_directory_gently(int *);
const char *setup_git_directory(void);
char *prefix_path(const char *prefix, int len, const char *path);
char *prefix_path_gently(const char *prefix, int len, int *remaining, const char *path);

int check_filename(const char *prefix, const char *name);
void verify_filename(const char *prefix,
		     const char *name,
		     int diagnose_misspelt_rev);
void verify_non_filename(const char *prefix, const char *name);
int path_inside_repo(const char *prefix, const char *path);

void sanitize_stdfds(void);
int daemonize(void);

/*
 * GIT_REPO_VERSION is the version we write by default. The
 * _READ variant is the highest number we know how to
 * handle.
 */
#define GIT_REPO_VERSION 0
#define GIT_REPO_VERSION_READ 1

/*
 * You _have_ to initialize a `struct repository_format` using
 * `= REPOSITORY_FORMAT_INIT` before calling `read_repository_format()`.
 */
struct repository_format {
	int version;
	int precious_objects;
	char *partial_clone; /* value of extensions.partialclone */
	int worktree_config;
	int is_bare;
	int hash_algo;
	unsigned int ref_storage_format;
	int sparse_index;
	char *work_tree;
	struct string_list unknown_extensions;
	struct string_list v1_only_extensions;
};

/*
 * Always use this to initialize a `struct repository_format`
 * to a well-defined, default state before calling
 * `read_repository()`.
 */
#define REPOSITORY_FORMAT_INIT \
{ \
	.version = -1, \
	.is_bare = -1, \
	.hash_algo = GIT_HASH_SHA1, \
	.ref_storage_format = REF_STORAGE_FORMAT_FILES, \
	.unknown_extensions = STRING_LIST_INIT_DUP, \
	.v1_only_extensions = STRING_LIST_INIT_DUP, \
}

/*
 * Read the repository format characteristics from the config file "path" into
 * "format" struct. Returns the numeric version. On error, or if no version is
 * found in the configuration, -1 is returned, format->version is set to -1,
 * and all other fields in the struct are set to the default configuration
 * (REPOSITORY_FORMAT_INIT). Always initialize the struct using
 * REPOSITORY_FORMAT_INIT before calling this function.
 */
int read_repository_format(struct repository_format *format, const char *path);

/*
 * Free the memory held onto by `format`, but not the struct itself.
 * (No need to use this after `read_repository_format()` fails.)
 */
void clear_repository_format(struct repository_format *format);

/*
 * Verify that the repository described by repository_format is something we
 * can read. If it is, return 0. Otherwise, return -1, and "err" will describe
 * any errors encountered.
 */
int verify_repository_format(const struct repository_format *format,
			     struct strbuf *err);

/*
 * Check the repository format version in the path found in get_git_dir(),
 * and die if it is a version we don't understand. Generally one would
 * set_git_dir() before calling this, and use it only for "are we in a valid
 * repo?".
 *
 * If successful and fmt is not NULL, fill fmt with data.
 */
void check_repository_format(struct repository_format *fmt);

#define INIT_DB_QUIET      (1 << 0)
#define INIT_DB_EXIST_OK   (1 << 1)
#define INIT_DB_SKIP_REFDB (1 << 2)

int init_db(const char *git_dir, const char *real_git_dir,
	    const char *template_dir, int hash_algo,
	    unsigned int ref_storage_format,
	    const char *initial_branch, int init_shared_repository,
	    unsigned int flags);
<<<<<<< HEAD
void initialize_repository_version(int hash_algo, int reinit);
void create_reference_database(const char *initial_branch, int quiet);
=======
void initialize_repository_version(int hash_algo,
				   unsigned int ref_storage_format,
				   int reinit);
void create_reference_database(unsigned int ref_storage_format,
			       const char *initial_branch, int quiet);
>>>>>>> 1b223407

/*
 * NOTE NOTE NOTE!!
 *
 * PERM_UMASK, OLD_PERM_GROUP and OLD_PERM_EVERYBODY enumerations must
 * not be changed. Old repositories have core.sharedrepository written in
 * numeric format, and therefore these values are preserved for compatibility
 * reasons.
 */
enum sharedrepo {
	PERM_UMASK          = 0,
	OLD_PERM_GROUP      = 1,
	OLD_PERM_EVERYBODY  = 2,
	PERM_GROUP          = 0660,
	PERM_EVERYBODY      = 0664
};
int git_config_perm(const char *var, const char *value);

struct startup_info {
	int have_repository;
	const char *prefix;
	const char *original_cwd;
};
extern struct startup_info *startup_info;
extern const char *tmp_original_cwd;

#endif /* SETUP_H */<|MERGE_RESOLUTION|>--- conflicted
+++ resolved
@@ -180,16 +180,11 @@
 	    unsigned int ref_storage_format,
 	    const char *initial_branch, int init_shared_repository,
 	    unsigned int flags);
-<<<<<<< HEAD
-void initialize_repository_version(int hash_algo, int reinit);
-void create_reference_database(const char *initial_branch, int quiet);
-=======
 void initialize_repository_version(int hash_algo,
 				   unsigned int ref_storage_format,
 				   int reinit);
 void create_reference_database(unsigned int ref_storage_format,
 			       const char *initial_branch, int quiet);
->>>>>>> 1b223407
 
 /*
  * NOTE NOTE NOTE!!

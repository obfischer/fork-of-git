--- conflicted
+++ resolved
@@ -383,49 +383,36 @@
 void credential_write(const struct credential *c, FILE *fp,
 		      enum credential_op_type op_type)
 {
-<<<<<<< HEAD
 	if (credential_has_capability(&c->capa_authtype, op_type))
-		credential_write_item(fp, "capability[]", "authtype", 0);
+		credential_write_item(c, fp, "capability[]", "authtype", 0);
 	if (credential_has_capability(&c->capa_state, op_type))
-		credential_write_item(fp, "capability[]", "state", 0);
+		credential_write_item(c, fp, "capability[]", "state", 0);
 
 	if (credential_has_capability(&c->capa_authtype, op_type)) {
-		credential_write_item(fp, "authtype", c->authtype, 0);
-		credential_write_item(fp, "credential", c->credential, 0);
+		credential_write_item(c, fp, "authtype", c->authtype, 0);
+		credential_write_item(c, fp, "credential", c->credential, 0);
 		if (c->ephemeral)
-			credential_write_item(fp, "ephemeral", "1", 0);
-	}
-	credential_write_item(fp, "protocol", c->protocol, 1);
-	credential_write_item(fp, "host", c->host, 1);
-	credential_write_item(fp, "path", c->path, 0);
-	credential_write_item(fp, "username", c->username, 0);
-	credential_write_item(fp, "password", c->password, 0);
-	credential_write_item(fp, "oauth_refresh_token", c->oauth_refresh_token, 0);
-=======
+			credential_write_item(c, fp, "ephemeral", "1", 0);
+	}
 	credential_write_item(c, fp, "protocol", c->protocol, 1);
 	credential_write_item(c, fp, "host", c->host, 1);
 	credential_write_item(c, fp, "path", c->path, 0);
 	credential_write_item(c, fp, "username", c->username, 0);
 	credential_write_item(c, fp, "password", c->password, 0);
 	credential_write_item(c, fp, "oauth_refresh_token", c->oauth_refresh_token, 0);
->>>>>>> fc16eb30
 	if (c->password_expiry_utc != TIME_MAX) {
 		char *s = xstrfmt("%"PRItime, c->password_expiry_utc);
 		credential_write_item(c, fp, "password_expiry_utc", s, 0);
 		free(s);
 	}
 	for (size_t i = 0; i < c->wwwauth_headers.nr; i++)
-<<<<<<< HEAD
-		credential_write_item(fp, "wwwauth[]", c->wwwauth_headers.v[i], 0);
+		credential_write_item(c, fp, "wwwauth[]", c->wwwauth_headers.v[i], 0);
 	if (credential_has_capability(&c->capa_state, op_type)) {
 		if (c->multistage)
-			credential_write_item(fp, "continue", "1", 0);
+			credential_write_item(c, fp, "continue", "1", 0);
 		for (size_t i = 0; i < c->state_headers_to_send.nr; i++)
-			credential_write_item(fp, "state[]", c->state_headers_to_send.v[i], 0);
-	}
-=======
-		credential_write_item(c, fp, "wwwauth[]", c->wwwauth_headers.v[i], 0);
->>>>>>> fc16eb30
+			credential_write_item(c, fp, "state[]", c->state_headers_to_send.v[i], 0);
+	}
 }
 
 static int run_credential_helper(struct credential *c,

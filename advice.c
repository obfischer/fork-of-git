#include "cache.h"

int advice_push_update_rejected = 1;
int advice_push_non_ff_current = 1;
int advice_push_non_ff_default = 1;
int advice_push_non_ff_matching = 1;
int advice_push_already_exists = 1;
int advice_push_fetch_first = 1;
int advice_push_needs_force = 1;
int advice_status_hints = 1;
int advice_status_u_option = 1;
int advice_commit_before_merge = 1;
int advice_resolve_conflict = 1;
int advice_implicit_identity = 1;
int advice_detached_head = 1;
int advice_set_upstream_failure = 1;
<<<<<<< HEAD
int advice_object_name_warning = 1;
=======
int advice_rm_hints = 1;
>>>>>>> 7e309446

static struct {
	const char *name;
	int *preference;
} advice_config[] = {
	{ "pushupdaterejected", &advice_push_update_rejected },
	{ "pushnonffcurrent", &advice_push_non_ff_current },
	{ "pushnonffdefault", &advice_push_non_ff_default },
	{ "pushnonffmatching", &advice_push_non_ff_matching },
	{ "pushalreadyexists", &advice_push_already_exists },
	{ "pushfetchfirst", &advice_push_fetch_first },
	{ "pushneedsforce", &advice_push_needs_force },
	{ "statushints", &advice_status_hints },
	{ "statusuoption", &advice_status_u_option },
	{ "commitbeforemerge", &advice_commit_before_merge },
	{ "resolveconflict", &advice_resolve_conflict },
	{ "implicitidentity", &advice_implicit_identity },
	{ "detachedhead", &advice_detached_head },
	{ "setupstreamfailure", &advice_set_upstream_failure },
<<<<<<< HEAD
	{ "object_name_warning", &advice_object_name_warning },
=======
	{ "rmhints", &advice_rm_hints },
>>>>>>> 7e309446

	/* make this an alias for backward compatibility */
	{ "pushnonfastforward", &advice_push_update_rejected }
};

void advise(const char *advice, ...)
{
	struct strbuf buf = STRBUF_INIT;
	va_list params;
	const char *cp, *np;

	va_start(params, advice);
	strbuf_vaddf(&buf, advice, params);
	va_end(params);

	for (cp = buf.buf; *cp; cp = np) {
		np = strchrnul(cp, '\n');
		fprintf(stderr,	_("hint: %.*s\n"), (int)(np - cp), cp);
		if (*np)
			np++;
	}
	strbuf_release(&buf);
}

int git_default_advice_config(const char *var, const char *value)
{
	const char *k = skip_prefix(var, "advice.");
	int i;

	for (i = 0; i < ARRAY_SIZE(advice_config); i++) {
		if (strcmp(k, advice_config[i].name))
			continue;
		*advice_config[i].preference = git_config_bool(var, value);
		return 0;
	}

	return 0;
}

int error_resolve_conflict(const char *me)
{
	error("'%s' is not possible because you have unmerged files.", me);
	if (advice_resolve_conflict)
		/*
		 * Message used both when 'git commit' fails and when
		 * other commands doing a merge do.
		 */
		advise(_("Fix them up in the work tree,\n"
			 "and then use 'git add/rm <file>' as\n"
			 "appropriate to mark resolution and make a commit,\n"
			 "or use 'git commit -a'."));
	return -1;
}

void NORETURN die_resolve_conflict(const char *me)
{
	error_resolve_conflict(me);
	die("Exiting because of an unresolved conflict.");
}

void detach_advice(const char *new_name)
{
	const char fmt[] =
	"Note: checking out '%s'.\n\n"
	"You are in 'detached HEAD' state. You can look around, make experimental\n"
	"changes and commit them, and you can discard any commits you make in this\n"
	"state without impacting any branches by performing another checkout.\n\n"
	"If you want to create a new branch to retain commits you create, you may\n"
	"do so (now or later) by using -b with the checkout command again. Example:\n\n"
	"  git checkout -b new_branch_name\n\n";

	fprintf(stderr, fmt, new_name);
}<|MERGE_RESOLUTION|>--- conflicted
+++ resolved
@@ -14,11 +14,8 @@
 int advice_implicit_identity = 1;
 int advice_detached_head = 1;
 int advice_set_upstream_failure = 1;
-<<<<<<< HEAD
 int advice_object_name_warning = 1;
-=======
 int advice_rm_hints = 1;
->>>>>>> 7e309446
 
 static struct {
 	const char *name;
@@ -38,11 +35,8 @@
 	{ "implicitidentity", &advice_implicit_identity },
 	{ "detachedhead", &advice_detached_head },
 	{ "setupstreamfailure", &advice_set_upstream_failure },
-<<<<<<< HEAD
 	{ "object_name_warning", &advice_object_name_warning },
-=======
 	{ "rmhints", &advice_rm_hints },
->>>>>>> 7e309446
 
 	/* make this an alias for backward compatibility */
 	{ "pushnonfastforward", &advice_push_update_rejected }

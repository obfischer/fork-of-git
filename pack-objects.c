#include "git-compat-util.h"
#include "object.h"
#include "pack.h"
#include "pack-objects.h"
#include "packfile.h"
#include "parse.h"
#include "repository.h"

static uint32_t locate_object_entry_hash(struct packing_data *pdata,
					 const struct object_id *oid,
					 int *found)
{
	uint32_t i, mask = (pdata->index_size - 1);

	i = oidhash(oid) & mask;

	while (pdata->index[i] > 0) {
		uint32_t pos = pdata->index[i] - 1;

		if (oideq(oid, &pdata->objects[pos].idx.oid)) {
			*found = 1;
			return i;
		}

		i = (i + 1) & mask;
	}

	*found = 0;
	return i;
}

static inline uint32_t closest_pow2(uint32_t v)
{
	v = v - 1;
	v |= v >> 1;
	v |= v >> 2;
	v |= v >> 4;
	v |= v >> 8;
	v |= v >> 16;
	return v + 1;
}

static void rehash_objects(struct packing_data *pdata)
{
	uint32_t i;
	struct object_entry *entry;

	pdata->index_size = closest_pow2(pdata->nr_objects * 3);
	if (pdata->index_size < 1024)
		pdata->index_size = 1024;

	free(pdata->index);
	CALLOC_ARRAY(pdata->index, pdata->index_size);

	entry = pdata->objects;

	for (i = 0; i < pdata->nr_objects; i++) {
		int found;
		uint32_t ix = locate_object_entry_hash(pdata,
						       &entry->idx.oid,
						       &found);

		if (found)
			BUG("Duplicate object in hash");

		pdata->index[ix] = i + 1;
		entry++;
	}
}

struct object_entry *packlist_find(struct packing_data *pdata,
				   const struct object_id *oid)
{
	uint32_t i;
	int found;

	if (!pdata->index_size)
		return NULL;

	i = locate_object_entry_hash(pdata, oid, &found);

	if (!found)
		return NULL;

	return &pdata->objects[pdata->index[i] - 1];
}

static void prepare_in_pack_by_idx(struct packing_data *pdata)
{
	struct packfile_store *packs = pdata->repo->objects->packfiles;
	struct packed_git **mapping, *p;
	int cnt = 0, nr = 1U << OE_IN_PACK_BITS;

	ALLOC_ARRAY(mapping, nr);
	/*
	 * oe_in_pack() on an all-zero'd object_entry
	 * (i.e. in_pack_idx also zero) should return NULL.
	 */
	mapping[cnt++] = NULL;
<<<<<<< HEAD
	for (p = packfile_store_get_all_packs(packs); p; p = p->next, cnt++) {
=======
	repo_for_each_pack(pdata->repo, p) {
>>>>>>> ecad863c
		if (cnt == nr) {
			free(mapping);
			return;
		}
		p->index = cnt;
		mapping[cnt++] = p;
	}
	pdata->in_pack_by_idx = mapping;
}

/*
 * A new pack appears after prepare_in_pack_by_idx() has been
 * run. This is likely a race.
 *
 * We could map this new pack to in_pack_by_idx[] array, but then we
 * have to deal with full array anyway. And since it's hard to test
 * this fall back code, just stay simple and fall back to using
 * in_pack[] array.
 */
void oe_map_new_pack(struct packing_data *pack)
{
	uint32_t i;

	if (pack->in_pack)
		BUG("packing_data has already been converted to pack array");

	ALLOC_ARRAY(pack->in_pack, pack->nr_alloc);

	for (i = 0; i < pack->nr_objects; i++)
		pack->in_pack[i] = oe_in_pack(pack, pack->objects + i);

	FREE_AND_NULL(pack->in_pack_by_idx);
}

/* assume pdata is already zero'd by caller */
void prepare_packing_data(struct repository *r, struct packing_data *pdata)
{
	pdata->repo = r;

	if (git_env_bool("GIT_TEST_FULL_IN_PACK_ARRAY", 0)) {
		/*
		 * do not initialize in_pack_by_idx[] to force the
		 * slow path in oe_in_pack()
		 */
	} else {
		prepare_in_pack_by_idx(pdata);
	}

	pdata->oe_size_limit = git_env_ulong("GIT_TEST_OE_SIZE",
					     1U << OE_SIZE_BITS);
	pdata->oe_delta_size_limit = git_env_ulong("GIT_TEST_OE_DELTA_SIZE",
						   1UL << OE_DELTA_SIZE_BITS);
	init_recursive_mutex(&pdata->odb_lock);
}

void clear_packing_data(struct packing_data *pdata)
{
	if (!pdata)
		return;

	free(pdata->cruft_mtime);
	free(pdata->in_pack);
	free(pdata->in_pack_by_idx);
	free(pdata->in_pack_pos);
	free(pdata->index);
	free(pdata->layer);
	free(pdata->objects);
	free(pdata->tree_depth);
}

struct object_entry *packlist_alloc(struct packing_data *pdata,
				    const struct object_id *oid)
{
	struct object_entry *new_entry;

	if (pdata->nr_objects >= pdata->nr_alloc) {
		pdata->nr_alloc = (pdata->nr_alloc  + 1024) * 3 / 2;
		REALLOC_ARRAY(pdata->objects, pdata->nr_alloc);

		if (!pdata->in_pack_by_idx)
			REALLOC_ARRAY(pdata->in_pack, pdata->nr_alloc);
		if (pdata->delta_size)
			REALLOC_ARRAY(pdata->delta_size, pdata->nr_alloc);

		if (pdata->tree_depth)
			REALLOC_ARRAY(pdata->tree_depth, pdata->nr_alloc);

		if (pdata->layer)
			REALLOC_ARRAY(pdata->layer, pdata->nr_alloc);

		if (pdata->cruft_mtime)
			REALLOC_ARRAY(pdata->cruft_mtime, pdata->nr_alloc);
	}

	new_entry = pdata->objects + pdata->nr_objects++;

	memset(new_entry, 0, sizeof(*new_entry));
	oidcpy(&new_entry->idx.oid, oid);

	if (pdata->index_size * 3 <= pdata->nr_objects * 4)
		rehash_objects(pdata);
	else {
		int found;
		uint32_t pos = locate_object_entry_hash(pdata,
							&new_entry->idx.oid,
							&found);
		if (found)
			BUG("duplicate object inserted into hash");
		pdata->index[pos] = pdata->nr_objects;
	}

	if (pdata->in_pack)
		pdata->in_pack[pdata->nr_objects - 1] = NULL;

	if (pdata->tree_depth)
		pdata->tree_depth[pdata->nr_objects - 1] = 0;

	if (pdata->layer)
		pdata->layer[pdata->nr_objects - 1] = 0;

	if (pdata->cruft_mtime)
		pdata->cruft_mtime[pdata->nr_objects - 1] = 0;

	return new_entry;
}

void oe_set_delta_ext(struct packing_data *pdata,
		      struct object_entry *delta,
		      const struct object_id *oid)
{
	struct object_entry *base;

	ALLOC_GROW(pdata->ext_bases, pdata->nr_ext + 1, pdata->alloc_ext);
	base = &pdata->ext_bases[pdata->nr_ext++];
	memset(base, 0, sizeof(*base));
	oidcpy(&base->idx.oid, oid);

	/* These flags mark that we are not part of the actual pack output. */
	base->preferred_base = 1;
	base->filled = 1;

	delta->ext_base = 1;
	delta->delta_idx = base - pdata->ext_bases + 1;
}<|MERGE_RESOLUTION|>--- conflicted
+++ resolved
@@ -87,7 +87,6 @@
 
 static void prepare_in_pack_by_idx(struct packing_data *pdata)
 {
-	struct packfile_store *packs = pdata->repo->objects->packfiles;
 	struct packed_git **mapping, *p;
 	int cnt = 0, nr = 1U << OE_IN_PACK_BITS;
 
@@ -97,11 +96,7 @@
 	 * (i.e. in_pack_idx also zero) should return NULL.
 	 */
 	mapping[cnt++] = NULL;
-<<<<<<< HEAD
-	for (p = packfile_store_get_all_packs(packs); p; p = p->next, cnt++) {
-=======
 	repo_for_each_pack(pdata->repo, p) {
->>>>>>> ecad863c
 		if (cnt == nr) {
 			free(mapping);
 			return;

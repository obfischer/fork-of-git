--- conflicted
+++ resolved
@@ -118,7 +118,6 @@
 }
 
 /*
-<<<<<<< HEAD
  * Return cached value (if set) or $COLUMNS environment variable (if
  * set and positive) or ioctl(1, TIOCGWINSZ).ws_col (if positive),
  * and default to 80 if all else fails.
@@ -147,7 +146,9 @@
 #endif
 
 	return term_columns_at_startup;
-=======
+}
+
+/*
  * How many columns do we need to show this number in decimal?
  */
 int decimal_width(int number)
@@ -157,5 +158,4 @@
 	for (width = 1, i = 10; i <= number; width++)
 		i *= 10;
 	return width;
->>>>>>> ec7ff5ba
 }
--- conflicted
+++ resolved
@@ -542,19 +542,6 @@
     return $ret
 }
 
-<<<<<<< HEAD
-# Escapes a list of filter paths to be passed to git log via stdin. Note that
-# paths must not be quoted.
-proc escape_filter_paths {paths} {
-    set escaped [list]
-    foreach path $paths {
-        lappend escaped [string map {\\ \\\\ "\ " "\\\ "} $path]
-    }
-    return $escaped
-}
-
-=======
->>>>>>> aadf8ae5
 # Start off a git log process and arrange to read its output
 proc start_rev_list {view} {
     global startmsecs commitidx viewcomplete curview

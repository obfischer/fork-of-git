--- conflicted
+++ resolved
@@ -457,15 +457,9 @@
 	return ret;
 }
 
-<<<<<<< HEAD
-int gitmodule_oid_from_commit(const struct object_id *treeish_name,
-				      struct object_id *gitmodules_oid,
-				      struct strbuf *rev)
-=======
 static int gitmodule_oid_from_commit(const struct object_id *treeish_name,
 				     struct object_id *gitmodules_oid,
 				     struct strbuf *rev)
->>>>>>> 557a5998
 {
 	int ret = 0;
 
@@ -600,12 +594,7 @@
 	repo->submodule_cache->gitmodules_read = 1;
 }
 
-<<<<<<< HEAD
-const struct submodule *submodule_from_name(const struct object_id *treeish_name,
-		const char *name)
-=======
 void gitmodules_config_oid(const struct object_id *commit_oid)
->>>>>>> 557a5998
 {
 	struct strbuf rev = STRBUF_INIT;
 	struct object_id oid;

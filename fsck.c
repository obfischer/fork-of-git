--- conflicted
+++ resolved
@@ -9,10 +9,7 @@
 #include "refs.h"
 #include "utf8.h"
 #include "sha1-array.h"
-<<<<<<< HEAD
-=======
 #include "decorate.h"
->>>>>>> 6ebdac1b
 
 #define FSCK_FATAL -1
 #define FSCK_INFO -2
@@ -269,40 +266,6 @@
 
 	strbuf_addstr(sb, ": ");
 }
-<<<<<<< HEAD
-
-__attribute__((format (printf, 4, 5)))
-static int report(struct fsck_options *options, struct object *object,
-	enum fsck_msg_id id, const char *fmt, ...)
-{
-	va_list ap;
-	struct strbuf sb = STRBUF_INIT;
-	int msg_type = fsck_msg_type(id, options), result;
-
-	if (msg_type == FSCK_IGNORE)
-		return 0;
-
-	if (options->skiplist && object &&
-			sha1_array_lookup(options->skiplist, object->oid.hash) >= 0)
-		return 0;
-
-	if (msg_type == FSCK_FATAL)
-		msg_type = FSCK_ERROR;
-	else if (msg_type == FSCK_INFO)
-		msg_type = FSCK_WARN;
-
-	append_msg_id(&sb, msg_id_info[id].id_string);
-
-	va_start(ap, fmt);
-	strbuf_vaddf(&sb, fmt, ap);
-	result = options->error_func(object, msg_type, sb.buf);
-	strbuf_release(&sb);
-	va_end(ap);
-
-	return result;
-}
-
-=======
 
 __attribute__((format (printf, 4, 5)))
 static int report(struct fsck_options *options, struct object *object,
@@ -373,7 +336,6 @@
 	return buf.buf;
 }
 
->>>>>>> 6ebdac1b
 static int fsck_walk_tree(struct tree *tree, void *data, struct fsck_options *options)
 {
 	struct tree_desc desc;
@@ -392,15 +354,6 @@
 
 		if (S_ISGITLINK(entry.mode))
 			continue;
-<<<<<<< HEAD
-		if (S_ISDIR(entry.mode))
-			result = options->walk(&lookup_tree(entry.oid->hash)->object, OBJ_TREE, data, options);
-		else if (S_ISREG(entry.mode) || S_ISLNK(entry.mode))
-			result = options->walk(&lookup_blob(entry.oid->hash)->object, OBJ_BLOB, data, options);
-		else {
-			result = error("in tree %s: entry %s has bad mode %.6o",
-					oid_to_hex(&tree->object.oid), entry.path, entry.mode);
-=======
 
 		if (S_ISDIR(entry.mode)) {
 			obj = &lookup_tree(entry.oid->hash)->object;
@@ -419,7 +372,6 @@
 		else {
 			result = error("in tree %s: entry %s has bad mode %.6o",
 					describe_object(options, &tree->object), entry.path, entry.mode);
->>>>>>> 6ebdac1b
 		}
 		if (result < 0)
 			return result;
@@ -440,13 +392,10 @@
 	if (parse_commit(commit))
 		return -1;
 
-<<<<<<< HEAD
-=======
 	name = get_object_name(options, &commit->object);
 	if (name)
 		put_object_name(options, &commit->tree->object, "%s:", name);
 
->>>>>>> 6ebdac1b
 	result = options->walk((struct object *)commit->tree, OBJ_TREE, data, options);
 	if (result < 0)
 		return result;
@@ -471,8 +420,6 @@
 	}
 
 	while (parents) {
-<<<<<<< HEAD
-=======
 		if (name) {
 			struct object *obj = &parents->item->object;
 
@@ -485,7 +432,6 @@
 			else
 				put_object_name(options, obj, "%s^", name);
 		}
->>>>>>> 6ebdac1b
 		result = options->walk((struct object *)parents->item, OBJ_COMMIT, data, options);
 		if (result < 0)
 			return result;
@@ -502,11 +448,8 @@
 
 	if (parse_tag(tag))
 		return -1;
-<<<<<<< HEAD
-=======
 	if (name)
 		put_object_name(options, tag->tagged, "%s", name);
->>>>>>> 6ebdac1b
 	return options->walk(tag->tagged, OBJ_ANY, data, options);
 }
 
@@ -524,11 +467,7 @@
 	case OBJ_TAG:
 		return fsck_walk_tag((struct tag *)obj, data, options);
 	default:
-<<<<<<< HEAD
-		error("Unknown object type for %s", oid_to_hex(&obj->oid));
-=======
 		error("Unknown object type for %s", describe_object(options, obj));
->>>>>>> 6ebdac1b
 		return -1;
 	}
 }
@@ -971,15 +910,6 @@
 			  obj->type);
 }
 
-<<<<<<< HEAD
-int fsck_error_function(struct object *obj, int msg_type, const char *message)
-{
-	if (msg_type == FSCK_WARN) {
-		warning("object %s: %s", oid_to_hex(&obj->oid), message);
-		return 0;
-	}
-	error("object %s: %s", oid_to_hex(&obj->oid), message);
-=======
 int fsck_error_function(struct fsck_options *o,
 	struct object *obj, int msg_type, const char *message)
 {
@@ -988,6 +918,5 @@
 		return 0;
 	}
 	error("object %s: %s", describe_object(o, obj), message);
->>>>>>> 6ebdac1b
 	return 1;
 }
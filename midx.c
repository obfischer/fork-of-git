--- conflicted
+++ resolved
@@ -1152,16 +1152,7 @@
 		 * packs to include, since all packs and objects are copied
 		 * blindly from an existing MIDX if one is present.
 		 */
-<<<<<<< HEAD
-		for (cur = get_multi_pack_index(the_repository); cur; cur = cur->next) {
-			if (!strcmp(object_dir, cur->object_dir)) {
-				ctx.m = cur;
-				break;
-			}
-		}
-=======
 		ctx.m = lookup_multi_pack_index(the_repository, object_dir);
->>>>>>> ae22e841
 	}
 
 	if (ctx.m && !midx_checksum_valid(ctx.m)) {
@@ -1751,15 +1742,8 @@
 
 	free(count);
 
-<<<<<<< HEAD
-	if (packs_to_drop.nr) {
-		result = write_midx_internal(object_dir, NULL, &packs_to_drop, NULL, NULL, flags);
-		m = NULL;
-	}
-=======
 	if (packs_to_drop.nr)
 		result = write_midx_internal(object_dir, NULL, &packs_to_drop, NULL, NULL, flags);
->>>>>>> ae22e841
 
 	string_list_clear(&packs_to_drop, 0);
 
@@ -1950,10 +1934,6 @@
 	}
 
 	result = write_midx_internal(object_dir, NULL, NULL, NULL, NULL, flags);
-<<<<<<< HEAD
-	m = NULL;
-=======
->>>>>>> ae22e841
 
 cleanup:
 	free(include_pack);

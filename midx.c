--- conflicted
+++ resolved
@@ -713,11 +713,7 @@
 	return 0;
 }
 
-<<<<<<< HEAD
-int prepare_multi_pack_index_one(struct odb_source *source, int local)
-=======
 int prepare_multi_pack_index_one(struct odb_source *source)
->>>>>>> 13296ac9
 {
 	struct repository *r = source->odb->repo;
 
@@ -728,11 +724,7 @@
 	if (source->midx)
 		return 1;
 
-<<<<<<< HEAD
-	source->midx = load_multi_pack_index(r, source->path, local);
-=======
 	source->midx = load_multi_pack_index(source);
->>>>>>> 13296ac9
 
 	return !!source->midx;
 }
